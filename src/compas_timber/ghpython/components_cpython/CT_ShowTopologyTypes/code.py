# r: compas_timber>=0.15.3
"""Shows the names of the connection topology types."""

# flake8: noqa
import re
import Grasshopper
import System
from compas_rhino.conversions import point_to_rhino
from compas_timber.connections import ConnectionSolver

from compas_timber.connections import JointTopology
from compas_timber.utils import intersection_line_line_param
from compas_timber.ghpython.ghcomponent_helpers import item_input_valid_cpython


class ShowTopologyTypes(Grasshopper.Kernel.GH_ScriptInstance):
    def RunScript(self, model):
        self.pt = []
        self.txt = []

        if not item_input_valid_cpython(ghenv, model, "model"):
            return

        topologies = []
        solver = ConnectionSolver()
        found_pairs = solver.find_intersecting_pairs(list(model.beams), rtree=True)
        for pair in found_pairs:
<<<<<<< HEAD
            detected_topo, _, _, _, pt = solver.find_topology(*pair)
            if not detected_topo == JointTopology.TOPO_UNKNOWN:
                self.pt.append(point_to_rhino(pt))
                self.txt.append(JointTopology.get_name(detected_topo))
=======
            result = solver.find_topology(*pair)
            if not result.topology == JointTopology.TOPO_UNKNOWN:
                self.pt.append(point_to_rhino(result.point))
                self.txt.append(JointTopology.get_name(result.topology))
>>>>>>> f76c5281

    def DrawViewportWires(self, arg):
        if ghenv.Component.Locked:
            return
        col = System.Drawing.Color.FromArgb(0, 0, 255, 0)
        # https://developer.rhino3d.com/api/RhinoCommon/html/M_Rhino_Display_DisplayPipeline_Draw2dText_5.htm
        for p, t in zip(self.pt, self.txt):
            arg.Display.Draw2dText(t, col, p, True, 12, "Verdana")<|MERGE_RESOLUTION|>--- conflicted
+++ resolved
@@ -25,17 +25,10 @@
         solver = ConnectionSolver()
         found_pairs = solver.find_intersecting_pairs(list(model.beams), rtree=True)
         for pair in found_pairs:
-<<<<<<< HEAD
-            detected_topo, _, _, _, pt = solver.find_topology(*pair)
-            if not detected_topo == JointTopology.TOPO_UNKNOWN:
-                self.pt.append(point_to_rhino(pt))
-                self.txt.append(JointTopology.get_name(detected_topo))
-=======
             result = solver.find_topology(*pair)
             if not result.topology == JointTopology.TOPO_UNKNOWN:
                 self.pt.append(point_to_rhino(result.point))
                 self.txt.append(JointTopology.get_name(result.topology))
->>>>>>> f76c5281
 
     def DrawViewportWires(self, arg):
         if ghenv.Component.Locked:
