from ghpythonlib.componentbase import executingcomponent as component

from compas_timber.ghpython import CategoryRule


<<<<<<< HEAD
def add_param(name, io):
    assert io in ("Output", "Input")
    params = [param.NickName for param in getattr(ghenv.Component.Params, io)]
    if name not in params:
        param = Grasshopper.Kernel.Parameters.Param_GenericObject()
        param.NickName = name + " category"
        param.Name = name
        param.Description = name
        param.Access = Grasshopper.Kernel.GH_ParamAccess.item
        param.Optional = True
        index = getattr(ghenv.Component.Params, io).Count
        registers = dict(Input="RegisterInputParam", Output="RegisterOutputParam")
        getattr(ghenv.Component.Params, registers[io])(param, index)
        ghenv.Component.Params.OnParametersChanged()

def clear_params():
    while len(ghenv.Component.Params.Input) > 1:
        ghenv.Component.Params.UnregisterInputParameter(
            ghenv.Component.Params.Input[len(ghenv.Component.Params.Input) - 1]
        )
    ghenv.Component.Params.OnParametersChanged()
    ghenv.Component.ExpireSolution(False)


class DirectJointRule(component):
    def RunScript(self, joint_options, *args):
        if not joint_options:  # if no joint_options is input
            clear_params()
            return

        register_params = False
        if len(ghenv.Component.Params.Input) == len(joint_options.beam_names) + 1:
            for i, name in enumerate(joint_options.beam_names):
                if ghenv.Component.Params.Input[i + 1].Name != name:
                    register_params = True
                    break
        else:
            register_params = True
        if register_params:  # if joint_options changes
            if len(joint_options.beam_names) != 2:
                self.AddRuntimeMessage(Error, "Component currently only supports joint types with 2 beams.")
            clear_params()
            for name in joint_options.beam_names:
                add_param(name, "Input")

        if len(ghenv.Component.Params.Input) != len(joint_options.beam_names) + 1 or len(args) != len(
            joint_options.beam_names
        ):  # something went wrong and the number of input parameters is wrong
            self.AddRuntimeMessage(Warning, "Input parameter error.")
            return

        create_rule = True
        for i in range(len(joint_options.beam_names)):
            if not args[i]:
                self.AddRuntimeMessage(
                    Warning,
                    "Input parameter {} {} failed to collect data.".format(joint_options.beam_names[i], "categories"),
                )
                create_rule = False
        if create_rule:
            return CategoryRule(joint_options.type, *args, **joint_options.kwargs)
=======
class CategoryJointRule(component):
    def RunScript(self, JointOptions, CatA, CatB):
        if JointOptions and CatA and CatB:
            return CategoryRule(JointOptions.type, CatA, CatB, **JointOptions.kwargs)
>>>>>>> 6cf454e6
<|MERGE_RESOLUTION|>--- conflicted
+++ resolved
@@ -3,7 +3,6 @@
 from compas_timber.ghpython import CategoryRule
 
 
-<<<<<<< HEAD
 def add_param(name, io):
     assert io in ("Output", "Input")
     params = [param.NickName for param in getattr(ghenv.Component.Params, io)]
@@ -64,10 +63,4 @@
                 )
                 create_rule = False
         if create_rule:
-            return CategoryRule(joint_options.type, *args, **joint_options.kwargs)
-=======
-class CategoryJointRule(component):
-    def RunScript(self, JointOptions, CatA, CatB):
-        if JointOptions and CatA and CatB:
-            return CategoryRule(JointOptions.type, CatA, CatB, **JointOptions.kwargs)
->>>>>>> 6cf454e6
+            return CategoryRule(joint_options.type, *args, **joint_options.kwargs)