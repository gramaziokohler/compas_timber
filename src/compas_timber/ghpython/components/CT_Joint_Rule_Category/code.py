import inspect
from collections import OrderedDict

from ghpythonlib.componentbase import executingcomponent as component
from Grasshopper.Kernel.GH_RuntimeMessageLevel import Warning
from System.Windows.Forms import ToolStripMenuItem
from System.Windows.Forms import ToolStripSeparator

from compas_timber.connections import Joint
from compas_timber.design import CategoryRule
from compas_timber.ghpython.ghcomponent_helpers import get_leaf_subclasses
from compas_timber.ghpython.ghcomponent_helpers import manage_dynamic_params
from compas_timber.ghpython.ghcomponent_helpers import rename_gh_output


class CategoryJointRule(component):
    def __init__(self):
        super(CategoryJointRule, self).__init__()
        self.topo_bools = OrderedDict([("Unknown", False), ("I", False), ("L", False), ("T", False), ("X", False)])

        self.classes = {}
        for cls in get_leaf_subclasses(Joint):
            self.classes[cls.__name__] = cls

        if ghenv.Component.Params.Output[0].NickName == "Rule":
            self.joint_type = None
        else:
            parsed_output = ghenv.Component.Params.Output[0].NickName.split("_")
            self.joint_type = self.classes.get(parsed_output[0])
            for key in parsed_output[1:]:
                self.topo_bools[key] = True

    def RunScript(self, *args):
        if not self.joint_type:
            ghenv.Component.Message = "Select joint type from context menu (right click)"
            self.AddRuntimeMessage(Warning, "Select joint type from context menu (right click)")
            return None
        else:
            ghenv.Component.Message = self.joint_type.__name__
            cat_a = args[0]
            cat_b = args[1]

            kwargs = {}
            for i, val in enumerate(args[2:]):
                if val is not None:
                    kwargs[self.arg_names()[i + 2]] = val
<<<<<<< HEAD

=======
>>>>>>> fdd09eb4
            if not cat_a:
                self.AddRuntimeMessage(
                    Warning, "Input parameter {} failed to collect data.".format(self.arg_names()[0])
                )
            if not cat_b:
                self.AddRuntimeMessage(
                    Warning, "Input parameter {} failed to collect data.".format(self.arg_names()[1])
                )
            if not (cat_a and cat_b):
                return

            topos = []
            for i, bool in enumerate(self.topo_bools.values()):
                if bool:
                    topos.append(i)

            return CategoryRule(self.joint_type, cat_a, cat_b, topos, **kwargs)

    def arg_names(self):
        names = inspect.getargspec(self.joint_type.__init__)[0][1:]
        for i in range(2):
            names[i] += " category"
        return [name for name in names if (name != "key") and (name != "frame")]

    def AppendAdditionalMenuItems(self, menu):
        for name in self.classes.keys():
            item = menu.Items.Add(name, None, self.on_item_click)
            if self.joint_type and name == self.joint_type.__name__:
                item.Checked = True

        menu.Items.Add(ToolStripSeparator())
        topo_menu = ToolStripMenuItem("Apply to Topology")
        menu.Items.Add(topo_menu)
        for name, bool in self.topo_bools.items():
            item = ToolStripMenuItem(name, None, self.on_topo_click)
            item.Checked = bool
            topo_menu.DropDownItems.Add(item)

    def output_name(self):
        name = self.joint_type.__name__
        for key, bool in self.topo_bools.items():
            if bool:
                name += "_{}".format(key)
        return name

    def on_topo_click(self, sender, event_info):
        self.topo_bools[str(sender)] = not self.topo_bools[str(sender)]
        rename_gh_output(self.output_name(), 0, ghenv)
        ghenv.Component.ExpireSolution(True)

    def on_item_click(self, sender, event_info):
        self.joint_type = self.classes[str(sender)]
        rename_gh_output(self.output_name(), 0, ghenv)
        manage_dynamic_params(self.arg_names(), ghenv, rename_count=2, permanent_param_count=0)
        ghenv.Component.ExpireSolution(True)<|MERGE_RESOLUTION|>--- conflicted
+++ resolved
@@ -44,10 +44,6 @@
             for i, val in enumerate(args[2:]):
                 if val is not None:
                     kwargs[self.arg_names()[i + 2]] = val
-<<<<<<< HEAD
-
-=======
->>>>>>> fdd09eb4
             if not cat_a:
                 self.AddRuntimeMessage(
                     Warning, "Input parameter {} failed to collect data.".format(self.arg_names()[0])
