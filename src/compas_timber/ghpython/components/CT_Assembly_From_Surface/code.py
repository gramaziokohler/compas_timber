--- conflicted
+++ resolved
@@ -73,14 +73,9 @@
                                 if set([v.category_a, v.category_b]) not in sets:
                                     options[key].append(v)
 
-<<<<<<< HEAD
         if not options:
             options = {}
 
-=======
-        print(options)
-        options = options or {}
->>>>>>> 53557f77
         assembly = SurfaceAssembly(Brep.from_native(surface), stud_spacing, beam_width, frame_depth, z_axis, openings = openings, **options)
 
         debug_info = DebugInfomation()
