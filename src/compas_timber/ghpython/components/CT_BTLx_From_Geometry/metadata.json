{
    "name": "BTLx From Geometry",
    "nickname": "BTLxFromGeo",
    "category": "COMPAS Timber",
    "subcategory": "Features",
    "description": "Generates a feature from BTLx type and input geometry.",
    "exposure": 4,
    "ghpython": {
        "isAdvancedMode": true,
        "iconDisplay": 0,
        "inputParameters": [
            {
<<<<<<< HEAD
                "name": "elements",
                "description": "Element to apply BTLx feature to.",
=======
                "name": "Beam",
                "description": "Beam to apply BTLx feature to.",
>>>>>>> b7f3c147
                "typeHintID": "none",
                "scriptParamAccess": 1
            }
        ],
        "outputParameters": [
            {
                "name": "Feature",
                "description": "Feature Definition. Should connect to CT_Model features input or a Fastener Timber Interface features input."
            }
        ]
    }
}<|MERGE_RESOLUTION|>--- conflicted
+++ resolved
@@ -10,13 +10,8 @@
         "iconDisplay": 0,
         "inputParameters": [
             {
-<<<<<<< HEAD
                 "name": "elements",
                 "description": "Element to apply BTLx feature to.",
-=======
-                "name": "Beam",
-                "description": "Beam to apply BTLx feature to.",
->>>>>>> b7f3c147
                 "typeHintID": "none",
                 "scriptParamAccess": 1
             }
