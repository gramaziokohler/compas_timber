--- conflicted
+++ resolved
@@ -10,11 +10,7 @@
 
 from compas_timber.ghpython.ghcomponent_helpers import manage_dynamic_params
 from compas_timber.ghpython.ghcomponent_helpers import get_leaf_subclasses
-<<<<<<< HEAD
-from compas_timber.ghpython.ghcomponent_helpers import rename_GH_output
-=======
 from compas_timber.ghpython.ghcomponent_helpers import rename_gh_output
->>>>>>> ca85a309
 from compas_timber.ghpython import DirectRule
 
 
@@ -41,11 +37,7 @@
             beam_b = args[1]
             kwargs = {}
             for i, val in enumerate(args[2:]):
-<<<<<<< HEAD
-                if val:
-=======
                 if val is not None:
->>>>>>> ca85a309
                     kwargs[self.arg_names()[i + 2]] = val
 
             if not beam_a:
@@ -91,10 +83,6 @@
 
     def on_item_click(self, sender, event_info):
         self.joint_type = self.classes[str(sender)]
-<<<<<<< HEAD
-        rename_GH_output(self.joint_type.__name__, 0, ghenv)
-=======
         rename_gh_output(self.joint_type.__name__, 0, ghenv)
->>>>>>> ca85a309
         manage_dynamic_params(self.arg_names(), ghenv, rename_count=2, permanent_param_count=0)
         ghenv.Component.ExpireSolution(True)