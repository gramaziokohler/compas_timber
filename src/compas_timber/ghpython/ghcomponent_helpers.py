--- conflicted
+++ resolved
@@ -37,11 +37,7 @@
     return subclasses
 
 
-<<<<<<< HEAD
-def add_GH_param(
-=======
 def add_gh_param(
->>>>>>> ca85a309
     name, io, ghenv, index=None
 ):  # we could also make beam_names a dict with more info e.g. NickName, Description, Access, hints, etc. this would be defined in joint_options components
     """Adds a parameter to the Grasshopper component.
@@ -77,11 +73,7 @@
         ghenv.Component.Params.OnParametersChanged()
 
 
-<<<<<<< HEAD
-def clear_GH_params(ghenv, permanent_param_count=1):
-=======
 def clear_gh_params(ghenv, permanent_param_count=1):
->>>>>>> ca85a309
     """Clears all input parameters from the component.
 
     Parameters
@@ -106,11 +98,7 @@
     return changed
 
 
-<<<<<<< HEAD
-def rename_GH_input(input_name, index, ghenv):
-=======
 def rename_gh_input(input_name, index, ghenv):
->>>>>>> ca85a309
     """Renames a parameter in the Grasshopper component.
 
     Parameters
@@ -134,11 +122,7 @@
     ghenv.Component.Params.OnParametersChanged()
 
 
-<<<<<<< HEAD
-def rename_GH_output(output_name, index, ghenv):
-=======
 def rename_gh_output(output_name, index, ghenv):
->>>>>>> ca85a309
     """Renames a parameter in the Grasshopper component.
 
     Parameters
@@ -180,11 +164,7 @@
 
     """
     if not input_names:  # if no names are input
-<<<<<<< HEAD
-        clear_GH_params(ghenv, permanent_param_count)
-=======
         clear_gh_params(ghenv, permanent_param_count)
->>>>>>> ca85a309
         return
     else:
         if keep_connections:
@@ -197,15 +177,9 @@
                 ghenv.Component.Params.UnregisterInputParameter(param, True)
             for i, name in enumerate(input_names):
                 if i < rename_count:
-<<<<<<< HEAD
-                    rename_GH_input(name, i + permanent_param_count, ghenv)
-                elif name not in [param.Name for param in ghenv.Component.Params.Input]:
-                    add_GH_param(name, "Input", ghenv, index=i + permanent_param_count)
-=======
                     rename_gh_input(name, i + permanent_param_count, ghenv)
                 elif name not in [param.Name for param in ghenv.Component.Params.Input]:
                     add_gh_param(name, "Input", ghenv, index=i + permanent_param_count)
->>>>>>> ca85a309
 
         else:
             register_params = False
@@ -221,23 +195,13 @@
             else:
                 register_params = True
             if register_params:
-<<<<<<< HEAD
-                clear_GH_params(
-=======
                 clear_gh_params(
->>>>>>> ca85a309
                     ghenv, permanent_param_count + rename_count
                 )  # we could consider renaming params if we don't want to disconnect GH component inputs
                 for i, name in enumerate(input_names):
                     if i < permanent_param_count:
                         continue
                     elif i < rename_count:
-<<<<<<< HEAD
-                        rename_GH_input(name, i, ghenv)
-                    else:
-                        add_GH_param(name, "Input", ghenv)
-=======
                         rename_gh_input(name, i, ghenv)
                     else:
-                        add_gh_param(name, "Input", ghenv)
->>>>>>> ca85a309
+                        add_gh_param(name, "Input", ghenv)