--- conflicted
+++ resolved
@@ -18,59 +18,30 @@
 
     Parameters
     ----------
-    beam_a : :class:`~compas_timber.parts.Beam`
+    main_beam : :class:`~compas_timber.parts.Beam`
         The main beam to be joined.
-    beam_b : :class:`~compas_timber.parts.Beam`
+    cross_beam : :class:`~compas_timber.parts.Beam`
         The cross beam to be joined.
     flip_lap_side : bool
         If True, the lap is flipped to the other side of the beams.
     cut_plane_bias : float
         Allows lap to be shifted deeper into one beam or the other. Value should be between 0 and 1.0 without completely cutting through either beam. Default is 0.5.
 
-<<<<<<< HEAD
-    Attributes
-    ----------
-    beams : list(:class:`~compas_timber.parts.Beam`)
-        The beams joined by this joint.
-    beam_a : :class:`~compas_timber.parts.Beam`
-        The main beam to be joined.
-    beam_b : :class:`~compas_timber.parts.Beam`
-        The cross beam to be joined.
-    beam_a_key : str
-        The key of the main beam.
-    beam_b_key : str
-        The key of the cross beam.
-    features : list(:class:`~compas_timber.parts.Feature`)
-        The features created by this joint.
-    joint_type : str
-        A string representation of this joint's type.
-
-=======
->>>>>>> ca85a309
     """
 
     SUPPORTED_TOPOLOGY = JointTopology.TOPO_T
 
-<<<<<<< HEAD
-    def __init__(self, beam_a=None, beam_b=None, flip_lap_side=False, cut_plane_bias=0.5, frame=None, key=None):
-        super(THalfLapJoint, self).__init__(beam_a, beam_b, flip_lap_side, cut_plane_bias, frame, key)
-
-    @property
-    def joint_type(self):
-        return "T-HalfLap"
-=======
     def __init__(self, main_beam=None, cross_beam=None, flip_lap_side=False, cut_plane_bias=0.5, **kwargs):
         super(THalfLapJoint, self).__init__(main_beam, cross_beam, flip_lap_side, cut_plane_bias, **kwargs)
->>>>>>> ca85a309
 
     def add_features(self):
-        assert self.beam_a and self.beam_b  # should never happen
+        assert self.main_beam and self.cross_beam  # should never happen
 
         main_cutting_frame = None
         try:
             main_cutting_frame = self.get_main_cutting_frame()
-            negative_brep_beam_a, negative_brep_beam_b = self._create_negative_volumes()
-            start_main, end_main = self.beam_a.extension_to_plane(main_cutting_frame)
+            negative_brep_main_beam, negative_brep_cross_beam = self._create_negative_volumes()
+            start_main, end_main = self.main_beam.extension_to_plane(main_cutting_frame)
         except AttributeError as ae:
             raise BeamJoinningError(
                 beams=self.beams, joint=self, debug_info=str(ae), debug_geometries=[main_cutting_frame]
@@ -79,17 +50,8 @@
             raise BeamJoinningError(beams=self.beams, joint=self, debug_info=str(ex))
 
         extension_tolerance = 0.01  # TODO: this should be proportional to the unit used
-        self.beam_a.add_blank_extension(start_main + extension_tolerance, end_main + extension_tolerance, self.key)
+        self.main_beam.add_blank_extension(start_main + extension_tolerance, end_main + extension_tolerance, self.key)
 
-<<<<<<< HEAD
-        self.beam_a.add_features(MillVolume(negative_brep_beam_a))
-        self.beam_b.add_features(MillVolume(negative_brep_beam_b))
-
-        trim_frame = Frame(main_cutting_frame.point, main_cutting_frame.xaxis, -main_cutting_frame.yaxis)
-        f_main = CutFeature(trim_frame)
-        self.beam_a.add_features(f_main)
-        self.features.append(f_main)
-=======
         main_volume = MillVolume(negative_brep_main_beam)
         cross_volume = MillVolume(negative_brep_cross_beam)
         self.main_beam.add_features(main_volume)
@@ -99,5 +61,4 @@
         f_main = CutFeature(trim_frame)
         self.main_beam.add_features(f_main)
 
-        self.features = [main_volume, cross_volume, f_main]
->>>>>>> ca85a309
+        self.features = [main_volume, cross_volume, f_main]