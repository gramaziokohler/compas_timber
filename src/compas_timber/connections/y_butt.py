from compas.geometry import Plane
from compas.geometry import Vector
from compas.geometry import dot_vectors
from compas.tolerance import TOL

from compas_timber.connections import Joint
from compas_timber.connections import JointTopology
from compas_timber.connections.utilities import are_beams_aligned_with_cross_vector
from compas_timber.connections.utilities import beam_ref_side_incidence
from compas_timber.errors import BeamJoiningError
from compas_timber.fabrication import JackRafterCut
from compas_timber.fabrication import Lap
from compas_timber.fabrication.double_cut import DoubleCut
from compas_timber.utils import intersection_line_line_param


class YButtJoint(Joint):
    """Represents a Y-Butt type joint which joins the ends of three beams,
    trimming the main beam with a double cut and the cross beams with a miter cut.

    Please use `YButtJoint.create()` to properly create an instance of this class and associate it with a model.

    Parameters
    ----------
    main_beam : :class:`~compas_timber.parts.Beam`
        The main beam to be joined.
    cross_beams : list of :class:`~compas_timber.parts.Beam`
        The cross beams to be joined.
    mill_depth : float
        The depth of the pocket to be milled in the cross beams.

    Attributes
    ----------
    main_beam : :class:`~compas_timber.parts.Beam`
        The main beam to be joined.
    cross_beams : :class:`~compas_timber.parts.Beam`
        The cross beam to be joined.
    mill_depth : float
        The depth of the pocket to be milled in the cross beams.

    """

    # TODO: implement Y and K topologies
    SUPPORTED_TOPOLOGY = JointTopology.TOPO_Y
    MIN_ELEMENT_COUNT = 3
    MAX_ELEMENT_COUNT = 3

    @property
    def __data__(self):
        data = super(YButtJoint, self).__data__
        data["main_beam_guid"] = self.main_beam_guid
        data["cross_beam_a_guid"] = self.cross_beam_a_guid
        data["cross_beam_b_guid"] = self.cross_beam_b_guid
        data["mill_depth"] = self.mill_depth
        return data

    def __init__(self, main_beam=None, cross_beam_a=None, cross_beam_b=None, mill_depth=None, **kwargs):
        super(YButtJoint, self).__init__(**kwargs)
        self.main_beam = main_beam
        self.cross_beams = [cross_beam_a, cross_beam_b]
        self.main_beam_guid = kwargs.get("main_beam_guid", None) or str(main_beam.guid)
        self.cross_beam_a_guid = kwargs.get("cross_beam_a_guid", None) or str(cross_beam_a.guid)
        self.cross_beam_b_guid = kwargs.get("cross_beam_b_guid", None) or str(cross_beam_b.guid)
        self.mill_depth = mill_depth
        self.features = []

    @property
    def beams(self):
        return [self.main_beam] + self.cross_beams

    @property
    def elements(self):
        return self.beams

    def cross_beam_ref_side_index(self, beam):
        ref_side_dict = beam_ref_side_incidence(self.main_beam, beam, ignore_ends=True)
        ref_side_index = min(ref_side_dict, key=ref_side_dict.get)
        return ref_side_index

    def main_beam_ref_side_index(self, beam):
        ref_side_dict = beam_ref_side_incidence(beam, self.main_beam, ignore_ends=True)
        ref_side_index = min(ref_side_dict, key=ref_side_dict.get)
        return ref_side_index

    def get_miter_planes(self, beam_a, beam_b):
        # intersection point (average) of both centrelines
        [px_a, _], [px_b, _] = intersection_line_line_param(
            beam_a.centerline,
            beam_b.centerline,
            max_distance=float("inf"),
            limit_to_segments=False,
        )

        parallel = False
        if px_a is None or px_b is None:  # beams are parallel
            parallel = True
            px_a = beam_a.endpoint_closest_to_point(beam_b.midpoint)[1]
            px_b = beam_b.endpoint_closest_to_point(beam_a.midpoint)[1]

        p = (px_a + px_b) * 0.5
        # makes sure they point outward of a joint point
        va = Vector.from_start_end(beam_a.endpoint_closest_to_point(p)[1], beam_a.midpoint)
        vb = Vector.from_start_end(beam_b.endpoint_closest_to_point(p)[1], beam_b.midpoint)

        va.unitize()
        vb.unitize()
        v_bisector = va + vb
        # get frame
        if parallel:
            pln_a = Plane(p, va)
            pln_b = Plane(p, vb)
        else:
            v_perp = Vector(*v_bisector.cross(va))
            v_normal = Vector(*v_bisector.cross(v_perp))

            pln_a = Plane(p, v_normal)
            pln_b = Plane(p, v_normal * -1.0)
        return pln_a, pln_b

    def add_extensions(self):
        """Calculates and adds the necessary extensions to the beams.

        This method is automatically called when joint is created by the call to `Joint.create()`.

        Raises
        ------
        BeamJoiningError
            If the extension could not be calculated.

        """
        assert self.main_beam and self.cross_beams[0] and self.cross_beams[1]
        extensions = []
        for beam in self.cross_beams:
            try:
                cutting_plane = beam.ref_sides[self.cross_beam_ref_side_index(beam)]
                if self.mill_depth:
                    cutting_plane.translate(-cutting_plane.normal * self.mill_depth)
                extensions.append(self.main_beam.extension_to_plane(cutting_plane))
            except AttributeError as ae:
                raise BeamJoiningError(beams=self.elements, joint=self, debug_info=str(ae), debug_geometries=[cutting_plane])
            except Exception as ex:
                raise BeamJoiningError(beams=self.elements, joint=self, debug_info=str(ex))
        start_main, end_main = max(extensions[0][0], extensions[1][0]), max(extensions[0][1], extensions[1][1])
        extension_tolerance = 0.01  # TODO: this should be proportional to the unit used
        self.main_beam.add_blank_extension(
            start_main + extension_tolerance,
            end_main + extension_tolerance,
            self.guid,
        )

        start_a, start_b = None, None
        plane_a, plane_b, start_a, end_a, start_b, end_b = None, None, None, None, None, None
        try:
            plane_a, plane_b = self.get_miter_planes(*self.cross_beams)
            start_a, end_a = self.cross_beams[0].extension_to_plane(plane_a)
            start_b, end_b = self.cross_beams[1].extension_to_plane(plane_b)
        except AttributeError as ae:
            # I want here just the plane that caused the error
            geometries = [plane_b] if start_a is not None else [plane_a]
            raise BeamJoiningError(self.elements, self, debug_info=str(ae), debug_geometries=geometries)
        except Exception as ex:
            raise BeamJoiningError(self.elements, self, debug_info=str(ex))
        self.cross_beams[0].add_blank_extension(start_a, end_a, self.guid)
        self.cross_beams[1].add_blank_extension(start_b, end_b, self.guid)

    def add_features(self):
        """Adds the required extension and trimming features to both beams.

        This method is automatically called when joint is created by the call to `Joint.create()`.

        """

        assert self.main_beam and self.cross_beams[0] and self.cross_beams[1]
        if self.features:
            self.main_beam.remove_features(self.features)
            self.cross_beams[0].remove_features(self.features)
            self.cross_beams[1].remove_features(self.features)

        # get the cutting planes for the main beam
        planes = []
        for beam in self.cross_beams:
            cutting_plane = Plane.from_frame(beam.ref_sides[self.cross_beam_ref_side_index(beam)])
            if self.mill_depth:
                cutting_plane.translate(-cutting_plane.normal * self.mill_depth)
            planes.append(cutting_plane)
        for pl, b in zip(planes, self.cross_beams):
            pl.point = pl.closest_point(b.midpoint)
        if TOL.is_close(dot_vectors(planes[0].normal, planes[1].normal), 1.0):
            main_feature = JackRafterCut.from_plane_and_beam(Plane(planes[0].point, -planes[0].normal), self.main_beam)
        else:
            main_feature = DoubleCut.from_planes_and_beam(planes, self.main_beam)
        self.main_beam.add_features(main_feature)
        self.features = [main_feature]

        # apply the pockets on the cross beams
        if self.mill_depth:
            for beam in self.cross_beams:
                ref_side_index = self.main_beam_ref_side_index(beam)
                cross_cutting_plane = self.main_beam.ref_sides[ref_side_index]
                lap_length = self.main_beam.get_dimensions_relative_to_side(ref_side_index)[1]
                cross_feature = Lap.from_plane_and_beam(
                    cross_cutting_plane,
                    beam,
                    lap_length,
                    self.mill_depth,
                    ref_side_index=self.cross_beam_ref_side_index(beam),
                )
                beam.add_features(cross_feature)
                self.features.append(cross_feature)

        # add miter features on cross_beams
        try:
            plane_a, plane_b = self.get_miter_planes(*self.cross_beams)
        except Exception as ex:
            raise BeamJoiningError(self.elements, self, debug_info=str(ex))
        cut1 = JackRafterCut.from_plane_and_beam(plane_a, self.cross_beams[0])
        cut2 = JackRafterCut.from_plane_and_beam(plane_b, self.cross_beams[1])
        self.cross_beams[0].add_features(cut1)
        self.cross_beams[1].add_features(cut2)
        self.features = [cut1, cut2]

    def restore_beams_from_keys(self, model):
        """After de-serialization, restores references to the main and cross beams saved in the model."""
        self.main_beam = model.element_by_guid(self.main_beam_guid)
        self.cross_beams = [model.element_by_guid(self.cross_beam_a_guid), model.element_by_guid(self.cross_beam_b_guid)]

    @classmethod
<<<<<<< HEAD
    def comply_elements(cls, elements, raise_error=False):
        """Checks if the cluster of beams complies with the requirements for the LFrenchRidgeLapJoint.
=======
    def check_elements_compatibility(cls, elements, raise_error=False):
        """Checks if the cluster of beams complies with the requirements for the YButtJoint.
>>>>>>> 0bd80b24

        Parameters
        ----------
        elements : list of :class:`~compas_timber.parts.Beam`
            The beams to check.
        raise_error : bool, optional
            If True, raises a `BeamJoiningError` if the requirements are not met.

        Returns
        -------
        bool
            True if the cluster complies with the requirements, False otherwise.

        """
        if not are_beams_aligned_with_cross_vector(*elements[1:3]):
<<<<<<< HEAD
=======
            if not raise_error:
                return False
>>>>>>> 0bd80b24
            raise BeamJoiningError(
                beams=elements[1:3],
                joint=cls,
                debug_info="The two cross beams are not coplanar to create a Y-Butt joint.",
            )
        # calculate widths and heights of the cross beams
        else:
            dimensions = []
            for beam in elements[1:3]:
                ref_side_dict = beam_ref_side_incidence(elements[0], beam, ignore_ends=True)
                ref_side_index = min(ref_side_dict, key=ref_side_dict.get)
                dimensions.append(beam.get_dimensions_relative_to_side(ref_side_index)[0])  # beams only need a miter that meets in the corner. width can be different
            # check if the dimensions of both cross beams match
            if dimensions[0] != dimensions[1]:
<<<<<<< HEAD
=======
                if not raise_error:
                    return False
>>>>>>> 0bd80b24
                raise BeamJoiningError(elements, cls, debug_info="The two cross beams must have the same dimensions to create a Y-Butt joint.")
        return True<|MERGE_RESOLUTION|>--- conflicted
+++ resolved
@@ -225,13 +225,8 @@
         self.cross_beams = [model.element_by_guid(self.cross_beam_a_guid), model.element_by_guid(self.cross_beam_b_guid)]
 
     @classmethod
-<<<<<<< HEAD
-    def comply_elements(cls, elements, raise_error=False):
-        """Checks if the cluster of beams complies with the requirements for the LFrenchRidgeLapJoint.
-=======
     def check_elements_compatibility(cls, elements, raise_error=False):
         """Checks if the cluster of beams complies with the requirements for the YButtJoint.
->>>>>>> 0bd80b24
 
         Parameters
         ----------
@@ -247,11 +242,8 @@
 
         """
         if not are_beams_aligned_with_cross_vector(*elements[1:3]):
-<<<<<<< HEAD
-=======
             if not raise_error:
                 return False
->>>>>>> 0bd80b24
             raise BeamJoiningError(
                 beams=elements[1:3],
                 joint=cls,
@@ -266,10 +258,7 @@
                 dimensions.append(beam.get_dimensions_relative_to_side(ref_side_index)[0])  # beams only need a miter that meets in the corner. width can be different
             # check if the dimensions of both cross beams match
             if dimensions[0] != dimensions[1]:
-<<<<<<< HEAD
-=======
                 if not raise_error:
                     return False
->>>>>>> 0bd80b24
                 raise BeamJoiningError(elements, cls, debug_info="The two cross beams must have the same dimensions to create a Y-Butt joint.")
         return True