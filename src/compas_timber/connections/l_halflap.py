--- conflicted
+++ resolved
@@ -17,9 +17,9 @@
 
     Parameters
     ----------
-    beam_a : :class:`~compas_timber.parts.Beam`
+    main_beam : :class:`~compas_timber.parts.Beam`
         The main beam to be joined.
-    beam_b : :class:`~compas_timber.parts.Beam`
+    cross_beam : :class:`~compas_timber.parts.Beam`
         The cross beam to be joined.
     flip_lap_side : bool
         If True, the lap is flipped to the other side of the beams.
@@ -30,13 +30,13 @@
     ----------
     beams : list(:class:`~compas_timber.parts.Beam`)
         The beams joined by this joint.
-    beam_a : :class:`~compas_timber.parts.Beam`
+    main_beam : :class:`~compas_timber.parts.Beam`
         The main beam to be joined.
-    beam_b : :class:`~compas_timber.parts.Beam`
+    cross_beam : :class:`~compas_timber.parts.Beam`
         The cross beam to be joined.
-    beam_a_key : str
+    main_beam_key : str
         The key of the main beam.
-    beam_b_key : str
+    cross_beam_key : str
         The key of the cross beam.
     features : list(:class:`~compas_timber.parts.Feature`)
         The features created by this joint.
@@ -47,48 +47,28 @@
 
     SUPPORTED_TOPOLOGY = JointTopology.TOPO_L
 
-<<<<<<< HEAD
-    def __init__(self, beam_a=None, beam_b=None, flip_lap_side=False, cut_plane_bias=0.5, frame=None, key=None):
-        super(LHalfLapJoint, self).__init__(beam_a, beam_b, flip_lap_side, cut_plane_bias, frame, key)
-
-    @property
-    def joint_type(self):
-        return "L-HalfLap"
-=======
     def __init__(self, main_beam=None, cross_beam=None, flip_lap_side=False, cut_plane_bias=0.5, **kwargs):
         super(LHalfLapJoint, self).__init__(main_beam, cross_beam, flip_lap_side, cut_plane_bias, **kwargs)
->>>>>>> ca85a309
 
     def add_features(self):
-        assert self.beam_a and self.beam_b
+        assert self.main_beam and self.cross_beam
 
         try:
             main_cutting_frame = self.get_main_cutting_frame()
             cross_cutting_frame = self.get_cross_cutting_frame()
-            negative_brep_beam_a, negative_brep_beam_b = self._create_negative_volumes()
+            negative_brep_main_beam, negative_brep_cross_beam = self._create_negative_volumes()
         except Exception as ex:
             raise BeamJoinningError(beams=self.beams, joint=self, debug_info=str(ex))
 
-        start_main, end_main = self.beam_a.extension_to_plane(main_cutting_frame)
-        start_cross, end_cross = self.beam_b.extension_to_plane(cross_cutting_frame)
+        start_main, end_main = self.main_beam.extension_to_plane(main_cutting_frame)
+        start_cross, end_cross = self.cross_beam.extension_to_plane(cross_cutting_frame)
 
         extension_tolerance = 0.01  # TODO: this should be proportional to the unit used
-        self.beam_a.add_blank_extension(start_main + extension_tolerance, end_main + extension_tolerance, self.key)
-        self.beam_b.add_blank_extension(start_cross + extension_tolerance, end_cross + extension_tolerance, self.key)
+        self.main_beam.add_blank_extension(start_main + extension_tolerance, end_main + extension_tolerance, self.key)
+        self.cross_beam.add_blank_extension(
+            start_cross + extension_tolerance, end_cross + extension_tolerance, self.key
+        )
 
-<<<<<<< HEAD
-        self.beam_a.add_features(MillVolume(negative_brep_beam_a))
-        self.beam_b.add_features(MillVolume(negative_brep_beam_b))
-
-        f_cross = CutFeature(cross_cutting_frame)
-        self.beam_b.add_features(f_cross)
-        self.features.append(f_cross)
-
-        trim_frame = Frame(main_cutting_frame.point, main_cutting_frame.xaxis, -main_cutting_frame.yaxis)
-        f_main = CutFeature(trim_frame)
-        self.beam_a.add_features(f_main)
-        self.features.append(f_main)
-=======
         main_volume = MillVolume(negative_brep_main_beam)
         cross_volume = MillVolume(negative_brep_cross_beam)
 
@@ -102,5 +82,4 @@
         f_main = CutFeature(trim_frame)
         self.main_beam.add_features(f_main)
 
-        self.features = [main_volume, cross_volume, f_main, f_cross]
->>>>>>> ca85a309
+        self.features = [main_volume, cross_volume, f_main, f_cross]