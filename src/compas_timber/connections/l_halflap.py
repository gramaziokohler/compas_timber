--- conflicted
+++ resolved
@@ -110,16 +110,15 @@
         extension_tolerance = 0.01  # TODO: this should be proportional to the unit used
 
         extension_plane_main = self.get_face_most_towards_beam(self.main_beam, self.cross_beam, ignore_ends=True)[1]
+        extension_plane_main = self.get_face_most_towards_beam(self.main_beam, self.cross_beam, ignore_ends=True)[1]
         start_main, end_main = self.main_beam.extension_to_plane(extension_plane_main)
-<<<<<<< HEAD
         self.main_beam.add_blank_extension(start_main + extension_tolerance, end_main + extension_tolerance, self.key)
 
-=======
-        self.main_beam.add_blank_extension(start_main, end_main, self.key)
->>>>>>> 0c5db64e
         extension_plane_cross = self.get_face_most_towards_beam(self.cross_beam, self.main_beam, ignore_ends=True)[1]
         start_cross, end_cross = self.cross_beam.extension_to_plane(extension_plane_cross)
-        self.cross_beam.add_blank_extension(start_cross, end_cross, self.key)
+        self.cross_beam.add_blank_extension(
+            start_cross + extension_tolerance, end_cross + extension_tolerance, self.key
+        )
 
 
     def add_features(self):
