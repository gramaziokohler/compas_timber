--- conflicted
+++ resolved
@@ -257,15 +257,12 @@
             ref_side_index=self.cross_beam_ref_side_index,
         )
 
-<<<<<<< HEAD
         # convert to house and house mortise if tenon should be housed
         if self.house:
             length, width, offset = self.get_house_dimensions(main_feature)
             main_feature = House.from_tenon(main_feature, length, width, self.house, offset)
             cross_feature = HouseMortise.from_mortise(cross_feature, length, width, self.house)
 
-=======
->>>>>>> 7fe672ca
         # add features to beams
         self.main_beam.add_features(main_feature)
         self.cross_beam.add_features(cross_feature)
