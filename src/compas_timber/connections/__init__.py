--- conflicted
+++ resolved
@@ -39,11 +39,8 @@
     "find_neighboring_elements",
     "TDovetailJoint",
     "BallNodeJoint",
-<<<<<<< HEAD
     "WallJoint",
     "InterfaceLocation",
     "InterfaceRole",
-=======
     "TenonMortiseJoint",
->>>>>>> f2ed2ac2
 ]