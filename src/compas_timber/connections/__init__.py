--- conflicted
+++ resolved
@@ -37,10 +37,6 @@
 from .plate_butt_joint import PlateLButtJoint
 from .plate_butt_joint import PlateTButtJoint
 from .plate_miter_joint import PlateMiterJoint
-<<<<<<< HEAD
-
-=======
-from .plate_joint import PlateToPlateInterface
 from .analyzers import NBeamKDTreeAnalyzer
 from .analyzers import TripletAnalyzer
 from .analyzers import QuadAnalyzer
@@ -48,7 +44,6 @@
 from .analyzers import Cluster
 from .analyzers import BeamGroupAnalyzer
 from .analyzers import MaxNCompositeAnalyzer
->>>>>>> 6a43bfbe
 
 __all__ = [
     "Joint",
@@ -92,9 +87,6 @@
     "PlateLButtJoint",
     "PlateTButtJoint",
     "PlateMiterJoint",
-<<<<<<< HEAD
-=======
-    "PlateToPlateInterface",
     "NBeamKDTreeAnalyzer",
     "TripletAnalyzer",
     "QuadAnalyzer",
@@ -102,5 +94,4 @@
     "Cluster",
     "BeamGroupAnalyzer",
     "MaxNCompositeAnalyzer",
->>>>>>> 6a43bfbe
 ]