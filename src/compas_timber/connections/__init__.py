--- conflicted
+++ resolved
@@ -5,12 +5,8 @@
 from .l_miter import LMiterJoint
 from .l_french_ridge_lap import LFrenchRidgeLapJoint
 from .lap_joint import LapJoint
-<<<<<<< HEAD
-from .generic_joint import GenericJoint
+from .generic_joint import JointCandidate
 from .generic_joint import GenericPlateJoint
-=======
-from .generic_joint import JointCandidate
->>>>>>> 158cd45c
 from .solver import ConnectionSolver
 from .solver import PlateConnectionSolver
 from .solver import JointTopology
@@ -60,12 +56,8 @@
     "XNotchJoint",
     "TLapJoint",
     "LLapJoint",
-<<<<<<< HEAD
-    "GenericJoint",
+    "JointCandidate",
     "GenericPlateJoint",
-=======
-    "JointCandidate",
->>>>>>> 158cd45c
     "LFrenchRidgeLapJoint",
     "JointTopology",
     "ConnectionSolver",
