--- conflicted
+++ resolved
@@ -5,13 +5,8 @@
 from .l_miter import LMiterJoint
 from .l_french_ridge_lap import LFrenchRidgeLapJoint
 from .lap_joint import LapJoint
-<<<<<<< HEAD
-from .generic_joint import JointCandidate
-from .generic_joint import PlateJointCandidate
-=======
 from .joint_candidate import JointCandidate
 from .joint_candidate import PlateJointCandidate
->>>>>>> b4af5aef
 from .solver import ConnectionSolver
 from .solver import PlateConnectionSolver
 from .solver import JointTopology
@@ -32,17 +27,13 @@
 from .utilities import point_centerline_towards_joint
 from .wall_joint import WallJoint
 from .wall_joint import InterfaceLocation
+from .wall_joint import InterfaceRole
 from .plate_joint import PlateJoint
-from .plate_joint import InterfaceRole
-from .plate_joint import PlateToPlateInterface
-from .slab_joint import SlabToSlabInterface
-from .slab_joint import SlabJoint
-from .slab_butt_joint import SlabButtJoint
-from .slab_miter_joint import SlabMiterJoint
 from .plate_butt_joint import PlateButtJoint
 from .plate_butt_joint import PlateLButtJoint
 from .plate_butt_joint import PlateTButtJoint
 from .plate_miter_joint import PlateMiterJoint
+from .plate_joint import PlateToPlateInterface
 from .analyzers import NBeamKDTreeAnalyzer
 from .analyzers import TripletAnalyzer
 from .analyzers import QuadAnalyzer
@@ -50,7 +41,6 @@
 from .analyzers import Cluster
 from .analyzers import BeamGroupAnalyzer
 from .analyzers import MaxNCompositeAnalyzer
-from .analyzers import get_clusters_from_model
 
 __all__ = [
     "Joint",
@@ -82,19 +72,14 @@
     "beam_ref_side_incidence_with_vector",
     "point_centerline_towards_joint",
     "WallJoint",
-    "PlateJoint",
     "InterfaceLocation",
     "InterfaceRole",
     "PlateJoint",
-    "PlateToPlateInterface",
-    "SlabToSlabInterface",
-    "SlabJoint",
-    "SlabButtJoint",
-    "SlabMiterJoint",
     "PlateButtJoint",
     "PlateLButtJoint",
     "PlateTButtJoint",
     "PlateMiterJoint",
+    "PlateToPlateInterface",
     "NBeamKDTreeAnalyzer",
     "TripletAnalyzer",
     "QuadAnalyzer",
@@ -102,5 +87,4 @@
     "Cluster",
     "BeamGroupAnalyzer",
     "MaxNCompositeAnalyzer",
-    "get_clusters_from_model"
 ]