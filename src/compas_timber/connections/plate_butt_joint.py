--- conflicted
+++ resolved
@@ -8,12 +8,6 @@
 class PlateButtJoint(PlateJoint):
     """Creates a plate-to-plate butt-joint connection."""
 
-<<<<<<< HEAD
-    def __init__(self, main_plate=None, cross_plate=None, **kwargs):
-        super(PlateButtJoint, self).__init__(main_plate, cross_plate, **kwargs)
-
-=======
->>>>>>> 47d613d6
     @property
     def main_plate(self):
         """Return the main plate."""
