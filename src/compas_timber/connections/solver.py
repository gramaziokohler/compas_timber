import itertools
import math

from compas.data import Data
from compas.geometry import Line
from compas.geometry import Point
from compas.geometry import Vector
from compas.geometry import angle_vectors
from compas.geometry import distance_point_line
from compas.geometry import distance_point_point
from compas.geometry import dot_vectors
from compas.geometry import intersection_plane_plane
from compas.geometry import intersection_segment_polyline
from compas.geometry import is_parallel_line_line
from compas.geometry import subtract_vectors
from compas.plugins import pluggable
from compas.tolerance import TOL

from compas_timber.utils import distance_segment_segment_points
from compas_timber.utils import get_segment_overlap
from compas_timber.utils import is_point_in_polyline


@pluggable(category="solvers")
def find_neighboring_elements(elements, inflate_by=0.0):
    """Finds neighboring pairs of beams in the given list of beams, using R-tree search.

    The inputs to the R-tree algorithm are the axis-aligned bounding boxes of the beams (beam.aabb), enlarged by the `inflate_by` amount.
    The returned elements are sets containing pairs of Beam objects.

    Parameters
    ----------
    beams : list(:class:`~compas_timer.part.Beam`)
        The list of beams in which neighboring beams should be identified.
    inflate_by : optional, float
        A value in design units by which the regarded bounding boxes should be inflated.

    Returns
    -------
    list(set(:class:`~compas_timber.part.Beam`, :class:`~compas_timber.part.Beam`))

    Notes
    -----
    This is a `pluggable`. In order to use this function, a compatible `plugin` has to be available.
    For example, in Rhino, the function :func:`~compas_timber.rhino.find_neighboring_elements` will be used.

    """
    raise NotImplementedError


class JointTopology(object):
    """Enumeration of the possible joint topologies.

    Attributes
    ----------
    TOPO_UNKNOWN
    TOPO_I - end-to-end joint between two parallel beams
    TOPO_L - end-to-end joint between two non-parallel beams
    TOPO_T - end-to-middle joint between two beams
    TOPO_X - middle-to-middle joint between two beams
    TOPO_Y - joint between three or more beams where all beams meet at their ends
    TOPO_K - joint between three or more beams where at least one beam meet in the middle
    TOPO_EDGE_EDGE  - joint between two plates where the edges of both plates are aligned
    TOPO_EDGE_FACE  - joint between two plates where one plate is aligned with the face of the other

    """

    TOPO_UNKNOWN = 0
    TOPO_I = 1
    TOPO_L = 2
    TOPO_T = 3
    TOPO_X = 4
    TOPO_Y = 5
    TOPO_K = 6
    TOPO_EDGE_EDGE = 7
    TOPO_EDGE_FACE = 8

    @classmethod
    def get_name(cls, value):
        """Returns the string representation of given topology value.

        For use in logging.

        Parameters
        ----------
        value : int
            One of [JointTopology.TOPO_I, JointTopology.TOPO_L, JointTopology.TOPO_T, JointTopology.TOPO_X, JointTopology.TOPO_Y,
            JointTopology.TOPO_K, JointTopology.TOPO_EDGE_EDGE, JointTopology.TOPO_EDGE_FACE, JointTopology.TOPO_UNKNOWN]

        Returns
        -------
        str
            One of ["TOPO_I", "TOPO_L", "TOPO_T", "TOPO_X", "TOPO_Y", "TOPO_K", "TOPO_EDGE_EDGE", "TOPO_EDGE_FACE", "TOPO_UNKNOWN"]

        """
        try:
            return {v: k for k, v in JointTopology.__dict__.items() if k.startswith("TOPO_")}[value]
        except KeyError:
            return "TOPO_UNKNOWN"


class ConnectionSolver(object):
    """Provides tools for detecting beam intersections and joint topologies."""

    TOLERANCE = 1e-6

    @classmethod
    def find_intersecting_pairs(cls, beams, rtree=False, max_distance=0.0):
        """Finds pairs of intersecting beams in the given list of beams.

        Parameters
        ----------
        beams : list(:class:`~compas_timber.parts.Beam`)
            A list of beam objects.
        rtree : bool
            When set to True R-tree will be used to search for neighboring beams.
        max_distance : float, optional
            When `rtree` is True, an additional distance apart with which
            non-touching beams are still considered intersecting.

        Returns
        -------
        list(set(:class:`~compas_timber.parts.Beam`, :class:`~compas_timber.parts.Beam`))
            List containing sets or neightboring pairs beams.

        """
        return find_neighboring_elements(beams, inflate_by=max_distance) if rtree else itertools.combinations(beams, 2)

    def find_topology(self, beam_a, beam_b, max_distance=None):
        """If `beam_a` and `beam_b` intersect within the given `max_distance`, return the topology type of the intersection.

        If the topology is role-sensitive, the method outputs the beams in a consistent specific order
        (e.g. main beam first, cross beam second), otherwise, the beams are outputted in the same
        order as they were inputted.

        Parameters
        ----------
        beam_a : :class:`~compas_timber.parts.Beam`
            First beam from intersecting pair.
        beam_b : :class:`~compas_timber.parts.Beam`
            Second beam from intersecting pair.
        max_distance : float, optional
            Maximum distance, in design units, at which two beams are considered intersecting.

        Returns
        -------
        :class:`~compas_timber.connections.BeamConnectionTopologyResults`
            The topology results of the intersection between the two beams.
        """
        # first check if the beams are close enough to be considered intersecting and get the closest points on the segments
        max_distance = max_distance or TOL.absolute  # TODO: change to a unit-sensitive value
        dist, point_a, point_b = distance_segment_segment_points(beam_a.centerline, beam_b.centerline)
        if dist > max_distance:
<<<<<<< HEAD
            return JointTopology.TOPO_UNKNOWN, None, None, None, None
=======
            return BeamConnectionTopologyResults(JointTopology.TOPO_UNKNOWN, beam_a, beam_b, None, None)
>>>>>>> b3701c43
        point_a = Point(*point_a)
        point_b = Point(*point_b)

        # see if beams are parallel
        if TOL.is_zero(angle_vectors(beam_a.centerline.direction, beam_b.centerline.direction) % math.pi):
            # beams are parallel
            # if parallel overlap on beam_a means that beam_b is overlapped by beam_a. Only need to perform the check on beam_a
            overlap_on_a = get_segment_overlap(beam_a.centerline, beam_b.centerline)
            if overlap_on_a is None:
<<<<<<< HEAD
                return JointTopology.TOPO_I, beam_a, beam_b, dist, (point_a + point_b) / 2.0
            if overlap_on_a[1] < max_distance:  # overlaps on beam_a start
                pt = beam_b.endpoint_closest_to_point(beam_a.centerline.start)[1]
                dist = distance_point_point(pt, beam_a.centerline.start)
                return JointTopology.TOPO_I, beam_a, beam_b, dist, (beam_a.centerline.start + pt) / 2.0
            if abs(overlap_on_a[0] - beam_a.length) < max_distance:  # overlaps on beam_a end
                pt = beam_b.endpoint_closest_to_point(beam_a.centerline.end)[1]
                dist = distance_point_point(pt, beam_a.centerline.end)
                return JointTopology.TOPO_I, beam_a, beam_b, dist, (beam_a.centerline.start + pt) / 2.0
            else:
                return JointTopology.TOPO_UNKNOWN, None, None, None, None
=======
                return BeamConnectionTopologyResults(JointTopology.TOPO_I, beam_a, beam_b, dist, (point_a + point_b) / 2.0)
            if overlap_on_a[1] < max_distance:  # overlaps on beam_a start
                pt = beam_b.endpoint_closest_to_point(beam_a.centerline.start)[1]
                dist = distance_point_point(pt, beam_a.centerline.start)
                return BeamConnectionTopologyResults(JointTopology.TOPO_I, beam_a, beam_b, dist, (beam_a.centerline.start + pt) / 2.0)
            if abs(overlap_on_a[0] - beam_a.length) < max_distance:  # overlaps on beam_a end
                pt = beam_b.endpoint_closest_to_point(beam_a.centerline.end)[1]
                dist = distance_point_point(pt, beam_a.centerline.end)
                return BeamConnectionTopologyResults(JointTopology.TOPO_I, beam_a, beam_b, dist, (beam_a.centerline.end + pt) / 2.0)
            else:
                return BeamConnectionTopologyResults(JointTopology.TOPO_UNKNOWN, beam_a, beam_b)
>>>>>>> b3701c43

        _, a_end_pt = beam_a.endpoint_closest_to_point(point_b)
        _, b_end_pt = beam_b.endpoint_closest_to_point(point_a)

        a_end = distance_point_point(a_end_pt, point_a) < max_distance
        b_end = distance_point_point(b_end_pt, point_b) < max_distance
        location = (point_a + point_b) / 2.0
        if a_end and b_end:
<<<<<<< HEAD
            return JointTopology.TOPO_L, beam_a, beam_b, dist, location
        if a_end:
            return JointTopology.TOPO_T, beam_a, beam_b, dist, location
        if b_end:
            return JointTopology.TOPO_T, beam_b, beam_a, dist, location
        return JointTopology.TOPO_X, beam_a, beam_b, dist, location
=======
            return BeamConnectionTopologyResults(JointTopology.TOPO_L, beam_a, beam_b, dist, location)
        if a_end:
            return BeamConnectionTopologyResults(JointTopology.TOPO_T, beam_a, beam_b, dist, location)
        if b_end:
            return BeamConnectionTopologyResults(JointTopology.TOPO_T, beam_b, beam_a, dist, location)
        return BeamConnectionTopologyResults(JointTopology.TOPO_X, beam_a, beam_b, dist, location)
>>>>>>> b3701c43

    def find_wall_wall_topology(self, wall_a, wall_b, tol=TOLERANCE, max_distance=None):
        """Calculates the topology of the intersection between two walls.

        TODO: Passes-through to the beam topology calculation. This should be reworked.

        Parameters
        ----------
        wall_a : :class:`~compas_timber.elements.Wall`
            First potential intersecting wall.
        wall_b : :class:`~compas_timber.elements.Wall`
            Second potential intersecting wall.
        tol : float
            General tolerance to use for mathematical computations.
        max_distance : float, optional
            Maximum distance, in desigen units, at which two fs are considered intersecting.

        Returns
        -------
        tuple(:class:`~compas_timber.connections.JointTopology`, :class:`~compas_timber.element.Wall`, :class:`~compas_timber.element.Wall`)

        """
        # TODO: make find topology more generic. break down to find_line_line_topo etc.
        return self.find_topology(wall_a, wall_b, tol, max_distance)

    @staticmethod
    def _calc_t(line, plane):
        a, b = line
        o, n = plane
        ab = subtract_vectors(b, a)
        dotv = dot_vectors(n, ab)  # lines parallel to plane (dotv=0) filtered out already
        oa = subtract_vectors(a, o)
        t = -dot_vectors(n, oa) / dotv
        return t

    @staticmethod
    def _exceed_max_distance(pa, pb, max_distance, tol):
        d = distance_point_point(pa, pb)
        if max_distance is not None and d > max_distance:
            return True
        if max_distance is None and d > tol:
            return True
        return False

    @staticmethod
    def _is_near_end(t, length, max_distance, tol):
        return abs(t) * length < max_distance + tol or abs(1.0 - t) * length < max_distance + tol


class PlateConnectionSolver(ConnectionSolver):
    """Provides tools for detecting plate intersections and joint topologies."""

    TOLERANCE = 1e-6

    def find_topology(self, plate_a, plate_b, max_distance=TOLERANCE, tol=TOLERANCE):
        """Calculates the topology of the intersection between two plates. requires that one edge of a plate lies on the plane of the other plate.

        parameters
        ----------
        plate_a : :class:`~compas_timber.elements.Plate`
            First potential intersecting plate.
        plate_b : :class:`~compas_timber.elements.Plate`
            Second potential intersecting plate.
        tol : float
            General tolerance to use for mathematical computations.
        max_distance : float, optional
            Maximum distance, in desigen units, at which two plates are considered intersecting.

        Returns
        -------
        tuple(:class:`~compas_timber.connections.JointTopology`, tuple(:class:`~compas_timber.element.Plate`, int), tuple(`:class:`~compas_timber.element.Plate`, int))
            The topology of the intersection between the two plates and the two plates themselves, and the indices of the outline segments where the intersection occurs.
            Format: JointTopology, (plate_a, plate_a_segment_index), (plate_b, plate_b_segment_index)
        """

        plate_a_segment_index, plate_b_segment_index = self._find_plate_segment_indices(plate_a, plate_b, max_distance=max_distance, tol=tol)

        if plate_a_segment_index is None and plate_b_segment_index is None:
            return PlateConnectionTopologyResults(JointTopology.TOPO_UNKNOWN, plate_a, plate_b, plate_a_segment_index, plate_b_segment_index)
        if plate_a_segment_index is not None and plate_b_segment_index is None:
<<<<<<< HEAD
            return JointTopology.TOPO_EDGE_FACE, (plate_a, plate_a_segment_index), (plate_b, plate_b_segment_index)
        if plate_a_segment_index is None and plate_b_segment_index is not None:
            return JointTopology.TOPO_EDGE_FACE, (plate_b, plate_b_segment_index), (plate_a, plate_a_segment_index)
        if plate_a_segment_index is not None and plate_b_segment_index is not None:
            return JointTopology.TOPO_EDGE_EDGE, (plate_a, plate_a_segment_index), (plate_b, plate_b_segment_index)
=======
            return PlateConnectionTopologyResults(JointTopology.TOPO_EDGE_FACE, plate_a, plate_b, plate_a_segment_index, plate_b_segment_index)
        if plate_a_segment_index is None and plate_b_segment_index is not None:
            return PlateConnectionTopologyResults(JointTopology.TOPO_EDGE_FACE, plate_b, plate_a, plate_b_segment_index, plate_a_segment_index)
        if plate_a_segment_index is not None and plate_b_segment_index is not None:
            return PlateConnectionTopologyResults(JointTopology.TOPO_EDGE_EDGE, plate_a, plate_b, plate_a_segment_index, plate_b_segment_index)
>>>>>>> b3701c43

    @staticmethod
    def _find_plate_segment_indices(plate_a, plate_b, max_distance=None, tol=TOL):
        """Finds the indices of the outline segments of `polyline_a` and `polyline_b`. used to determine connection Topology"""

        indices = PlateConnectionSolver._get_l_topo_segment_indices(plate_a, plate_b, max_distance=max_distance, tol=tol)
        if indices[0] is not None:
            return indices
        index = PlateConnectionSolver._get_t_topo_segment_index(plate_a, plate_b, max_distance=max_distance, tol=tol)
        if index is not None:
            return index, None
        index = PlateConnectionSolver._get_t_topo_segment_index(plate_b, plate_a, max_distance=max_distance, tol=tol)
        if index is not None:
            return None, index
        return None, None

    @staticmethod
    def _get_l_topo_segment_indices(plate_a, plate_b, max_distance=None, tol=TOL):
        """Finds the indices of the outline segments of `polyline_a` and `polyline_b` that are colinear.
        Used to find segments that join in L_TOPO Topology"""

        if max_distance is None:
            max_distance = max(plate_a.thickness, plate_b.thickness)
        for pair in itertools.product(plate_a.outlines, plate_b.outlines):
            for i, seg_a in enumerate(pair[0].lines):
                for j, seg_b in enumerate(pair[1].lines):  # TODO: use rtree?
                    if distance_point_line(seg_a.point_at(0.5), seg_b) <= max_distance:
                        if is_parallel_line_line(seg_a, seg_b, tol=tol):
                            if PlateConnectionSolver.do_segments_overlap(seg_a, seg_b):
                                return i, j
        return None, None

    @staticmethod
    def _get_t_topo_segment_index(main_plate, cross_plate, max_distance=None, tol=TOL):
        """Finds the indices of the outline segments of `polyline_a` and `polyline_b` that are colinear.
        Used to find segments that join in L_TOPO Topology"""

        if max_distance is None:
            max_distance = min(main_plate.thickness, cross_plate.thickness)
        for pline_a, plane_a in zip(main_plate.outlines, main_plate.planes):
            for pline_b, plane_b in zip(cross_plate.outlines, cross_plate.planes):
                line = Line(*intersection_plane_plane(plane_a, plane_b))
                for i, seg_a in enumerate(pline_a.lines):  # TODO: use rtree?
                    if distance_point_line(seg_a.point_at(0.5), line) <= max_distance:
                        if is_parallel_line_line(seg_a, line, tol=tol):
                            if PlateConnectionSolver.does_segment_intersect_outline(seg_a, pline_b):
                                return i
        return None

    @staticmethod
    def do_segments_overlap(segment_a, segment_b):
        """Checks if two segments overlap.

        Parameters
        ----------
        seg_a : :class:`~compas.geometry.Segment`
            The first segment.
        seg_b : :class:`~compas.geometry.Segment`
            The second segment.
        tol : float, optional
            Tolerance for overlap check.

        Returns
        -------
        bool
            True if the segments overlap, False otherwise.
        """
        for pt_a in [segment_a.start, segment_a.end, segment_a.point_at(0.5)]:
            dot_start = dot_vectors(segment_b.direction, Vector.from_start_end(segment_b.start, pt_a))
            dot_end = dot_vectors(segment_b.direction, Vector.from_start_end(segment_b.end, pt_a))
            if dot_start > 0 and dot_end < 0:
                return True
        for pt_b in [segment_b.start, segment_b.end, segment_b.point_at(0.5)]:
            dot_start = dot_vectors(segment_a.direction, Vector.from_start_end(segment_a.start, pt_b))
            dot_end = dot_vectors(segment_a.direction, Vector.from_start_end(segment_a.end, pt_b))
            if dot_start > 0 and dot_end < 0:
                return True
        return False

    @staticmethod
    def does_segment_intersect_outline(segment, polyline, tol=TOL):
        """Checks if a segment intersects with the outline of a polyline.

        Parameters
        ----------
        segment : :class:`~compas.geometry.Segment`
            The segment to check for intersection.
        polyline : :class:`~compas.geometry.Polyline`
            The polyline whose outline is checked for intersection.
        tol : float, optional
            Tolerance for intersection check.

        Returns
        -------
        bool
            True if the segment intersects with the outline of the polyline, False otherwise.
        """
        if intersection_segment_polyline(segment, polyline, tol.absolute)[0]:
            return True
        return is_point_in_polyline(segment.point_at(0.5), polyline, in_plane=False, tol=tol)


class BeamConnectionTopologyResults(Data):
    """Data structure to hold the results of beam connection topology analysis."""

    def __init__(self, topology, beam_a, beam_b, distance=None, location=None):
        """Initializes the BeamConnectionTopologyResults with the given parameters.

        Parameters
        ----------
        topology : :class:`~compas_timber.connections.JointTopology`
            The topology of the intersection.
        beam_a : :class:`~compas_timber.parts.Beam`
            The first beam involved in the intersection.
        beam_b : :class:`~compas_timber.parts.Beam`
            The second beam involved in the intersection.
        distance : float
            The distance between the closest points of the two beams.
        location : :class:`~compas.geometry.Point`
            The location of the intersection.
        """
        super().__init__()
        self.topology = topology
        self.beam_a = beam_a
        self.beam_b = beam_b
        self.distance = distance
        self.location = location
        print(f"Topology: {JointTopology.get_name(topology)}")


class PlateConnectionTopologyResults(Data):
    """Data structure to hold the results of plate connection topology analysis."""

    def __init__(self, topology, plate_a, plate_b, segment_a_index=None, segment_b_index=None, distance=None, location=None):
        """Initializes the PlateConnectionTopologyResults with the given parameters.

        Parameters
        ----------
        topology : :class:`~compas_timber.connections.JointTopology`
            The topology of the intersection.
        plate_a : :class:`~compas_timber.elements.Plate`
            The first plate involved in the intersection.
        plate_b : :class:`~compas_timber.elements.Plate`
            The second plate involved in the intersection.
        segment_a_index : int, optional
            The index of the segment in `plate_a` where the intersection occurs.
        segment_b_index : int, optional
            The index of the segment in `plate_b` where the intersection occurs.
        """
        super().__init__()
        self.topology = topology
        self.plate_a = plate_a
        self.plate_b = plate_b
        self.segment_a_index = segment_a_index
        self.segment_b_index = segment_b_index<|MERGE_RESOLUTION|>--- conflicted
+++ resolved
@@ -151,11 +151,7 @@
         max_distance = max_distance or TOL.absolute  # TODO: change to a unit-sensitive value
         dist, point_a, point_b = distance_segment_segment_points(beam_a.centerline, beam_b.centerline)
         if dist > max_distance:
-<<<<<<< HEAD
-            return JointTopology.TOPO_UNKNOWN, None, None, None, None
-=======
             return BeamConnectionTopologyResults(JointTopology.TOPO_UNKNOWN, beam_a, beam_b, None, None)
->>>>>>> b3701c43
         point_a = Point(*point_a)
         point_b = Point(*point_b)
 
@@ -165,19 +161,6 @@
             # if parallel overlap on beam_a means that beam_b is overlapped by beam_a. Only need to perform the check on beam_a
             overlap_on_a = get_segment_overlap(beam_a.centerline, beam_b.centerline)
             if overlap_on_a is None:
-<<<<<<< HEAD
-                return JointTopology.TOPO_I, beam_a, beam_b, dist, (point_a + point_b) / 2.0
-            if overlap_on_a[1] < max_distance:  # overlaps on beam_a start
-                pt = beam_b.endpoint_closest_to_point(beam_a.centerline.start)[1]
-                dist = distance_point_point(pt, beam_a.centerline.start)
-                return JointTopology.TOPO_I, beam_a, beam_b, dist, (beam_a.centerline.start + pt) / 2.0
-            if abs(overlap_on_a[0] - beam_a.length) < max_distance:  # overlaps on beam_a end
-                pt = beam_b.endpoint_closest_to_point(beam_a.centerline.end)[1]
-                dist = distance_point_point(pt, beam_a.centerline.end)
-                return JointTopology.TOPO_I, beam_a, beam_b, dist, (beam_a.centerline.start + pt) / 2.0
-            else:
-                return JointTopology.TOPO_UNKNOWN, None, None, None, None
-=======
                 return BeamConnectionTopologyResults(JointTopology.TOPO_I, beam_a, beam_b, dist, (point_a + point_b) / 2.0)
             if overlap_on_a[1] < max_distance:  # overlaps on beam_a start
                 pt = beam_b.endpoint_closest_to_point(beam_a.centerline.start)[1]
@@ -189,7 +172,6 @@
                 return BeamConnectionTopologyResults(JointTopology.TOPO_I, beam_a, beam_b, dist, (beam_a.centerline.end + pt) / 2.0)
             else:
                 return BeamConnectionTopologyResults(JointTopology.TOPO_UNKNOWN, beam_a, beam_b)
->>>>>>> b3701c43
 
         _, a_end_pt = beam_a.endpoint_closest_to_point(point_b)
         _, b_end_pt = beam_b.endpoint_closest_to_point(point_a)
@@ -198,21 +180,12 @@
         b_end = distance_point_point(b_end_pt, point_b) < max_distance
         location = (point_a + point_b) / 2.0
         if a_end and b_end:
-<<<<<<< HEAD
-            return JointTopology.TOPO_L, beam_a, beam_b, dist, location
-        if a_end:
-            return JointTopology.TOPO_T, beam_a, beam_b, dist, location
-        if b_end:
-            return JointTopology.TOPO_T, beam_b, beam_a, dist, location
-        return JointTopology.TOPO_X, beam_a, beam_b, dist, location
-=======
             return BeamConnectionTopologyResults(JointTopology.TOPO_L, beam_a, beam_b, dist, location)
         if a_end:
             return BeamConnectionTopologyResults(JointTopology.TOPO_T, beam_a, beam_b, dist, location)
         if b_end:
             return BeamConnectionTopologyResults(JointTopology.TOPO_T, beam_b, beam_a, dist, location)
         return BeamConnectionTopologyResults(JointTopology.TOPO_X, beam_a, beam_b, dist, location)
->>>>>>> b3701c43
 
     def find_wall_wall_topology(self, wall_a, wall_b, tol=TOLERANCE, max_distance=None):
         """Calculates the topology of the intersection between two walls.
@@ -293,19 +266,11 @@
         if plate_a_segment_index is None and plate_b_segment_index is None:
             return PlateConnectionTopologyResults(JointTopology.TOPO_UNKNOWN, plate_a, plate_b, plate_a_segment_index, plate_b_segment_index)
         if plate_a_segment_index is not None and plate_b_segment_index is None:
-<<<<<<< HEAD
-            return JointTopology.TOPO_EDGE_FACE, (plate_a, plate_a_segment_index), (plate_b, plate_b_segment_index)
-        if plate_a_segment_index is None and plate_b_segment_index is not None:
-            return JointTopology.TOPO_EDGE_FACE, (plate_b, plate_b_segment_index), (plate_a, plate_a_segment_index)
-        if plate_a_segment_index is not None and plate_b_segment_index is not None:
-            return JointTopology.TOPO_EDGE_EDGE, (plate_a, plate_a_segment_index), (plate_b, plate_b_segment_index)
-=======
             return PlateConnectionTopologyResults(JointTopology.TOPO_EDGE_FACE, plate_a, plate_b, plate_a_segment_index, plate_b_segment_index)
         if plate_a_segment_index is None and plate_b_segment_index is not None:
             return PlateConnectionTopologyResults(JointTopology.TOPO_EDGE_FACE, plate_b, plate_a, plate_b_segment_index, plate_a_segment_index)
         if plate_a_segment_index is not None and plate_b_segment_index is not None:
             return PlateConnectionTopologyResults(JointTopology.TOPO_EDGE_EDGE, plate_a, plate_b, plate_a_segment_index, plate_b_segment_index)
->>>>>>> b3701c43
 
     @staticmethod
     def _find_plate_segment_indices(plate_a, plate_b, max_distance=None, tol=TOL):
