--- conflicted
+++ resolved
@@ -12,10 +12,6 @@
 from compas.geometry import intersection_plane_plane
 from compas.geometry import intersection_segment_polyline
 from compas.geometry import is_parallel_line_line
-<<<<<<< HEAD
-=======
-from compas.geometry import subtract_vectors
->>>>>>> f76c5281
 from compas.plugins import pluggable
 from compas.tolerance import TOL
 
@@ -147,26 +143,14 @@
 
         Returns
         -------
-<<<<<<< HEAD
-        tuple(:class:`~compas_timber.connections.JointTopology`, tuple(:class:`~compas_timber.parts.Beam`, int),
-            tuple(:class:`~compas_timber.parts.Beam`, int), float, :class:`~compas_timber.geometry.Point`)
-            The topology of the intersection between the two beams, tuple containing plate and index of connecting edge, the
-            distance between the plates, and the point of intersection.
-
-=======
         :class:`~compas_timber.connections.BeamSolverResult`
             The topology results of the intersection between the two beams.
->>>>>>> f76c5281
         """
         # first check if the beams are close enough to be considered intersecting and get the closest points on the segments
         max_distance = max_distance or TOL.absolute  # TODO: change to a unit-sensitive value
         dist, point_a, point_b = distance_segment_segment_points(beam_a.centerline, beam_b.centerline)
         if dist > max_distance:
-<<<<<<< HEAD
-            return JointTopology.TOPO_UNKNOWN, None, None, None, None
-=======
             return BeamSolverResult(JointTopology.TOPO_UNKNOWN, beam_a, beam_b, None, None)
->>>>>>> f76c5281
         point_a = Point(*point_a)
         point_b = Point(*point_b)
 
@@ -176,19 +160,6 @@
             # if parallel overlap on beam_a means that beam_b is overlapped by beam_a. Only need to perform the check on beam_a
             overlap_on_a = get_segment_overlap(beam_a.centerline, beam_b.centerline)
             if overlap_on_a is None:
-<<<<<<< HEAD
-                return JointTopology.TOPO_I, beam_a, beam_b, dist, (point_a + point_b) / 2.0
-            if overlap_on_a[1] < max_distance:  # overlaps on beam_a start
-                pt = beam_b.endpoint_closest_to_point(beam_a.centerline.start)[1]
-                dist = distance_point_point(pt, beam_a.centerline.start)
-                return JointTopology.TOPO_I, beam_a, beam_b, dist, (beam_a.centerline.start + pt) / 2.0
-            if abs(overlap_on_a[0] - beam_a.length) < max_distance:  # overlaps on beam_a end
-                pt = beam_b.endpoint_closest_to_point(beam_a.centerline.end)[1]
-                dist = distance_point_point(pt, beam_a.centerline.end)
-                return JointTopology.TOPO_I, beam_a, beam_b, dist, (beam_a.centerline.start + pt) / 2.0
-            else:
-                return JointTopology.TOPO_UNKNOWN, None, None, None, None
-=======
                 return BeamSolverResult(JointTopology.TOPO_I, beam_a, beam_b, dist, (point_a + point_b) / 2.0)
             if overlap_on_a[1] < max_distance:  # overlaps on beam_a start
                 pt = beam_b.endpoint_closest_to_point(beam_a.centerline.start)[1]
@@ -200,7 +171,6 @@
                 return BeamSolverResult(JointTopology.TOPO_I, beam_a, beam_b, dist, (beam_a.centerline.end + pt) / 2.0)
             else:
                 return BeamSolverResult(JointTopology.TOPO_UNKNOWN, beam_a, beam_b)
->>>>>>> f76c5281
 
         _, a_end_pt = beam_a.endpoint_closest_to_point(point_b)
         _, b_end_pt = beam_b.endpoint_closest_to_point(point_a)
@@ -209,21 +179,12 @@
         b_end = distance_point_point(b_end_pt, point_b) < max_distance
         location = (point_a + point_b) / 2.0
         if a_end and b_end:
-<<<<<<< HEAD
-            return JointTopology.TOPO_L, beam_a, beam_b, dist, location
-        if a_end:
-            return JointTopology.TOPO_T, beam_a, beam_b, dist, location
-        if b_end:
-            return JointTopology.TOPO_T, beam_b, beam_a, dist, location
-        return JointTopology.TOPO_X, beam_a, beam_b, dist, location
-=======
             return BeamSolverResult(JointTopology.TOPO_L, beam_a, beam_b, dist, location)
         if a_end:
             return BeamSolverResult(JointTopology.TOPO_T, beam_a, beam_b, dist, location)
         if b_end:
             return BeamSolverResult(JointTopology.TOPO_T, beam_b, beam_a, dist, location)
         return BeamSolverResult(JointTopology.TOPO_X, beam_a, beam_b, dist, location)
->>>>>>> f76c5281
 
     def find_wall_wall_topology(self, wall_a, wall_b, tol=TOLERANCE, max_distance=None):
         """Calculates the topology of the intersection between two walls.
@@ -278,15 +239,6 @@
         """
         plate_a_segment_index, plate_b_segment_index, dist, pt = self._find_plate_segment_indices(plate_a, plate_b, max_distance=max_distance, tol=tol)
         if plate_a_segment_index is None and plate_b_segment_index is None:
-<<<<<<< HEAD
-            return JointTopology.TOPO_UNKNOWN, (plate_a, plate_a_segment_index), (plate_b, plate_b_segment_index), dist, pt
-        if plate_a_segment_index is not None and plate_b_segment_index is None:
-            return JointTopology.TOPO_EDGE_FACE, (plate_a, plate_a_segment_index), (plate_b, plate_b_segment_index), dist, pt
-        if plate_a_segment_index is None and plate_b_segment_index is not None:
-            return JointTopology.TOPO_EDGE_FACE, (plate_b, plate_b_segment_index), (plate_a, plate_a_segment_index), dist, pt
-        if plate_a_segment_index is not None and plate_b_segment_index is not None:
-            return JointTopology.TOPO_EDGE_EDGE, (plate_a, plate_a_segment_index), (plate_b, plate_b_segment_index), dist, pt
-=======
             return PlateSolverResult(JointTopology.TOPO_UNKNOWN, plate_a, plate_b, plate_a_segment_index, plate_b_segment_index)
         if plate_a_segment_index is not None and plate_b_segment_index is None:
             return PlateSolverResult(JointTopology.TOPO_EDGE_FACE, plate_a, plate_b, plate_a_segment_index, plate_b_segment_index)
@@ -294,7 +246,6 @@
             return PlateSolverResult(JointTopology.TOPO_EDGE_FACE, plate_b, plate_a, plate_b_segment_index, plate_a_segment_index)
         if plate_a_segment_index is not None and plate_b_segment_index is not None:
             return PlateSolverResult(JointTopology.TOPO_EDGE_EDGE, plate_a, plate_b, plate_a_segment_index, plate_b_segment_index)
->>>>>>> f76c5281
 
     @staticmethod
     def _find_plate_segment_indices(plate_a, plate_b, max_distance=None, tol=TOL):
