import itertools
import math

from compas.data import Data
from compas.geometry import Line
from compas.geometry import Point
from compas.geometry import Vector
from compas.geometry import angle_vectors
from compas.geometry import distance_point_line
from compas.geometry import distance_point_point
from compas.geometry import dot_vectors
from compas.geometry import intersection_plane_plane
from compas.geometry import intersection_segment_polyline
from compas.geometry import is_parallel_line_line
from compas.plugins import pluggable
from compas.tolerance import TOL

from compas_timber.utils import distance_segment_segment_points
from compas_timber.utils import get_segment_overlap
from compas_timber.utils import is_point_in_polyline


@pluggable(category="solvers")
def find_neighboring_elements(elements, inflate_by=0.0):
    """Finds neighboring pairs of beams in the given list of beams, using R-tree search.

    The inputs to the R-tree algorithm are the axis-aligned bounding boxes of the beams (beam.aabb), enlarged by the `inflate_by` amount.
    The returned elements are sets containing pairs of Beam objects.

    Parameters
    ----------
    beams : list(:class:`~compas_timer.part.Beam`)
        The list of beams in which neighboring beams should be identified.
    inflate_by : optional, float
        A value in design units by which the regarded bounding boxes should be inflated.

    Returns
    -------
    list(set(:class:`~compas_timber.part.Beam`, :class:`~compas_timber.part.Beam`))

    Notes
    -----
    This is a `pluggable`. In order to use this function, a compatible `plugin` has to be available.
    For example, in Rhino, the function :func:`~compas_timber.rhino.find_neighboring_elements` will be used.

    """
    raise NotImplementedError


class JointTopology(object):
    """Enumeration of the possible joint topologies.

    Attributes
    ----------
    TOPO_UNKNOWN
    TOPO_I - end-to-end joint between two parallel beams
    TOPO_L - end-to-end joint between two non-parallel beams
    TOPO_T - end-to-middle joint between two beams
    TOPO_X - middle-to-middle joint between two beams
    TOPO_Y - joint between three or more beams where all beams meet at their ends
    TOPO_K - joint between three or more beams where at least one beam meet in the middle
    TOPO_EDGE_EDGE  - joint between two plates where the edges of both plates are aligned
    TOPO_EDGE_FACE  - joint between two plates where one plate is aligned with the face of the other

    """

    TOPO_UNKNOWN = 0
    TOPO_I = 1
    TOPO_L = 2
    TOPO_T = 3
    TOPO_X = 4
    TOPO_Y = 5
    TOPO_K = 6
    TOPO_EDGE_EDGE = 7
    TOPO_EDGE_FACE = 8

    @classmethod
    def get_name(cls, value):
        """Returns the string representation of given topology value.

        For use in logging.

        Parameters
        ----------
        value : int
            One of [JointTopology.TOPO_I, JointTopology.TOPO_L, JointTopology.TOPO_T, JointTopology.TOPO_X, JointTopology.TOPO_Y,
            JointTopology.TOPO_K, JointTopology.TOPO_EDGE_EDGE, JointTopology.TOPO_EDGE_FACE, JointTopology.TOPO_UNKNOWN]

        Returns
        -------
        str
            One of ["TOPO_I", "TOPO_L", "TOPO_T", "TOPO_X", "TOPO_Y", "TOPO_K", "TOPO_EDGE_EDGE", "TOPO_EDGE_FACE", "TOPO_UNKNOWN"]

        """
        try:
            return {v: k for k, v in JointTopology.__dict__.items() if k.startswith("TOPO_")}[value]
        except KeyError:
            return "TOPO_UNKNOWN"


class ConnectionSolver(object):
    """Provides tools for detecting beam intersections and joint topologies."""

    TOLERANCE = 1e-6

    @classmethod
    def find_intersecting_pairs(cls, beams, rtree=False, max_distance=0.0):
        """Finds pairs of intersecting beams in the given list of beams.

        Parameters
        ----------
        beams : list(:class:`~compas_timber.parts.Beam`)
            A list of beam objects.
        rtree : bool
            When set to True R-tree will be used to search for neighboring beams.
        max_distance : float, optional
            When `rtree` is True, an additional distance apart with which
            non-touching beams are still considered intersecting.

        Returns
        -------
        list(set(:class:`~compas_timber.parts.Beam`, :class:`~compas_timber.parts.Beam`))
            List containing sets or neightboring pairs beams.

        """
        return find_neighboring_elements(beams, inflate_by=max_distance) if rtree else itertools.combinations(beams, 2)

    def find_topology(self, beam_a, beam_b, max_distance=None):
        """If `beam_a` and `beam_b` intersect within the given `max_distance`, return the topology type of the intersection.

        If the topology is role-sensitive, the method outputs the beams in a consistent specific order
        (e.g. main beam first, cross beam second), otherwise, the beams are outputted in the same
        order as they were inputted.

        Parameters
        ----------
        beam_a : :class:`~compas_timber.parts.Beam`
            First beam from intersecting pair.
        beam_b : :class:`~compas_timber.parts.Beam`
            Second beam from intersecting pair.
        max_distance : float, optional
            Maximum distance, in design units, at which two beams are considered intersecting.

        Returns
        -------
        :class:`~compas_timber.connections.BeamSolverResult`
            The topology results of the intersection between the two beams.
        """
        # first check if the beams are close enough to be considered intersecting and get the closest points on the segments
        max_distance = max_distance or TOL.absolute  # TODO: change to a unit-sensitive value
        dist, point_a, point_b = distance_segment_segment_points(beam_a.centerline, beam_b.centerline)
        if dist > max_distance:
            return BeamSolverResult(JointTopology.TOPO_UNKNOWN, beam_a, beam_b, None, None)
        point_a = Point(*point_a)
        point_b = Point(*point_b)

        # see if beams are parallel
        if TOL.is_zero(angle_vectors(beam_a.centerline.direction, beam_b.centerline.direction) % math.pi):
            # beams are parallel
            # if parallel overlap on beam_a means that beam_b is overlapped by beam_a. Only need to perform the check on beam_a
            overlap_on_a = get_segment_overlap(beam_a.centerline, beam_b.centerline)
            if overlap_on_a is None:
                return BeamSolverResult(JointTopology.TOPO_I, beam_a, beam_b, dist, (point_a + point_b) / 2.0)
            if overlap_on_a[1] < max_distance:  # overlaps on beam_a start
                pt = beam_b.endpoint_closest_to_point(beam_a.centerline.start)[1]
                dist = distance_point_point(pt, beam_a.centerline.start)
                return BeamSolverResult(JointTopology.TOPO_I, beam_a, beam_b, dist, (beam_a.centerline.start + pt) / 2.0)
            if abs(overlap_on_a[0] - beam_a.length) < max_distance:  # overlaps on beam_a end
                pt = beam_b.endpoint_closest_to_point(beam_a.centerline.end)[1]
                dist = distance_point_point(pt, beam_a.centerline.end)
                return BeamSolverResult(JointTopology.TOPO_I, beam_a, beam_b, dist, (beam_a.centerline.end + pt) / 2.0)
            else:
                return BeamSolverResult(JointTopology.TOPO_UNKNOWN, beam_a, beam_b)

        _, a_end_pt = beam_a.endpoint_closest_to_point(point_b)
        _, b_end_pt = beam_b.endpoint_closest_to_point(point_a)

        a_end = distance_point_point(a_end_pt, point_a) < max_distance
        b_end = distance_point_point(b_end_pt, point_b) < max_distance
        location = (point_a + point_b) / 2.0
        if a_end and b_end:
            return BeamSolverResult(JointTopology.TOPO_L, beam_a, beam_b, dist, location)
        if a_end:
            return BeamSolverResult(JointTopology.TOPO_T, beam_a, beam_b, dist, location)
        if b_end:
            return BeamSolverResult(JointTopology.TOPO_T, beam_b, beam_a, dist, location)
        return BeamSolverResult(JointTopology.TOPO_X, beam_a, beam_b, dist, location)

    def find_wall_wall_topology(self, wall_a, wall_b, tol=TOLERANCE, max_distance=None):
        """Calculates the topology of the intersection between two walls.

        TODO: Passes-through to the beam topology calculation. This should be reworked.

        Parameters
        ----------
        wall_a : :class:`~compas_timber.elements.Wall`
            First potential intersecting wall.
        wall_b : :class:`~compas_timber.elements.Wall`
            Second potential intersecting wall.
        tol : float
            General tolerance to use for mathematical computations.
        max_distance : float, optional
            Maximum distance, in desigen units, at which two fs are considered intersecting.

        Returns
        -------
        tuple(:class:`~compas_timber.connections.JointTopology`, :class:`~compas_timber.element.Wall`, :class:`~compas_timber.element.Wall`)

        """
        # TODO: make find topology more generic. break down to find_line_line_topo etc.
        return self.find_topology(wall_a, wall_b, tol, max_distance)


class PlateConnectionSolver(ConnectionSolver):
    """Provides tools for detecting plate intersections and joint topologies."""

    TOLERANCE = 1e-6

    def find_topology(self, plate_a, plate_b, max_distance=TOLERANCE, tol=TOLERANCE):
        """Calculates the topology of the intersection between two plates. requires that one edge of a plate lies on the plane of the other plate.
<<<<<<< HEAD
        When TOPOLOGY_EDGE_FACE is found, the plates may be returned in reverse order, with the main plate first and the cross plate second.
=======
        When TOPOLOGY_EDGE_FACE is found, the plates are returned in reverse order, with the main plate first and the cross plate second.
>>>>>>> 0bd80b24

        parameters
        ----------
        plate_a : :class:`~compas_timber.elements.Plate`
            First potential intersecting plate.
        plate_b : :class:`~compas_timber.elements.Plate`
            Second potential intersecting plate.
        tol : float
            General tolerance to use for mathematical computations.
        max_distance : float, optional
            Maximum distance, in desigen units, at which two plates are considered intersecting.

        Returns
        -------
        :class:`~compas_timber.connections.PlateSolverResult`
        """
        plate_a_segment_index, plate_b_segment_index, dist, pt = self._find_plate_segment_indices(plate_a, plate_b, max_distance=max_distance, tol=tol)
        if plate_a_segment_index is None and plate_b_segment_index is None:
            return PlateSolverResult(JointTopology.TOPO_UNKNOWN, plate_a, plate_b, plate_a_segment_index, plate_b_segment_index, dist, pt)
        if plate_a_segment_index is not None and plate_b_segment_index is None:
            return PlateSolverResult(JointTopology.TOPO_EDGE_FACE, plate_a, plate_b, plate_a_segment_index, plate_b_segment_index, dist, pt)
        if plate_a_segment_index is None and plate_b_segment_index is not None:
            return PlateSolverResult(JointTopology.TOPO_EDGE_FACE, plate_b, plate_a, plate_b_segment_index, plate_a_segment_index, dist, pt)
        if plate_a_segment_index is not None and plate_b_segment_index is not None:
            return PlateSolverResult(JointTopology.TOPO_EDGE_EDGE, plate_a, plate_b, plate_a_segment_index, plate_b_segment_index, dist, pt)

    @staticmethod
    def _find_plate_segment_indices(plate_a, plate_b, max_distance=None, tol=TOL):
        """Finds the indices of the outline segments of `polyline_a` and `polyline_b`. used to determine connection Topology"""

        i_a, i_b, dist, pt = PlateConnectionSolver._get_l_topo_segment_indices(plate_a, plate_b, max_distance=max_distance, tol=tol)
        if i_a is not None:
            return i_a, i_b, dist, pt
        i_a, dist, pt = PlateConnectionSolver._get_t_topo_segment_index(plate_a, plate_b, max_distance=max_distance, tol=tol)
        if i_a is not None:
            return i_a, None, dist, pt
        i_b, dist, pt = PlateConnectionSolver._get_t_topo_segment_index(plate_b, plate_a, max_distance=max_distance, tol=tol)
        if i_b is not None:
            return None, i_b, dist, pt
        return None, None, None, None

    @staticmethod
    def _get_l_topo_segment_indices(plate_a, plate_b, max_distance=None, tol=TOL):
        """Finds the indices of the outline segments of `polyline_a` and `polyline_b` that are colinear.
        Used to find segments that join in L_TOPO Topology"""

        if max_distance is None:
            max_distance = max(plate_a.thickness, plate_b.thickness)
        for pair in itertools.product(plate_a.outlines, plate_b.outlines):
            for i, seg_a in enumerate(pair[0].lines):
                for j, seg_b in enumerate(pair[1].lines):  # TODO: use rtree?
                    seg_a_midpt = seg_a.point_at(0.5)
                    dist = distance_point_line(seg_a_midpt, seg_b)
                    if dist <= max_distance:
                        if is_parallel_line_line(seg_a, seg_b, tol=tol):
                            if PlateConnectionSolver.do_segments_overlap(seg_a, seg_b):
                                return i, j, dist, seg_a_midpt
        return None, None, None, None

    @staticmethod
    def _get_t_topo_segment_index(main_plate, cross_plate, max_distance=None, tol=TOL):
        """Finds the indices of the outline segments of `polyline_a` and `polyline_b` that are colinear.
        Used to find segments that join in L_TOPO Topology"""

        if max_distance is None:
            max_distance = min(main_plate.thickness, cross_plate.thickness)
        for pline_a, plane_a in zip(main_plate.outlines, main_plate.planes):
            for pline_b, plane_b in zip(cross_plate.outlines, cross_plate.planes):
                line = Line(*intersection_plane_plane(plane_a, plane_b))
                for i, seg_a in enumerate(pline_a.lines):  # TODO: use rtree?
                    seg_a_midpt = seg_a.point_at(0.5)
                    dist = distance_point_line(seg_a_midpt, line)
                    if dist <= max_distance:
                        if is_parallel_line_line(seg_a, line, tol=tol):
                            if PlateConnectionSolver.does_segment_intersect_outline(seg_a, pline_b):
                                return i, dist, seg_a_midpt
        return None, None, None

    @staticmethod
    def do_segments_overlap(segment_a, segment_b):
        """Checks if two segments overlap.

        Parameters
        ----------
        seg_a : :class:`~compas.geometry.Segment`
            The first segment.
        seg_b : :class:`~compas.geometry.Segment`
            The second segment.
        tol : float, optional
            Tolerance for overlap check.

        Returns
        -------
        bool
            True if the segments overlap, False otherwise.
        """
        for pt_a in [segment_a.start, segment_a.end, segment_a.point_at(0.5)]:
            dot_start = dot_vectors(segment_b.direction, Vector.from_start_end(segment_b.start, pt_a))
            dot_end = dot_vectors(segment_b.direction, Vector.from_start_end(segment_b.end, pt_a))
            if dot_start > 0 and dot_end < 0:
                return True
        for pt_b in [segment_b.start, segment_b.end, segment_b.point_at(0.5)]:
            dot_start = dot_vectors(segment_a.direction, Vector.from_start_end(segment_a.start, pt_b))
            dot_end = dot_vectors(segment_a.direction, Vector.from_start_end(segment_a.end, pt_b))
            if dot_start > 0 and dot_end < 0:
                return True
        return False

    @staticmethod
    def does_segment_intersect_outline(segment, polyline, tol=TOL):
        """Checks if a segment intersects with the outline of a polyline.

        Parameters
        ----------
        segment : :class:`~compas.geometry.Segment`
            The segment to check for intersection.
        polyline : :class:`~compas.geometry.Polyline`
            The polyline whose outline is checked for intersection.
        tol : float, optional
            Tolerance for intersection check.

        Returns
        -------
        bool
            True if the segment intersects with the outline of the polyline, False otherwise.
        """
        if intersection_segment_polyline(segment, polyline, tol.absolute)[0]:
            return True
        return is_point_in_polyline(segment.point_at(0.5), polyline, in_plane=False, tol=tol)


class BeamSolverResult(Data):
    """Data structure to hold the results of beam connection topology analysis.

    Parameters
    ----------
    topology : :class:`~compas_timber.connections.JointTopology`
        The topology of the intersection.
    beam_a : :class:`~compas_timber.parts.Beam`
        The first beam involved in the intersection.
    beam_b : :class:`~compas_timber.parts.Beam`
        The second beam involved in the intersection.
    distance : float
        The distance between the closest points of the two beams.
    location : :class:`~compas.geometry.Point`
        The location of the intersection.

    Attributes
    ----------
    topology : :class:`~compas_timber.connections.JointTopology`
        The topology of the intersection.
    beam_a : :class:`~compas_timber.parts.Beam`
        The first beam involved in the intersection.
    beam_b : :class:`~compas_timber.parts.Beam`
        The second beam involved in the intersection.
    distance : float
        The distance between the closest points of the two beams.
    location : :class:`~compas.geometry.Point`
        The location of the intersection.

    """

    def __init__(self, topology, beam_a, beam_b, distance=None, location=None):
        super(BeamSolverResult, self).__init__()
        self.topology = topology
        self.beam_a = beam_a
        self.beam_b = beam_b
        self.distance = distance
        self.location = location

    @property
    def __data__(self):
        return {
            "topology": self.topology,
            "beam_a": self.beam_a,
            "beam_b": self.beam_b,
            "distance": self.distance,
            "location": self.location,
        }

    def __repr__(self):
        return "BeamSolverResult(topology={}, beam_a={}, beam_b={}, distance={}, location={})".format(
            self.topology, self.beam_a.name, self.beam_b.name, self.distance, self.location
        )


class PlateSolverResult(Data):
    """Data structure to hold the results of plate connection topology analysis.
    Parameters
    ----------
    topology : :class:`~compas_timber.connections.JointTopology`
        The topology of the intersection.
    plate_a : :class:`~compas_timber.elements.Plate`
        The first plate involved in the intersection.
    plate_b : :class:`~compas_timber.elements.Plate`
        The second plate involved in the intersection.
    a_segment_index : int, optional
        The index of the segment in `plate_a` where the intersection occurs.
    b_segment_index : int, optional
        The index of the segment in `plate_b` where the intersection occurs.
    distance : float, optional
        The calculated distance between the location points of the two plates.
    location : :class:`~compas.geometry.Point`, optional
        The location of the intersection.

    Attributes
    ----------
    topology : :class:`~compas_timber.connections.JointTopology`
        The topology of the intersection.
    plate_a : :class:`~compas_timber.elements.Plate`
        The first plate involved in the intersection.
    plate_b : :class:`~compas_timber.elements.Plate`
        The second plate involved in the intersection.
    a_segment_index : int, optional
        The index of the segment in `plate_a` where the intersection occurs.
    b_segment_index : int, optional
        The index of the segment in `plate_b` where the intersection occurs.
    distance : float, optional
        The calculated distance between the location points of the two plates.
    location : :class:`~compas.geometry.Point`, optional
        The location of the intersection.
    """

    def __init__(self, topology, plate_a, plate_b, a_segment_index=None, b_segment_index=None, distance=None, location=None):
        """Initializes the PlateSolverResult with the given parameters."""

        super(PlateSolverResult, self).__init__()
        self.topology = topology
        self.plate_a = plate_a
        self.plate_b = plate_b
        self.a_segment_index = a_segment_index
        self.b_segment_index = b_segment_index
        self.distance = distance
        self.location = location

    @property
    def __data__(self):
        """Returns the data representation of the PlateSolverResult."""
        return {
            "topology": self.topology,
            "plate_a": self.plate_a,
            "plate_b": self.plate_b,
            "a_segment_index": self.a_segment_index,
            "b_segment_index": self.b_segment_index,
            "distance": self.distance,
            "location": self.location,
        }

    def __repr__(self):
        """Returns a string representation of the PlateSolverResult."""
        return "PlateSolverResult(topology={}, plate_a={}, plate_b={}, a_segment_index={}, b_segment_index={}, distance={}, location={})".format(
            self.topology,
            self.plate_a.name,
            self.plate_b.name,
            self.a_segment_index,
            self.b_segment_index,
            self.distance,
            self.location,
        )<|MERGE_RESOLUTION|>--- conflicted
+++ resolved
@@ -218,11 +218,7 @@
 
     def find_topology(self, plate_a, plate_b, max_distance=TOLERANCE, tol=TOLERANCE):
         """Calculates the topology of the intersection between two plates. requires that one edge of a plate lies on the plane of the other plate.
-<<<<<<< HEAD
-        When TOPOLOGY_EDGE_FACE is found, the plates may be returned in reverse order, with the main plate first and the cross plate second.
-=======
         When TOPOLOGY_EDGE_FACE is found, the plates are returned in reverse order, with the main plate first and the cross plate second.
->>>>>>> 0bd80b24
 
         parameters
         ----------
