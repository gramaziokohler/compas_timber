--- conflicted
+++ resolved
@@ -1,6 +1,7 @@
 import itertools
 import math
 
+from compas.geometry import Line
 from compas.geometry import Line
 from compas.geometry import Point
 from compas.geometry import Vector
@@ -257,11 +258,7 @@
 
     TOLERANCE = 1e-6
 
-<<<<<<< HEAD
-    def find_plate_plate_topology(self, plate_a, plate_b, max_distance=TOLERANCE, tol=TOLERANCE):
-=======
     def find_topology(self, plate_a, plate_b, max_distance=TOLERANCE, tol=TOLERANCE):
->>>>>>> 98134068
         """Calculates the topology of the intersection between two plates. requires that one edge of a plate lies on the plane of the other plate.
 
         parameters
@@ -333,14 +330,7 @@
             max_distance = min(main_plate.thickness, cross_plate.thickness)
         for pline_a, plane_a in zip(main_plate.outlines, main_plate.planes):
             for pline_b, plane_b in zip(cross_plate.outlines, cross_plate.planes):
-<<<<<<< HEAD
-                print("plane_a", plane_a)
-                print("plane_b", plane_b)
                 line = Line(*intersection_plane_plane(plane_a, plane_b))
-                print("line", line)
-=======
-                line = Line(*intersection_plane_plane(plane_a, plane_b))
->>>>>>> 98134068
                 for i, seg_a in enumerate(pline_a.lines):  # TODO: use rtree?
                     if distance_point_line(seg_a.point_at(0.5), line) <= max_distance:
                         print("distance ok")
