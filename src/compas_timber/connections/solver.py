<<<<<<< HEAD
=======
import itertools

from compas.geometry import close
from compas.geometry import distance_point_point
>>>>>>> 8046f768
from compas.geometry import intersection_segment_segment
from compas.plugins import pluggable

from compas_timber.utils import intersection_line_line_3D


<<<<<<< HEAD
@pluggable(category="solvers")
def find_neighboring_beams(beams):
    """Uses RTree to find neighboring pairs of beams in the given list of beams.
    The returned elements are sets containing pairs of Beam objects.

    """
    raise NotImplementedError


class JointTopology:
=======
class JointTopology(object):
>>>>>>> 8046f768
    """Enumeration of the possible joint topologies."""

    L = 0
    T = 1
    X = 2
    NO_INTERSECTION = 3


class ConnectionSolver(object):
    """Provides tools for detecting beam intersections and joint topologies."""

    TOLERANCE = 1e-6

    @classmethod
    def find_intersecting_pairs(cls, beams):
        """Naive implementation, can/should be optimized"""
        intersecting_pairs = []
        combinations = find_neighboring_beams(beams)
        for beam_pair in combinations:
            beam_a, beam_b = beam_pair
            if cls._intersect_with_tolerance(beam_a.centerline, beam_b.centerline):
                intersecting_pairs.append(beam_pair)
        return intersecting_pairs

    @staticmethod
    def _intersect_with_tolerance(line_a, line_b, tolerance=TOLERANCE):
            p1, p2 = intersection_segment_segment(line_a, line_b)
            if p1 is None or p2 is None:
                return False
            distance = distance_point_point(p1, p2)
            return close(distance, tolerance)

    def find_topology(self, beam_a, beam_b, tol=TOLERANCE, max_distance=None):
        if max_distance is None:
            max_distance = beam_a.height + beam_b.height

        (_, ta), (_, tb) = intersection_line_line_3D(
            beam_a.centerline, beam_b.centerline, max_distance, limit_to_segments=True, tol=self.TOLERANCE
        )

        if ta is None or tb is None:
            return JointTopology.NO_INTERSECTION

        xa = self.is_near_end(ta, tol)
        xb = self.is_near_end(tb, tol)

        if xa and xb:
            # L-joint (both meeting at ends) TODO: this could also be an I-joint (splice) -> will need to check for angle between beams
            return JointTopology.L, beam_a, beam_b
        # T-joint (one meeting with the end along the other)
        if xa:
            # A:main, B:cross
            return JointTopology.T, beam_a, beam_b
        if xb:
            # B:main, A:cross
            return JointTopology.T, beam_b, beam_a
        # X-joint (both meeting somewhere along the line)
        return JointTopology.X, beam_a, beam_b

    @staticmethod
    def is_near_end(t, tol=TOLERANCE):
        return abs(t) < tol or abs(1.0 - t) < tol  # is almost 0 or almost 1<|MERGE_RESOLUTION|>--- conflicted
+++ resolved
@@ -1,17 +1,13 @@
-<<<<<<< HEAD
-=======
 import itertools
 
 from compas.geometry import close
 from compas.geometry import distance_point_point
->>>>>>> 8046f768
 from compas.geometry import intersection_segment_segment
 from compas.plugins import pluggable
 
 from compas_timber.utils import intersection_line_line_3D
 
 
-<<<<<<< HEAD
 @pluggable(category="solvers")
 def find_neighboring_beams(beams):
     """Uses RTree to find neighboring pairs of beams in the given list of beams.
@@ -21,10 +17,7 @@
     raise NotImplementedError
 
 
-class JointTopology:
-=======
 class JointTopology(object):
->>>>>>> 8046f768
     """Enumeration of the possible joint topologies."""
 
     L = 0
