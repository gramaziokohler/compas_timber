from compas.geometry import Frame
from compas.geometry import Line
from compas.geometry import Plane
from compas.geometry import Point
from compas.geometry import Polyhedron
from compas.geometry import Vector
from compas.geometry import angle_vectors
from compas.geometry import intersection_line_plane
from compas.geometry import intersection_plane_plane_plane

from .joint import Joint


class LapJoint(Joint):
    """Abstract Lap type joint with functions common to L-Lap, T-Lap, and X-Lap Joints.

    Do not instantiate directly. Please use `**LapJoint.create()` to properly create an instance of lap sub-class and associate it with an assembly.

    Parameters
    ----------
    main_beam : :class:`~compas_timber.parts.Beam`
        The main beam to be joined.
    cross_beam : :class:`~compas_timber.parts.Beam`
        The cross beam to be joined.
    flip_lap_side : bool
        If True, the lap is flipped to the other side of the beams.
    cut_plane_bias : float
        Allows lap to be shifted deeper into one beam or the other. Value should be between 0 and 1.0 without completely cutting through either beam. Default is 0.5.

    Attributes
    ----------
    main_beam : :class:`~compas_timber.parts.Beam`
        The main beam to be joined.
    cross_beam : :class:`~compas_timber.parts.Beam`
        The cross beam to be joined.
    flip_lap_side : bool
        If True, the lap is flipped to the other side of the beams.
    cut_plane_bias : float
        Allows lap to be shifted deeper into one beam or the other. Value should be between 0 and 1.0 without completely cutting through either beam. Default is 0.5.

    """

<<<<<<< HEAD
    @property
    def __data__(self):
        data = super(LapJoint, self).__data__
        data["main_beam"] = self.main_beam_key
        data["cross_beam"] = self.cross_beam_key
        data["flip_lap_side"] = self.flip_lap_side
        data["cut_plane_bias"] = self.cut_plane_bias
        return data

    def __init__(self, main_beam=None, cross_beam=None, flip_lap_side=False, cut_plane_bias=0.5):
        super(LapJoint, self).__init__()
=======
    def __init__(self, main_beam=None, cross_beam=None, flip_lap_side=False, cut_plane_bias=0.5, **kwargs):
        super(LapJoint, self).__init__(beams=(main_beam, cross_beam), **kwargs)
>>>>>>> 0cc8b66c
        self.main_beam = main_beam
        self.cross_beam = cross_beam
        self.flip_lap_side = flip_lap_side
        self.cut_plane_bias = cut_plane_bias
        self.main_beam_key = main_beam.guid if main_beam else None
        self.cross_beam_key = cross_beam.guid if cross_beam else None
        self.features = []

    @property
<<<<<<< HEAD
    def beams(self):
        return [self.main_beam, self.cross_beam]
=======
    def __data__(self):
        data_dict = {
            "main_beam_key": self.main_beam_key,
            "cross_beam_key": self.cross_beam_key,
            "flip_lap_side": self.flip_lap_side,
            "cut_plane_bias": self.cut_plane_bias,
        }
        data_dict.update(super(LapJoint, self).__data__)
        return data_dict

    @classmethod
    def __from_data__(cls, value):
        instance = cls(**value)
        instance.main_beam_key = value["main_beam_key"]
        instance.cross_beam_key = value["cross_beam_key"]
        return instance
>>>>>>> 0cc8b66c

    def restore_beams_from_keys(self, assemly):
        """After de-serialization, resotres references to the main and cross beams saved in the assembly."""
        self.main_beam = assemly.find_by_key(self.main_beam_key)
        self.cross_beam = assemly.find_by_key(self.cross_beam_key)
        self._beams = (self.main_beam, self.cross_beam)

    @staticmethod
    def _sort_beam_planes(beam, cutplane_vector):
        # Sorts the Beam Face Planes according to the Cut Plane
        frames = beam.faces[:4]
        planes = [Plane.from_frame(frame) for frame in frames]
        planes.sort(key=lambda x: angle_vectors(cutplane_vector, x.normal))
        return planes

    @staticmethod
    def _create_polyhedron(plane_a, lines, bias):  # Hexahedron from 2 Planes and 4 Lines
        # Step 1: Get 8 Intersection Points from 2 Planes and 4 Lines
        int_points = []
        for i in lines:
            point_top = intersection_line_plane(i, plane_a)
            point_bottom = i.point_at(bias)  # intersection_line_plane(i, plane_b
            point_top = Point(*point_top)
            point_bottom = Point(*point_bottom)
            int_points.append(point_top)
            int_points.append(point_bottom)

        # Step 2: Check if int_points Order results in an inward facing Polyhedron
        test_face_vector1 = Vector.from_start_end(int_points[0], int_points[2])
        test_face_vector2 = Vector.from_start_end(int_points[0], int_points[6])
        test_face_normal = Vector.cross(test_face_vector1, test_face_vector2)
        check_vector = Vector.from_start_end(int_points[0], int_points[1])
        # Flip int_points Order if needed
        if angle_vectors(test_face_normal, check_vector) < 1:
            a, b, c, d, e, f, g, h = int_points
            int_points = b, a, d, c, f, e, h, g

        # Step 3: Create a Hexahedron with 6 Faces from the 8 Points
        return Polyhedron(
            int_points,
            [
                [1, 7, 5, 3],  # top
                [0, 2, 4, 6],  # bottom
                [1, 3, 2, 0],  # left
                [3, 5, 4, 2],  # back
                [5, 7, 6, 4],  # right
                [7, 1, 0, 6],  # front
            ],
        )

    def get_main_cutting_frame(self):
        assert self.beams
        beam_a, beam_b = self.beams

        _, cfr = self.get_face_most_towards_beam(beam_a, beam_b)
        cfr = Frame(cfr.point, cfr.yaxis, cfr.xaxis)  # flip normal towards the inside of main beam
        return cfr

    def get_cross_cutting_frame(self):
        assert self.beams
        beam_a, beam_b = self.beams
        _, cfr = self.get_face_most_towards_beam(beam_b, beam_a)
        return cfr

    def _create_negative_volumes(self):
        assert self.beams
        beam_a, beam_b = self.beams

        # Get Cut Plane
        plane_cut_vector = beam_a.centerline.vector.cross(beam_b.centerline.vector)

        if self.flip_lap_side:
            plane_cut_vector = -plane_cut_vector

        # Get Beam Faces (Planes) in right order
        planes_main = self._sort_beam_planes(beam_a, plane_cut_vector)
        plane_a0, plane_a1, plane_a2, plane_a3 = planes_main

        planes_cross = self._sort_beam_planes(beam_b, -plane_cut_vector)
        plane_b0, plane_b1, plane_b2, plane_b3 = planes_cross

        # Lines as Frame Intersections
        lines = []

        pt_a = intersection_plane_plane_plane(plane_a1, plane_b1, plane_a0)
        pt_b = intersection_plane_plane_plane(plane_a1, plane_b1, plane_b0)
        lines.append(Line(pt_a, pt_b))

        pt_a = intersection_plane_plane_plane(plane_a1, plane_b2, plane_a0)
        pt_b = intersection_plane_plane_plane(plane_a1, plane_b2, plane_b0)
        lines.append(Line(pt_a, pt_b))

        pt_a = intersection_plane_plane_plane(plane_a2, plane_b2, plane_a0)
        pt_b = intersection_plane_plane_plane(plane_a2, plane_b2, plane_b0)
        lines.append(Line(pt_a, pt_b))

        pt_a = intersection_plane_plane_plane(plane_a2, plane_b1, plane_a0)
        pt_b = intersection_plane_plane_plane(plane_a2, plane_b1, plane_b0)
        lines.append(Line(pt_a, pt_b))

        # Create Polyhedrons
        negative_polyhedron_main_beam = self._create_polyhedron(plane_a0, lines, self.cut_plane_bias)
        negative_polyhedron_cross_beam = self._create_polyhedron(plane_b0, lines, self.cut_plane_bias)
        return negative_polyhedron_main_beam, negative_polyhedron_cross_beam<|MERGE_RESOLUTION|>--- conflicted
+++ resolved
@@ -40,7 +40,6 @@
 
     """
 
-<<<<<<< HEAD
     @property
     def __data__(self):
         data = super(LapJoint, self).__data__
@@ -52,10 +51,6 @@
 
     def __init__(self, main_beam=None, cross_beam=None, flip_lap_side=False, cut_plane_bias=0.5):
         super(LapJoint, self).__init__()
-=======
-    def __init__(self, main_beam=None, cross_beam=None, flip_lap_side=False, cut_plane_bias=0.5, **kwargs):
-        super(LapJoint, self).__init__(beams=(main_beam, cross_beam), **kwargs)
->>>>>>> 0cc8b66c
         self.main_beam = main_beam
         self.cross_beam = cross_beam
         self.flip_lap_side = flip_lap_side
@@ -65,27 +60,8 @@
         self.features = []
 
     @property
-<<<<<<< HEAD
     def beams(self):
         return [self.main_beam, self.cross_beam]
-=======
-    def __data__(self):
-        data_dict = {
-            "main_beam_key": self.main_beam_key,
-            "cross_beam_key": self.cross_beam_key,
-            "flip_lap_side": self.flip_lap_side,
-            "cut_plane_bias": self.cut_plane_bias,
-        }
-        data_dict.update(super(LapJoint, self).__data__)
-        return data_dict
-
-    @classmethod
-    def __from_data__(cls, value):
-        instance = cls(**value)
-        instance.main_beam_key = value["main_beam_key"]
-        instance.cross_beam_key = value["cross_beam_key"]
-        return instance
->>>>>>> 0cc8b66c
 
     def restore_beams_from_keys(self, assemly):
         """After de-serialization, resotres references to the main and cross beams saved in the assembly."""
