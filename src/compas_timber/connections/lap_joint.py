--- conflicted
+++ resolved
@@ -18,9 +18,9 @@
 
     Parameters
     ----------
-    beam_a : :class:`~compas_timber.parts.Beam`
+    main_beam : :class:`~compas_timber.parts.Beam`
         The main beam to be joined.
-    beam_b : :class:`~compas_timber.parts.Beam`
+    cross_beam : :class:`~compas_timber.parts.Beam`
         The cross beam to be joined.
     flip_lap_side : bool
         If True, the lap is flipped to the other side of the beams.
@@ -31,23 +31,6 @@
     ----------
     main_beam : :class:`~compas_timber.parts.Beam`
         The main beam to be joined.
-<<<<<<< HEAD
-    beam_a_key : str
-        The key of the main beam.
-    beam_b_key : str
-        The key of the cross beam.
-    features : list(:class:`~compas_timber.parts.Feature`)
-        The features created by this joint.
-    joint_type : str
-        A string representation of this joint's type.
-
-    """
-
-    def __init__(self, beam_a=None, beam_b=None, flip_lap_side=False, cut_plane_bias=0.5, frame=None, key=None):
-        super(LapJoint, self).__init__(frame=frame, key=key)
-        self.beam_a = beam_a
-        self.beam_b = beam_b
-=======
     cross_beam : :class:`~compas_timber.parts.Beam`
         The cross beam to be joined.
     flip_lap_side : bool
@@ -61,23 +44,17 @@
         super(LapJoint, self).__init__(beams=(main_beam, cross_beam), **kwargs)
         self.main_beam = main_beam
         self.cross_beam = cross_beam
->>>>>>> ca85a309
         self.flip_lap_side = flip_lap_side
         self.cut_plane_bias = cut_plane_bias
-        self.beam_a_key = beam_a.key if beam_a else None
-        self.beam_b_key = beam_b.key if beam_b else None
+        self.main_beam_key = main_beam.key if main_beam else None
+        self.cross_beam_key = cross_beam.key if cross_beam else None
         self.features = []
 
     @property
     def __data__(self):
         data_dict = {
-<<<<<<< HEAD
-            "beam_a": self.beam_a_key,
-            "beam_b": self.beam_b_key,
-=======
             "main_beam_key": self.main_beam_key,
             "cross_beam_key": self.cross_beam_key,
->>>>>>> ca85a309
             "flip_lap_side": self.flip_lap_side,
             "cut_plane_bias": self.cut_plane_bias,
         }
@@ -86,26 +63,6 @@
 
     @classmethod
     def __from_data__(cls, value):
-<<<<<<< HEAD
-        instance = cls(
-            frame=Frame.__from_data__(value["frame"]),
-            key=value["key"],
-            cut_plane_bias=value["cut_plane_bias"],
-            flip_lap_side=value["flip_lap_side"],
-        )
-        instance.beam_a_key = value["beam_a"]
-        instance.beam_b_key = value["beam_b"]
-        return instance
-
-    @property
-    def beams(self):
-        return [self.beam_a, self.beam_b]
-
-    def restore_beams_from_keys(self, assemly):
-        """After de-serialization, resotres references to the main and cross beams saved in the assembly."""
-        self.beam_a = assemly.find_by_key(self.beam_a_key)
-        self.beam_b = assemly.find_by_key(self.beam_b_key)
-=======
         instance = cls(**value)
         instance.main_beam_key = value["main_beam_key"]
         instance.cross_beam_key = value["cross_beam_key"]
@@ -116,7 +73,6 @@
         self.main_beam = assemly.find_by_key(self.main_beam_key)
         self.cross_beam = assemly.find_by_key(self.cross_beam_key)
         self._beams = (self.main_beam, self.cross_beam)
->>>>>>> ca85a309
 
     @staticmethod
     def _sort_beam_planes(beam, cutplane_vector):
@@ -212,6 +168,6 @@
         lines.append(Line(pt_a, pt_b))
 
         # Create Polyhedrons
-        negative_polyhedron_beam_a = self._create_polyhedron(plane_a0, lines, self.cut_plane_bias)
-        negative_polyhedron_beam_b = self._create_polyhedron(plane_b0, lines, self.cut_plane_bias)
-        return negative_polyhedron_beam_a, negative_polyhedron_beam_b+        negative_polyhedron_main_beam = self._create_polyhedron(plane_a0, lines, self.cut_plane_bias)
+        negative_polyhedron_cross_beam = self._create_polyhedron(plane_b0, lines, self.cut_plane_bias)
+        return negative_polyhedron_main_beam, negative_polyhedron_cross_beam