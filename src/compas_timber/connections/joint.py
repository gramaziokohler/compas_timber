--- conflicted
+++ resolved
@@ -59,26 +59,12 @@
 
     SUPPORTED_TOPOLOGY = JointTopology.TOPO_UNKNOWN
 
-<<<<<<< HEAD
     def __init__(self):
         super(Joint, self).__init__(name=self.__class__.__name__)
-=======
-    def __init__(self, frame=None, key=None, beams=None, **kwargs):
-        super(Joint, self).__init__()
-        self.frame = frame or Frame.worldXY()
-        self.key = key
-        self._beams = beams
-        self.features = []
-        self.attributes = {}
-
-    @property
-    def __data__(self):
-        return {"frame": self.frame.__data__, "key": self.key}
->>>>>>> 0cc8b66c
 
     @property
     def beams(self):
-        return self._beams
+        raise NotImplementedError
 
     def add_features(self):
         """Adds the features defined by this joint to affected beam(s).
