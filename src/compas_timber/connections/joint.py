from compas.geometry import Point
from compas.geometry import angle_vectors
from compas.geometry import distance_point_line
from compas.geometry import intersection_line_line
from compas_model.interactions import Interaction

from .solver import JointTopology


class BeamJoinningError(Exception):
    """Indicates that an error has occurred while trying to join two or more beams.

    This error should indicate that an error has occurred while calculating the features which
    should be applied by this joint.

    Attributes
    ----------
    beams : list(:class:`~compas_timber.parts.Beam`)
        The beams that were supposed to be joined.
    debug_geometries : list(:class:`~compas.geometry.Geometry`)
        A list of geometries that can be used to visualize the error.
    debug_info : str
        A string containing debug information about the error.
    joint : :class:`~compas_timber.connections.Joint`
        The joint that was supposed to join the beams.

    """

    def __init__(self, beams, joint, debug_info=None, debug_geometries=None):
        super(BeamJoinningError, self).__init__()
        self.beams = beams
        self.joint = joint
        self.debug_info = debug_info
        self.debug_geometries = debug_geometries or []


class Joint(Interaction):
    """Base class for a joint connecting two beams.

    This is a base class and should not be instantiated directly.
    Use the `create()` class method of the respective implementation of `Joint` instead.

    Attributes
    ----------
    beams : tuple(:class:`~compas_timber.parts.Beam`)
        The beams joined by this joint.
    ends : dict(:class:`~compas_timber.parts.Beam`, str)
        A map of which end of each beam is joined by this joint.
    frame : :class:`~compas.geometry.Frame`
        The frame of the joint.
    key : str
        A unique identifier for this joint.
    features : list(:class:`~compas_timber.parts.Feature`)
        A list of features that were added to the beams by this joint.
    attributes : dict
        A dictionary of additional attributes for this joint.

    """

    SUPPORTED_TOPOLOGY = JointTopology.TOPO_UNKNOWN

    def __init__(self, **kwargs):
        super(Joint, self).__init__(name=self.__class__.__name__)

    @property
    def beams(self):
        raise NotImplementedError

    def add_features(self):
        """Adds the features defined by this joint to affected beam(s).

        Raises
        ------
        :class:`~compas_timber.connections.BeamJoinningError`
            Should be raised whenever the joint was not able to calculate the features to be applied to the beams.

        """
        raise NotImplementedError

    def add_extensions(self):
        """Adds the extensions defined by this joint to affected beam(s).
        This is optional and should only be implemented by joints that require it.

        Note
        ----
        Extensions are added to all beams before the features are added.

        Raises
        ------
        :class:`~compas_timber.connections.BeamJoinningError`
            Should be raised whenever the joint was not able to calculate the extensions to be applied to the beams.

        """
        pass

    def restore_beams_from_keys(self, model):
        """Restores the reference to the beams associate with this joint.

        During serialization, :class:`compas_timber.parts.Beam` objects
        are serialized by :class:`compas_timber.model`. To avoid circular references, Joint only stores the keys
        of the respective beams.

        This method is called by :class:`compas_timber.model` during de-serialization to restore the references.
        Since the roles of the beams are joint specific (e.g. main/cross beam) this method should be implemented by
        the concrete implementation.

        Examples
        --------
        See :class:`compas_timber.connections.TButtJoint`.

        """
        raise NotImplementedError

    @classmethod
    def create(cls, model, beams, **kwargs):
        """Creates an instance of this joint and creates the new connection in `model`.

        `beams` are expected to have been added to `model` before calling this method.

        This code does not verify that the given beams are adjacent and/or lie in a topology which allows connecting
        them. This is the responsibility of the calling code.

        A `ValueError` is raised if `beams` contains less than two `Beam` objects.

        Parameters
        ----------
        model : :class:`~compas_timber.model.TimberModel`
            The model to which the beams and this joing belong.
        beams : list(:class:`~compas_timber.parts.Beam`)
            A list containing two beams that whould be joined together

        Returns
        -------
        :class:`compas_timber.connections.Joint`
            The instance of the created joint.

        """
<<<<<<< HEAD
        print("beam count: ", len(beams))
        if len(beams) < 2:
            raise ValueError("Expected at least 2 beams. Got instead: {}".format(len(beams)))
        if len(beams) == 2:
            joint = cls(*beams, **kwargs)
        else:
            print("beams: ", beams)
            joint = cls(beams, **kwargs)
        model.add_joint(joint, beams)
=======

        joint = cls(*beams, **kwargs)
        model.add_joint(joint)
>>>>>>> 87c1b865
        return joint

    @property
    def ends(self):
        """Returns a map of which end of each beam is joined by this joint."""

        self._ends = {}
        for index, beam in enumerate(self.beams):
            if distance_point_line(beam.centerline.start, self.beams[index - 1].centerline) < distance_point_line(
                beam.centerline.end, self.beams[index - 1].centerline
            ):
                self._ends[str(beam.guid)] = "start"
            else:
                self._ends[str(beam.guid)] = "end"

        return self._ends

    @property
    def interactions(self):
        """Returns the beams that are connected by this joint."""
        interactions = []
        for i in range(len(self.beams)):
            for j in range(i + 1, len(self.beams)):
                interactions.append((self.beams[i], self.beams[j], self))
        return interactions

    @staticmethod
    def get_face_most_towards_beam(beam_a, beam_b, ignore_ends=True):
        """Of all the faces of `beam_b`, returns the one whose normal most faces `beam_a`.

        This is done by calculating the inner-product of `beam_a`'s centerline which each of the face normals of `beam_b`.
        The face with the result closest to 1 is chosen.

        Parameters
        ----------
        beam_a : :class:`~compas_timber.parts.Beam`
            The beam that attaches with one of its ends to `beam_b`.
        beam_b : :class:`~compas_timber.parts.Beam`
            The other beam.
        ignore_ends : bool, optional
            If True, the faces at each end of `beam_b` are ignored.

        Returns
        -------
        tuple(face_index, :class:`~compas.geometry.Frame`)
            Tuple containing the index of the chosen face and a frame at the center of if.

        """
        face_dict = Joint._beam_side_incidence(beam_a, beam_b, ignore_ends)
        face_index = max(face_dict, key=face_dict.get)  # type: ignore
        return face_index, beam_b.faces[face_index]

    @staticmethod
    def get_face_most_ortho_to_beam(beam_a, beam_b, ignore_ends=True):
        """Of all the faces of `beam_b`, returns the one whose normal is most orthogonal to `beam_a`.

        This is done by calculating the inner-product of `beam_a`'s centerline which each of the face normals of `beam_b`.
        The face with the result closest to 0 is chosen.

        Parameters
        ----------
        beam_a : :class:`~compas_timber.parts.Beam`
            The beam that attaches with one of its ends to `beam_b`.
        beam_b : :class:`~compas_timber.parts.Beam`
            The other beam.
        ignore_ends : bool, optional
            If True, the faces at each end of `beam_b` are ignored.

        Returns
        -------
        tuple(face_index, :class:`~compas.geometry.Frame`)
            Tuple containing the index of the chosen face and a frame at the center of if.

        """
        face_dict = Joint._beam_side_incidence(beam_a, beam_b, ignore_ends)
        face_index = min(face_dict, key=face_dict.get)  # type: ignore
        return face_index, beam_b.faces[face_index]

    @staticmethod
    def _beam_side_incidence(beam_a, beam_b, ignore_ends=True):
        """Returns a map of face indices of beam_b and the angle of their normal with beam_a's centerline.

        This is used to find a cutting plane when joining the two beams.

        Parameters
        ----------
        beam_a : :class:`~compas_timber.parts.Beam`
            The beam that attaches with one of its ends to the side of beam_b.
        beam_b : :class:`~compas_timber.parts.Beam`
            The other beam.
        ignore_ends : bool, optional
            If True, only the first four faces of `beam_b` are considered. Otherwise all faces are considered.

        Examples
        --------
        >>> face_angles = Joint.beam_side_incidence(beam_a, beam_b)
        >>> closest_face_index = min(face_angles, key=face_angles.get)
        >>> cutting_plane = beam_b.faces[closest_face_index]

        Returns
        -------
        dict(int, float)
            A map of face indices of beam_b and their respective angle with beam_a's centerline.

        """
        # find the orientation of beam_a's centerline so that it's pointing outward of the joint
        # find the closest end
        p1x, _ = intersection_line_line(beam_a.centerline, beam_b.centerline)
        if p1x is None:
            raise AssertionError("No intersection found")

        end, _ = beam_a.endpoint_closest_to_point(Point(*p1x))

        if end == "start":
            centerline_vec = beam_a.centerline.vector
        else:
            centerline_vec = beam_a.centerline.vector * -1

        if ignore_ends:
            beam_b_faces = beam_b.faces[:4]
        else:
            beam_b_faces = beam_b.faces

        face_angles = {}
        for face_index, face in enumerate(beam_b_faces):
            face_angles[face_index] = angle_vectors(face.normal, centerline_vec)

        return face_angles<|MERGE_RESOLUTION|>--- conflicted
+++ resolved
@@ -135,21 +135,13 @@
             The instance of the created joint.
 
         """
-<<<<<<< HEAD
-        print("beam count: ", len(beams))
         if len(beams) < 2:
             raise ValueError("Expected at least 2 beams. Got instead: {}".format(len(beams)))
         if len(beams) == 2:
             joint = cls(*beams, **kwargs)
         else:
-            print("beams: ", beams)
             joint = cls(beams, **kwargs)
-        model.add_joint(joint, beams)
-=======
-
-        joint = cls(*beams, **kwargs)
         model.add_joint(joint)
->>>>>>> 87c1b865
         return joint
 
     @property
