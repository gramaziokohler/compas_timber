from compas.geometry import Point
from compas.geometry import angle_vectors
from compas.geometry import distance_point_line
from compas.geometry import intersection_line_line
from compas_model.interactions import Interaction

from .solver import JointTopology


class BeamJoinningError(Exception):
    """Indicates that an error has occurred while trying to join two or more beams.

    This error should indicate that an error has occurred while calculating the features which
    should be applied by this joint.

    Attributes
    ----------
    beams : list(:class:`~compas_timber.parts.Beam`)
        The beams that were supposed to be joined.
    debug_geometries : list(:class:`~compas.geometry.Geometry`)
        A list of geometries that can be used to visualize the error.
    debug_info : str
        A string containing debug information about the error.
    joint : :class:`~compas_timber.connections.Joint`
        The joint that was supposed to join the beams.

    """

    def __init__(self, beams, joint, debug_info=None, debug_geometries=None):
        super(BeamJoinningError, self).__init__()
        self.beams = beams
        self.joint = joint
        self.debug_info = debug_info
        self.debug_geometries = debug_geometries or []


class Joint(Interaction):
    """Base class for a joint connecting two beams.

    This is a base class and should not be instantiated directly.
    Use the `create()` class method of the respective implementation of `Joint` instead.

    Attributes
    ----------
    beams : tuple(:class:`~compas_timber.parts.Beam`)
        The beams joined by this joint.
    ends : dict(:class:`~compas_timber.parts.Beam`, str)
        A map of which end of each beam is joined by this joint.
    frame : :class:`~compas.geometry.Frame`
        The frame of the joint.
    key : str
        A unique identifier for this joint.
    features : list(:class:`~compas_timber.parts.Feature`)
        A list of features that were added to the beams by this joint.
    attributes : dict
        A dictionary of additional attributes for this joint.

    """

    SUPPORTED_TOPOLOGY = JointTopology.TOPO_UNKNOWN

    def __init__(self, **kwargs):
        super(Joint, self).__init__(name=self.__class__.__name__)

    @property
    def beams(self):
        for element in self.elements:
            if getattr(element, "is_beam", False):
                yield element

    @property
    def plates(self):
        for element in self.elements:
            if getattr(element, "is_plate", False):
                yield element

    @property
    def fasteners(self):
        for element in self.elements:
            if getattr(element, "is_fastener", False):
                yield element

    @property
    def interactions(self):
        """Returns interactions consisting of all possible pairs of beams that are connected by this joint and the joint itself."""
        interactions = []
        for i in range(len(self.elements)):
            for j in range(i + 1, len(self.elements)):
                interactions.append((self.elements[i], self.elements[j], self))
        return interactions

    def add_features(self):
        """Adds the features defined by this joint to affected beam(s).

        Raises
        ------
        :class:`~compas_timber.connections.BeamJoinningError`
            Should be raised whenever the joint was not able to calculate the features to be applied to the beams.

        """
        raise NotImplementedError

    def add_fasteners(self):
<<<<<<< HEAD
        """Adds the features defined by this joint to affected beam(s).

        Raises
        ------
        :class:`~compas_timber.connections.BeamJoinningError`
            Should be raised whenever the joint was not able to calculate the features to be applied to the beams.

        """
=======
        """Adds the fastener defined by this joint to affected beam(s)."""
>>>>>>> be9d43e1
        raise NotImplementedError

    def add_extensions(self):
        """Adds the extensions defined by this joint to affected beam(s).
        This is optional and should only be implemented by joints that require it.

        Note
        ----
        Extensions are added to all beams before the features are added.

        Raises
        ------
        :class:`~compas_timber.connections.BeamJoinningError`
            Should be raised whenever the joint was not able to calculate the extensions to be applied to the beams.

        """
        pass

    def restore_beams_from_keys(self, model):
        """Restores the reference to the beams associate with this joint.

        During serialization, :class:`compas_timber.parts.Beam` objects
        are serialized by :class:`compas_timber.model`. To avoid circular references, Joint only stores the keys
        of the respective beams.

        This method is called by :class:`compas_timber.model` during de-serialization to restore the references.
        Since the roles of the beams are joint specific (e.g. main/cross beam) this method should be implemented by
        the concrete implementation.

        Examples
        --------
        See :class:`compas_timber.connections.TButtJoint`.

        """
        raise NotImplementedError

    @classmethod
    def create(cls, model, *beams, **kwargs):
        """Creates an instance of this joint and creates the new connection in `model`.

        `beams` are expected to have been added to `model` before calling this method.

        This code does not verify that the given beams are adjacent and/or lie in a topology which allows connecting
        them. This is the responsibility of the calling code.

        A `ValueError` is raised if `beams` contains less than two `Beam` objects.

        Parameters
        ----------
        model : :class:`~compas_timber.model.TimberModel`
            The model to which the beams and this joing belong.
        beams : list(:class:`~compas_timber.parts.Beam`)
            A list containing two beams that whould be joined together

        Returns
        -------
        :class:`compas_timber.connections.Joint`
            The instance of the created joint.

        """

        if len(beams) < 2:
            raise ValueError("Expected at least 2 beams. Got instead: {}".format(len(beams)))
        joint = cls(*beams, **kwargs)
        model.add_joint(joint, beams)
        return joint

    @property
    def ends(self):
        """Returns a map of which end of each beam is joined by this joint."""

        self._ends = {}
        for index, beam in enumerate(self.beams):
            if distance_point_line(beam.centerline.start, self.beams[index - 1].centerline) < distance_point_line(
                beam.centerline.end, self.beams[index - 1].centerline
            ):
                self._ends[str(beam.guid)] = "start"
            else:
                self._ends[str(beam.guid)] = "end"

        return self._ends

    @staticmethod
    def get_face_most_towards_beam(beam_a, beam_b, ignore_ends=True):
        """Of all the faces of `beam_b`, returns the one whose normal most faces `beam_a`.

        This is done by calculating the inner-product of `beam_a`'s centerline which each of the face normals of `beam_b`.
        The face with the result closest to 1 is chosen.

        Parameters
        ----------
        beam_a : :class:`~compas_timber.parts.Beam`
            The beam that attaches with one of its ends to `beam_b`.
        beam_b : :class:`~compas_timber.parts.Beam`
            The other beam.
        ignore_ends : bool, optional
            If True, the faces at each end of `beam_b` are ignored.

        Returns
        -------
        tuple(face_index, :class:`~compas.geometry.Frame`)
            Tuple containing the index of the chosen face and a frame at the center of if.

        """
        face_dict = Joint._beam_side_incidence(beam_a, beam_b, ignore_ends)
        face_index = max(face_dict, key=face_dict.get)  # type: ignore
        return face_index, beam_b.faces[face_index]

    @staticmethod
    def get_face_most_ortho_to_beam(beam_a, beam_b, ignore_ends=True):
        """Of all the faces of `beam_b`, returns the one whose normal is most orthogonal to `beam_a`.

        This is done by calculating the inner-product of `beam_a`'s centerline which each of the face normals of `beam_b`.
        The face with the result closest to 0 is chosen.

        Parameters
        ----------
        beam_a : :class:`~compas_timber.parts.Beam`
            The beam that attaches with one of its ends to `beam_b`.
        beam_b : :class:`~compas_timber.parts.Beam`
            The other beam.
        ignore_ends : bool, optional
            If True, the faces at each end of `beam_b` are ignored.

        Returns
        -------
        tuple(face_index, :class:`~compas.geometry.Frame`)
            Tuple containing the index of the chosen face and a frame at the center of if.

        """
        face_dict = Joint._beam_side_incidence(beam_a, beam_b, ignore_ends)
        face_index = min(face_dict, key=face_dict.get)  # type: ignore
        return face_index, beam_b.faces[face_index]

    @staticmethod
    def _beam_side_incidence(beam_a, beam_b, ignore_ends=True):
        """Returns a map of face indices of beam_b and the angle of their normal with beam_a's centerline.

        This is used to find a cutting plane when joining the two beams.

        Parameters
        ----------
        beam_a : :class:`~compas_timber.parts.Beam`
            The beam that attaches with one of its ends to the side of beam_b.
        beam_b : :class:`~compas_timber.parts.Beam`
            The other beam.
        ignore_ends : bool, optional
            If True, only the first four faces of `beam_b` are considered. Otherwise all faces are considered.

        Examples
        --------
        >>> face_angles = Joint.beam_side_incidence(beam_a, beam_b)
        >>> closest_face_index = min(face_angles, key=face_angles.get)
        >>> cutting_plane = beam_b.faces[closest_face_index]

        Returns
        -------
        dict(int, float)
            A map of face indices of beam_b and their respective angle with beam_a's centerline.

        """
        # find the orientation of beam_a's centerline so that it's pointing outward of the joint
        # find the closest end
        p1x, _ = intersection_line_line(beam_a.centerline, beam_b.centerline)
        if p1x is None:
            raise AssertionError("No intersection found")

        end, _ = beam_a.endpoint_closest_to_point(Point(*p1x))

        if end == "start":
            centerline_vec = beam_a.centerline.vector
        else:
            centerline_vec = beam_a.centerline.vector * -1

        if ignore_ends:
            beam_b_faces = beam_b.faces[:4]
        else:
            beam_b_faces = beam_b.faces

        face_angles = {}
        for face_index, face in enumerate(beam_b_faces):
            face_angles[face_index] = angle_vectors(face.normal, centerline_vec)

        return face_angles<|MERGE_RESOLUTION|>--- conflicted
+++ resolved
@@ -101,18 +101,7 @@
         raise NotImplementedError
 
     def add_fasteners(self):
-<<<<<<< HEAD
-        """Adds the features defined by this joint to affected beam(s).
-
-        Raises
-        ------
-        :class:`~compas_timber.connections.BeamJoinningError`
-            Should be raised whenever the joint was not able to calculate the features to be applied to the beams.
-
-        """
-=======
         """Adds the fastener defined by this joint to affected beam(s)."""
->>>>>>> be9d43e1
         raise NotImplementedError
 
     def add_extensions(self):
