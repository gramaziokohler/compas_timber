--- conflicted
+++ resolved
@@ -215,24 +215,6 @@
         # add features to joint
         self.features = [cross_feature, main_feature]
 
-<<<<<<< HEAD
-
-    def restore_beams_from_keys(self, model):
-        """After de-serialization, restores references to the main and cross beams saved in the model."""
-        self.main_beam = model.element_by_guid(self.main_beam_guid)
-        self.cross_beam = model.element_by_guid(self.cross_beam_guid)
-
-    @classmethod
-    def comply_elements(cls, elements, raise_error=False):
-        """Checks if the cluster of beams complies with the requirements for the LFrenchRidgeLapJoint.
-
-        Parameters
-        ----------
-        cluster : :class:`~compas_timber.model.TimberCluster`
-            The cluster of beams to be checked.
-        model_max_distance : float, optional
-            The maximum distance between the centerlines of the beams in the cluster.
-=======
     @classmethod
     def check_elements_compatibility(cls, elements, raise_error=False):
         """Checks if the cluster of beams complies with the requirements for the TStepJoint.
@@ -244,7 +226,6 @@
         raise_error : bool, optional
             Whether to raise an error if the elements are not compatible.
             If False, the method will return False instead of raising an error.
->>>>>>> 0bd80b24
 
         Returns
         -------
@@ -252,10 +233,6 @@
             True if the cluster complies with the requirements, False otherwise.
 
         """
-<<<<<<< HEAD
-        elements = list(elements)
-=======
->>>>>>> 0bd80b24
         cross_vect = elements[0].centerline.direction.cross(elements[1].centerline.direction)
         for beam in elements:
             beam_normal = beam.frame.normal.unitized()
@@ -264,10 +241,10 @@
                 if not raise_error:
                     return False
                 raise BeamJoiningError(elements, cls, debug_info="The the two beams are not aligned to create a Step joint.")
-<<<<<<< HEAD
-=======
 
         return True
->>>>>>> 0bd80b24
-
-        return True+
+    def restore_beams_from_keys(self, model):
+        """After de-serialization, restores references to the main and cross beams saved in the model."""
+        self.main_beam = model.element_by_guid(self.main_beam_guid)
+        self.cross_beam = model.element_by_guid(self.cross_beam_guid)