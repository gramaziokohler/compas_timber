--- conflicted
+++ resolved
@@ -1,18 +1,11 @@
-<<<<<<< HEAD
 from compas.tolerance import TOL
 
 from compas_timber._fabrication import Lap
 from compas_timber.connections.utilities import beam_ref_side_incidence
 from compas_timber.connections.utilities import beam_ref_side_incidence_with_vector
-
-from .joint import BeamJoinningError
-from .joint import Joint
-=======
-from compas_timber.elements import MillVolume
 from compas_timber.errors import BeamJoinningError
 
-from .lap_joint import LapJoint
->>>>>>> e45474dd
+from .joint import Joint
 from .solver import JointTopology
 
 
