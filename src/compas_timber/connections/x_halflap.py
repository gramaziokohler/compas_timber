from compas_timber.parts import MillVolume

from .solver import JointTopology
from .joint import BeamJoinningError

from .lap_joint import LapJoint


class XHalfLapJoint(LapJoint):
    """Represents a X-Lap type joint which joins the end of a beam along the length of another beam,
    trimming the main beam.

    This joint type is compatible with beams in T topology.

    Please use `XHalfLapJoint.create()` to properly create an instance of this class and associate it with an assembly.

    Parameters
    ----------
    main_beam : :class:`~compas_timber.parts.Beam`
        The main beam to be joined.
    cross_beam : :class:`~compas_timber.parts.Beam`
        The cross beam to be joined.
    flip_lap_side : bool
        If True, the lap is flipped to the other side of the beams.
    cut_plane_bias : float
        Allows lap to be shifted deeper into one beam or the other. Value should be between 0 and 1.0 without completely cutting through either beam. Default is 0.5.

    """

    SUPPORTED_TOPOLOGY = JointTopology.TOPO_X

<<<<<<< HEAD
    def __init__(self, main_beam=None, cross_beam=None, flip_lap_side=False, cut_plane_bias=0.5):
        super(XHalfLapJoint, self).__init__(main_beam, cross_beam, flip_lap_side, cut_plane_bias)

    @property
    def joint_type(self):
        return "X-HalfLap"
=======
    def __init__(self, main_beam=None, cross_beam=None, flip_lap_side=False, cut_plane_bias=0.5, **kwargs):
        super(XHalfLapJoint, self).__init__(main_beam, cross_beam, flip_lap_side, cut_plane_bias, **kwargs)
>>>>>>> 0cc8b66c

    def add_features(self):
        assert self.main_beam and self.cross_beam  # should never happen

        try:
            negative_brep_beam_a, negative_brep_beam_b = self._create_negative_volumes()
        except Exception as ex:
            raise BeamJoinningError(beams=self.beams, joint=self, debug_info=str(ex))
        volume_a = MillVolume(negative_brep_beam_a)
        volume_b = MillVolume(negative_brep_beam_b)
        self.main_beam.add_features(volume_a)
        self.cross_beam.add_features(volume_b)
        self.features = [volume_a, volume_b]<|MERGE_RESOLUTION|>--- conflicted
+++ resolved
@@ -29,17 +29,8 @@
 
     SUPPORTED_TOPOLOGY = JointTopology.TOPO_X
 
-<<<<<<< HEAD
-    def __init__(self, main_beam=None, cross_beam=None, flip_lap_side=False, cut_plane_bias=0.5):
-        super(XHalfLapJoint, self).__init__(main_beam, cross_beam, flip_lap_side, cut_plane_bias)
-
-    @property
-    def joint_type(self):
-        return "X-HalfLap"
-=======
     def __init__(self, main_beam=None, cross_beam=None, flip_lap_side=False, cut_plane_bias=0.5, **kwargs):
         super(XHalfLapJoint, self).__init__(main_beam, cross_beam, flip_lap_side, cut_plane_bias, **kwargs)
->>>>>>> 0cc8b66c
 
     def add_features(self):
         assert self.main_beam and self.cross_beam  # should never happen
