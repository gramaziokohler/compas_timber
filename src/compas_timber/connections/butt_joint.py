from compas.geometry import Frame
from compas.geometry import intersection_plane_plane_plane
from compas.geometry import subtract_vectors
from compas.geometry import dot_vectors
from compas.geometry import closest_point_on_line
from compas.geometry import distance_line_line
from compas.geometry import intersection_plane_plane
from compas.geometry import intersection_line_plane
from compas.geometry import intersection_line_line
from compas.geometry import Plane
from compas.geometry import Line
from compas.geometry import Polyhedron
from compas.geometry import Point
from compas.geometry import Vector
from compas.geometry import Transformation
from compas.geometry import Polyline
from compas.geometry import Curve
from compas.geometry import angle_vectors_signed
from compas.geometry import angle_vectors
from compas.geometry import cross_vectors
from compas.geometry import Brep
from compas.geometry import Scale
from .joint import Joint
import math


class ButtJoint(Joint):
    """Abstract Lap type joint with functions common to L-Butt and T-Butt Joints.

    Do not instantiate directly. Please use `**LapJoint.create()` to properly create an instance of lap sub-class and associate it with an assembly.

    Parameters
    ----------
    assembly : :class:`~compas_timber.assembly.TimberAssembly`
        The assembly associated with the beams to be joined.
    main_beam : :class:`~compas_timber.parts.Beam`
        The main beam to be joined.
    cross_beam : :class:`~compas_timber.parts.Beam`
        The cross beam to be joined.
    small_beam_butts : bool, default False
        If True, the beam with the smaller cross-section will be trimmed. Otherwise, the main beam will be trimmed.
    modify_cross : bool, default True
        If True, the cross beam will be extended to the opposite face of the main beam and cut with the same plane.
    reject_i : bool, default False
        If True, the joint will be rejected if the beams are not in I topology (i.e. main butts at crosses end).

    Attributes
    ----------
    beams : list(:class:`~compas_timber.parts.Beam`)
        The beams joined by this joint.
    joint_type : str
        A string representation of this joint's type.

    """

    def __init__(self, main_beam=None, cross_beam=None, mill_depth=0, drill_diameter=0.0, birdsmouth=False, stepjoint=False, **kwargs):
        super(ButtJoint, self).__init__(**kwargs)
        self.main_beam = main_beam
        self.cross_beam = cross_beam
        self.main_beam_key = main_beam.key if main_beam else None
        self.cross_beam_key = cross_beam.key if cross_beam else None
        self.mill_depth = mill_depth
        self.drill_diameter = float(drill_diameter)
        self.birdsmouth = birdsmouth
        self.stepjoint = stepjoint
        self.btlx_params_main = {}
        self.btlx_params_cross = {}
        self.btlx_drilling_params_cross = {}
        self.btlx_stepjoint_params_main = {}
        self.btlx_params_stepjoint_cross = {}
        self.features = []
        self.test = []

    @property
    def __data__(self):
        data_dict = {
            "main_beam_key": self.main_beam_key,
            "cross_beam_key": self.cross_beam_key,
            "mill_depth": self.mill_depth,
        }
        data_dict.update(super(ButtJoint, self).__data__)
        return data_dict

    @classmethod
    def __from_data__(cls, value):
        instance = cls(**value)
        instance.main_beam_key = value["main_beam_key"]
        instance.cross_beam_key = value["cross_beam_key"]
        return instance

    @property
    def beams(self):
        return [self.main_beam, self.cross_beam]

    def restore_beams_from_keys(self, assemly):
        """After de-serialization, resotres references to the main and cross beams saved in the assembly."""
        self.main_beam = assemly.find_by_key(self.main_beam_key)
        self.cross_beam = assemly.find_by_key(self.cross_beam_key)

    def side_surfaces_cross(self):
        assert self.main_beam and self.cross_beam

        face_dict = Joint._beam_side_incidence(self.main_beam, self.cross_beam, ignore_ends=True)
        face_indices = face_dict.keys()
        angles = face_dict.values()
        angles, face_indices = zip(*sorted(zip(angles, face_indices)))

        return [self.cross_beam.faces[(face_indices[0] + 1) % 4], self.cross_beam.faces[(face_indices[0] + 3) % 4]]

    def front_back_surface_main(self):
        assert self.main_beam and self.cross_beam

        face_dict = Joint._beam_side_incidence(self.cross_beam, self.main_beam, ignore_ends=True)
        face_indices = face_dict.keys()
        angles = face_dict.values()
        angles, face_indices = zip(*sorted(zip(angles, face_indices)))
        return self.main_beam.faces[face_indices[0]], self.main_beam.faces[face_indices[3]]

    def back_surface_main(self):
        face_dict = Joint._beam_side_incidence(self.main_beam, self.cross_beam, ignore_ends=True)
        face_dict.sort(lambda x: x.values())
        return face_dict.values()[3]

    def get_main_cutting_plane(self):
        assert self.main_beam and self.cross_beam
        self.reference_side_index_cross, cfr = self.get_face_most_ortho_to_beam(
            self.main_beam, self.cross_beam, ignore_ends=True
        )

        cross_mating_frame = cfr.copy()
        cfr = Frame(cfr.point, cfr.xaxis, cfr.yaxis * -1.0)  # flip normal
        cfr.point = cfr.point + cfr.zaxis * self.mill_depth

        return cfr, cross_mating_frame

    def subtraction_volume(self):
        """Returns the volume to be subtracted from the cross beam."""
        vertices = []
        front_frame, back_frame = self.front_back_surface_main() #main_beam
        top_frame, bottom_frame = self.get_main_cutting_plane() #cross_beam -- cutting/offsetted_cutting plane
        sides = self.side_surfaces_cross() #cross_beam -- side faces
        for i, side in enumerate(sides):
            points = []
            for frame in [bottom_frame, top_frame]:
                for fr in [front_frame, back_frame]:
                    points.append(
                        intersection_plane_plane_plane(
                            Plane.from_frame(side), Plane.from_frame(frame), Plane.from_frame(fr)
                        )
                    )
            pv = [subtract_vectors(pt, self.cross_beam.blank_frame.point) for pt in points]
            dots = [dot_vectors(v, self.cross_beam.centerline.direction) for v in pv]
            dots, points = zip(*sorted(zip(dots, points)))
            min_pt, max_pt = points[0], points[-1]
            if i == 1:
                self.btlx_params_cross["start_x"] = abs(dots[0])
            top_line = Line(*intersection_plane_plane(Plane.from_frame(side), Plane.from_frame(top_frame)))
            top_min = Point(*closest_point_on_line(min_pt, top_line))
            top_max = Point(*closest_point_on_line(max_pt, top_line))

            bottom_line = Line(*intersection_plane_plane(Plane.from_frame(side), Plane.from_frame(bottom_frame)))

            bottom_min = Point(*closest_point_on_line(min_pt, bottom_line))
            bottom_max = Point(*closest_point_on_line(max_pt, bottom_line))

            vertices.extend([Point(*top_min), Point(*top_max), Point(*bottom_max), Point(*bottom_min)])

        top_front = Line(vertices[0], vertices[4])
        top_back = Line(vertices[1], vertices[5])
        _len = distance_line_line(top_front, top_back)

        front_line = Line(*intersection_plane_plane(Plane.from_frame(front_frame), Plane.from_frame(top_frame)))

        self.btlx_params_cross["depth"] = self.mill_depth

        self.btlx_params_cross["width"] = (
            self.cross_beam.height if self.reference_side_index_cross % 2 == 0 else self.cross_beam.width
        )

        self.btlx_params_cross["length"] = _len
        if dot_vectors(top_frame.yaxis, front_line.direction) < 0:
            front_line = Line(front_line.end, front_line.start)
        self.btlx_params_cross["angle"] = abs(
            angle_vectors_signed(top_frame.xaxis, front_line.direction, top_frame.zaxis, deg=True)
        )

        center = (vertices[0] + vertices[1] + vertices[2] + vertices[3]) * 0.25
        angle = angle_vectors_signed(
            subtract_vectors(vertices[0], center), subtract_vectors(vertices[1], center), sides[0].zaxis
        )
        if angle > 0:
            ph = Polyhedron(
                vertices, [[0, 1, 2, 3], [1, 0, 4, 5], [2, 1, 5, 6], [3, 2, 6, 7], [0, 3, 7, 4], [7, 6, 5, 4]]
            )
        else:
            ph = Polyhedron(
                vertices, [[3, 2, 1, 0], [5, 4, 0, 1], [6, 5, 1, 2], [7, 6, 2, 3], [4, 7, 3, 0], [4, 5, 6, 7]]
            )

        return ph

    def calc_params_birdsmouth(self):
        """
        Calculate the parameters for a birdsmouth joint.

        Parameters:
        ----------
            joint (object): The joint object.
            main_part (object): The main part object.
            cross_part (object): The cross part object.

        Returns:
        ----------
            bool: True if the joint creation is successful, False otherwise.

        """
        face_dict = self._beam_side_incidence(self.main_beam, self.cross_beam, ignore_ends=True)
        face_keys = sorted([key for key in face_dict.keys()], key=face_dict.get)

        frame1, og_frame = self.get_main_cutting_plane()  # offset pocket mill plane
        frame2 = self.cross_beam.faces[face_keys[1]]

        self.test.append(og_frame)

        plane1, plane2 = Plane(frame1.point, -frame1.zaxis), Plane.from_frame(frame2)
        intersect_vec = Vector.from_start_end(*intersection_plane_plane(plane2, plane1))

        angles_dict = {}
        for i, face in enumerate(self.main_beam.faces[0:4]):
            angles_dict[i] = face.normal.angle(intersect_vec)
        self.main_face_index = min(angles_dict.keys(), key=angles_dict.get)
        ref_frame = self.main_beam.faces[self.main_face_index]

        if angle_vectors(og_frame.zaxis, self.main_beam.centerline.direction, deg = True) < 1:
            self.birdsmouth = False
            return False

        ref_frame.point = self.main_beam.blank_frame.point
        if self.main_face_index % 2 == 0:
            ref_frame.point = ref_frame.point - ref_frame.yaxis * self.main_beam.height * 0.5
            ref_frame.point = ref_frame.point + ref_frame.zaxis * self.main_beam.width * 0.5
        else:
            ref_frame.point = ref_frame.point - ref_frame.yaxis * self.main_beam.width * 0.5
            ref_frame.point = ref_frame.point + ref_frame.zaxis * self.main_beam.height * 0.5


        cross_ref_main = cross_vectors(og_frame.zaxis, self.main_beam.centerline.direction)
        cross_centerlines = cross_vectors(self.main_beam.centerline.direction, self.cross_beam.centerline.direction)
        self.test.append(Line(og_frame.point, og_frame.point + cross_ref_main * 100))
        angle = angle_vectors(cross_ref_main, og_frame.yaxis, deg=True)
        angle2 = angle_vectors(cross_centerlines, self.main_beam.frame.zaxis, deg=True)
        angle2 = round(angle2, 1) - 180
        print("angle2", angle2+180)
        threshold_angle = 3.0
        # if angle < 1.0 or angle > 179.0:
        #     self.birdsmouth = False
        #     return False

        if abs(angle2)%90 <= threshold_angle or abs((abs(angle2)-90)%90) <= threshold_angle:
            print("smaller than threshold", abs(angle2%90))
            self.birdsmouth = False
            return False

        start_point = Point(*intersection_plane_plane_plane(plane1, plane2, Plane.from_frame(ref_frame)))
        coord_point = start_point.transformed(Transformation.from_frame_to_frame(ref_frame, Frame.worldXY()))
        StartX, StartY = coord_point[0], coord_point[1]

        self.bm_sub_volume = Brep.from_box(self.cross_beam.blank)
        self.bm_sub_volume.translate(Vector.from_start_end(og_frame.point, frame1.point))
        s = Scale.from_factors([10.0, 10.0, 10.0], Frame(start_point, ref_frame.xaxis, ref_frame.yaxis))
        self.bm_sub_volume.transform(s)


        dot_frame1 = plane1.normal.dot(ref_frame.yaxis)
        if dot_frame1 > 0:
            plane1, plane2 = plane2, plane1

        intersect_vec1 = Vector.from_start_end(*intersection_plane_plane(plane1, Plane.from_frame(ref_frame)))
        intersect_vec2 = Vector.from_start_end(*intersection_plane_plane(plane2, Plane.from_frame(ref_frame)))

        if self.ends[str(self.main_beam.key)] == "start":
            reference_vector = ref_frame.xaxis
        else:
            reference_vector = -ref_frame.xaxis

        if intersect_vec1.dot(ref_frame.yaxis) < 0:
            intersect_vec1 = -intersect_vec1
        if intersect_vec2.dot(ref_frame.yaxis) < 0:
            intersect_vec2 = -intersect_vec2

        Angle1 = angle_vectors(intersect_vec1, reference_vector, deg=True)
        Angle2 = angle_vectors(intersect_vec2, reference_vector, deg=True)

        Inclination1 = angle_vectors(ref_frame.zaxis, plane1.normal, deg=True)
        Inclination2 = angle_vectors(ref_frame.zaxis, plane2.normal, deg=True)

        self.btlx_params_main = {
            "Orientation": self.ends[str(self.main_beam.key)],
            "StartX": StartX,
            "StartY": StartY,
            "Angle1": Angle1,
            "Inclination1": Inclination1,
            "Angle2": Angle2,
            "Inclination2": Inclination2,
            "ReferencePlaneID": self.main_face_index,
        }

        return True


    def calc_params_drilling(self):
        """
        Calculate the parameters for a drilling joint.

        Parameters:
        ----------
            joint (object): The joint object.
            main_part (object): The main part object.
            cross_part (object): The cross part object.

        Returns:
        ----------
            dict: A dictionary containing the calculated parameters for the drilling joint

        """

        _cut_plane, cutting_frame = self.get_main_cutting_plane()
        ref_plane = Plane.from_frame(cutting_frame)

        angles_dict = {}
        for i, face in enumerate(self.cross_beam.faces[0:4]):
            angles_dict[i] = face.normal.angle(cutting_frame.normal)
        cross_face_index = min(angles_dict.keys(), key=angles_dict.get)
        ref_frame = self.cross_beam.faces[cross_face_index]

        ref_frame.point = self.cross_beam.blank_frame.point
        if cross_face_index % 2 == 0:
            ref_frame.point = ref_frame.point - ref_frame.yaxis * self.cross_beam.height * 0.5
            ref_frame.point = ref_frame.point + ref_frame.zaxis * self.cross_beam.width * 0.5
        else:
            ref_frame.point = ref_frame.point - ref_frame.yaxis * self.cross_beam.width * 0.5
            ref_frame.point = ref_frame.point + ref_frame.zaxis * self.cross_beam.height * 0.5

        point_xyz = (intersection_line_plane(self.main_beam.centerline, ref_plane))
        start_point = Point(*point_xyz)
        ref_point = start_point.transformed(Transformation.from_frame_to_frame(ref_frame, Frame.worldXY()))
        StartX, StartY = ref_point[0], ref_point[1]

        param_point_on_line = self.main_beam.centerline.closest_point(start_point, True)[1]
        if param_point_on_line > 0.5:
            line_point = self.main_beam.centerline.end
        else:
            line_point = self.main_beam.centerline.start
        projected_point = ref_plane.projected_point(line_point)

        center_line_vec = Vector.from_start_end(start_point, line_point)
        projected_vec = Vector.from_start_end(start_point, projected_point)
        Angle = 180 - math.degrees(ref_frame.xaxis.angle_signed(projected_vec, ref_frame.zaxis))
        inclination = projected_vec.angle(center_line_vec, True)
        if inclination == 0:
            Inclination = 90.0
        else:
            Inclination = inclination

        self.btlx_drilling_params_cross = {
            "ReferencePlaneID": cross_face_index,
            "StartX": StartX,
            "StartY": StartY,
            "Angle": Angle,
            "Inclination": float(Inclination),
            "Diameter": self.drill_diameter,
            "DepthLimited": "no",
            "Depth": 0.0

        }

        # Rhino geometry visualization
        line = Line(start_point, line_point)
        line.start.translate(-line.vector)
        normal_centerline_angle = 180-math.degrees(ref_frame.zaxis.angle(self.main_beam.centerline.direction))
        length = abs(self.cross_beam.width/(math.cos(math.radians(normal_centerline_angle))))
        return line, self.drill_diameter, length*3

    def calc_params_stepjoint(self):
        """
        Calculate the parameters for a step joint based on a Double Cut BTLx process.

        Parameters:
        ----------
            joint (object): The joint object.
            main_part (object): The main part object.
            cross_part (object): The cross part object.
            StepDepth (float): The depth of the step joint.

        Returns:
        ----------
            dict: A dictionary containing the calculated parameters for the step joint (double cut process)

        """

        face_dict = self._beam_side_incidence(self.cross_beam, self.main_beam, ignore_ends=True)
        face_keys = sorted([key for key in face_dict.keys()], key=face_dict.get)

<<<<<<< HEAD
        # dot = self.main_beam.centerline.direction.dot(self.cross_beam.centerline.direction)
=======
        # finding face facing the cross beam the least
        ref_face_id, ref_face = self.get_face_most_ortho_to_beam(self.cross_beam, self.main_beam, ignore_ends=True)
>>>>>>> dfbb1beb

        if self.main_beam.centerline.end.on_line(self.cross_beam.centerline):
            centerline_vec = self.main_beam.centerline.direction
        else:
            centerline_vec = -self.main_beam.centerline.direction

        # finding the inclination of the strut based on the two centerlines
        StrutInclination = math.degrees(self.cross_beam.centerline.direction.angle(centerline_vec))

        inter_centerlines = intersection_line_line(self.cross_beam.centerline, self.main_beam.centerline)
        inter_param = self.cross_beam.centerline.closest_point(Point(*inter_centerlines[0]), True)[1]

        angles_dict = {}
        for i, face in enumerate(self.main_beam.faces[0:4]):
            angles_dict[i] = face.normal.angle_signed(self.main_beam.faces[face_keys[0]].normal, centerline_vec)
        faces_ordered = sorted(angles_dict.keys(), key=angles_dict.get)
        if (inter_param > 0.5 and StrutInclination < 90) or (inter_param < 0.5 and StrutInclination > 90):
            self.ref_face_id = faces_ordered[2]
        else:
            self.ref_face_id = faces_ordered[0]

        ref_face = self.main_beam.faces[self.ref_face_id]

        ref_face.point = self.main_beam.blank_frame.point
        if self.ref_face_id % 2 == 0:
            ref_face.point = ref_face.point - ref_face.yaxis * self.main_beam.height * 0.5
            ref_face.point = ref_face.point + ref_face.zaxis * self.main_beam.width * 0.5
        else:
            ref_face.point = ref_face.point - ref_face.yaxis * self.main_beam.width * 0.5
            ref_face.point = ref_face.point + ref_face.zaxis * self.main_beam.height * 0.5

<<<<<<< HEAD
=======
        # finding the inclination of the strut based on the two centerlines
        StrutInclination = math.degrees(self.cross_beam.centerline.direction.angle(self.main_beam.centerline.direction))
>>>>>>> dfbb1beb
        if StrutInclination < 90:
            angle1 = (180 - StrutInclination)/2
            strut_inclination = StrutInclination
        else:
            angle1 = StrutInclination/2
            strut_inclination = 180 - StrutInclination

        buried_depth = math.sin(math.radians(90-strut_inclination))*self.main_beam.width/2
        blank_vert_depth = self.cross_beam.width/2 - buried_depth
        blank_edge_depth = abs(blank_vert_depth)/math.sin(math.radians(strut_inclination))
        startx = blank_edge_depth/2
        starty = self.main_beam.width/4

        outside_length = self.main_beam.width/math.tan(math.radians(strut_inclination))
        x_main_cutting_face = outside_length + blank_edge_depth

        vec_angle2 = Vector.from_start_end(Point(startx, self.cross_beam.width - starty), Point(x_main_cutting_face, 0))
        vec_xaxis = Vector.from_start_end(Point(startx, self.cross_beam.width - starty), Point(0, self.cross_beam.width - starty))
        angle2 = vec_xaxis.angle(vec_angle2, True)
<<<<<<< HEAD

        if self.ends[str(self.main_beam.key)] == "start":
            StartX = startx
            StartY = starty
            Angle1 = 180-angle1
            Angle2 = 180-angle2
        else:
            StartX = self.main_beam.blank_length - startx
            StartY = self.main_beam.width - starty
            Angle1 = angle2
            Angle2 = angle1
=======
        if StrutInclination < 90:
            if self.ends[str(self.main_beam.key)] == "start":
                StartX = startx
                StartY = self.main_beam.width - starty
                Angle1 = angle2
                Angle2 = angle1
            else:
                StartX = self.main_beam.blank_length - startx
                StartY = starty
                Angle1 = 180 - angle1
                Angle2 = 180 - angle2
        else:
            if self.ends[str(self.main_beam.key)] == "start":
                StartX = startx
                StartY = starty
                Angle1 = 180-angle1
                Angle2 = 180-angle2
            else:
                StartX = self.main_beam.blank_length - startx
                StartY = self.main_beam.width - starty
                Angle1 = angle2
                Angle2 = angle1

        self.bm_sub_volume = Brep.from_box(self.cross_beam.blank)
>>>>>>> dfbb1beb

        self.sj_main_sub_volume = Brep.from_box(self.cross_beam.blank)

        Inclination1 = 90.0
        Inclination2 = 90.0
        self.btlx_params_stepjoint_main = {
            "Orientation": self.ends[str(self.main_beam.key)],
            "StartX": float(StartX),
            "StartY": float(StartY),
            "Angle1": float(Angle1),
            "Inclination1": float(Inclination1),
            "Angle2": Angle2,
            "Inclination2": Inclination2,
            "ReferencePlaneID": self.ref_face_id,
        }

        #find params lap cross beam

        angles_dict_cross = {}
        for i, face in enumerate(self.cross_beam.faces[0:4]):
            angles_dict_cross[i] = face.normal.dot(ref_face.normal)
        # print(angles_dict)
        self.cross_face_id = max(angles_dict_cross.keys(), key=angles_dict_cross.get)
        cross_face = self.cross_beam.faces[self.cross_face_id]

        cross_face.point = self.cross_beam.blank_frame.point
        if self.cross_face_id % 2 == 0:
            cross_face.point = cross_face.point - cross_face.yaxis * self.cross_beam.height * 0.5
            cross_face.point = cross_face.point + cross_face.zaxis * self.cross_beam.width * 0.5
        else:
            cross_face.point = cross_face.point - cross_face.yaxis * self.cross_beam.width * 0.5
            cross_face.point = cross_face.point + cross_face.zaxis * self.cross_beam.height * 0.5

        main_xypoint = Point(StartX, StartY, 0)
        # print("main_xypoint", main_xypoint)
        worldxy_xypoint = main_xypoint.transformed(Transformation.from_frame_to_frame(Frame.worldXY(), ref_face))
        # print("worldxy_xypoint", worldxy_xypoint)
        cross_xy_point = worldxy_xypoint.transformed(Transformation.from_frame_to_frame(cross_face, Frame.worldXY()))
        # print("cross_xy_point", cross_xy_point)

        StartX_cross = cross_xy_point[0]
        StartY_cross = cross_xy_point[1]

        if (inter_param > 0.5 and StrutInclination < 90) or (inter_param < 0.5 and StrutInclination > 90):
            orientation = self.ends[str(self.cross_beam.key)]
            if self.ends[str(self.cross_beam.key)] == "start":
                self.cross_face_id = min(angles_dict_cross.keys(), key=angles_dict_cross.get)
                cross_face = self.cross_beam.faces[self.cross_face_id]
                StartY_cross = self.cross_beam.width - StartY_cross
                if self.ends[str(self.main_beam.key)] == "start":
                    Angle_cross = 180 - Angle1
                    LeadAngle = 180 - (Angle1 - Angle2)
                else:
                    Angle_cross = Angle2
                    LeadAngle = 180 - (Angle1 - Angle2)

            else:
                if self.ends[str(self.main_beam.key)] == "start":
                    Angle_cross = 180 - Angle1
                    LeadAngle = 180 - (Angle1 - Angle2)
                else:
                    Angle_cross = Angle2
                    LeadAngle = 180 - (Angle1 - Angle2)
        else:
            if self.ends[str(self.cross_beam.key)] == "start":
                if self.ends[str(self.main_beam.key)] == "start":
                    orientation = "end"
                    Angle_cross = 180 - Angle1
                    LeadAngle = 180 - (Angle1 - Angle2)
                else:
                    orientation = "end"
                    Angle_cross = Angle2
                    LeadAngle = 180 - (Angle1 - Angle2)
            else:
                self.cross_face_id = min(angles_dict_cross.keys(), key=angles_dict_cross.get)
                cross_face = self.cross_beam.faces[self.cross_face_id]
                StartY_cross = self.cross_beam.width - StartY_cross
                if self.ends[str(self.main_beam.key)] == "start":
                    orientation = "start"
                    Angle_cross = 180 - Angle1
                    LeadAngle = 180 - (Angle1 - Angle2)
                else:
                    orientation = "start"
                    Angle_cross = Angle2
                    LeadAngle = (180 - Angle1) + Angle2 #correct


        main_most_towards = self.get_face_most_towards_beam(self.cross_beam, self.main_beam, ignore_ends=True)[1]
        cross_most_ortho = self.get_face_most_ortho_to_beam(self.main_beam, self.cross_beam, ignore_ends=True)[1]

        main_most_ortho = self.get_face_most_ortho_to_beam(self.cross_beam, self.main_beam, ignore_ends=True)[1]

        intersection_pt = Point(*intersection_plane_plane_plane(Plane.from_frame(main_most_towards), Plane.from_frame(cross_most_ortho), Plane.from_frame(ref_face)))
        intersection_pt2 = Point(*intersection_plane_plane_plane(Plane.from_frame(main_most_ortho), Plane.from_frame(cross_most_ortho), Plane.from_frame(ref_face)))
        # print("intersection_pt", intersection_pt)
        # print("intersection_pt2", intersection_pt2)

        face_angle1 = main_most_towards.rotated(Angle1, Vector.Zaxis(), intersection_pt)
        face_angle2 = main_most_ortho.rotated(-Angle2, Vector.Zaxis(), intersection_pt2)

        doublecut_origin = Point(*intersection_plane_plane_plane(Plane.from_frame(face_angle1), Plane.from_frame(face_angle2), Plane.from_frame(ref_face)))
        # print("doublecut_origin", doublecut_origin)

        self.sj_cross_sub_volume = Brep.from_box(self.main_beam.blank)

        self.btlx_params_stepjoint_cross = {
            "orientation": orientation,
            "start_x": StartX_cross,
            "start_y": StartY_cross,
            "angle": Angle_cross,
            "depth": 60.0,
            "lead_angle_parallel": "no",
            "lead_angle": LeadAngle,
            "ReferencePlaneID": self.cross_face_id,
        }


        #brep for cross beam sub volume
        pts_ph = [worldxy_xypoint, intersection_pt, intersection_pt2]
        vertices_ph_sj_cross = pts_ph
        vertices_ph_sj_cross.extend([pt.translated(-ref_face.normal*60) for pt in pts_ph])
        self.ph_sj_cross = Polyhedron(vertices_ph_sj_cross, [[0, 1, 2], [3, 4, 5], [0, 1, 4, 3], [1, 2, 5, 4], [0, 3, 5, 2]])
        # self.brep_sj_cross = Brep.to_brep(self.ph_sj_cross)
        # print self.ph_sj_cross
        # print (vertices)
        # polyline = Polyline([worldxy_xypoint, intersection_pt, intersection_pt2, worldxy_xypoint])
        # pl_curve = Curve([worldxy_xypoint, intersection_pt, intersection_pt2, worldxy_xypoint])
        # print(type(pl_curve))
        # print(polyline.is_closed)
        # # print(-ref_face.normal*60)
        # brep = Brep.from_extrusion(polyline, -ref_face.normal*60.0)
        # print(brep)
        # print(brep.is_closed)
        # print(brep.vertices)

        return True<|MERGE_RESOLUTION|>--- conflicted
+++ resolved
@@ -401,12 +401,7 @@
         face_dict = self._beam_side_incidence(self.cross_beam, self.main_beam, ignore_ends=True)
         face_keys = sorted([key for key in face_dict.keys()], key=face_dict.get)
 
-<<<<<<< HEAD
         # dot = self.main_beam.centerline.direction.dot(self.cross_beam.centerline.direction)
-=======
-        # finding face facing the cross beam the least
-        ref_face_id, ref_face = self.get_face_most_ortho_to_beam(self.cross_beam, self.main_beam, ignore_ends=True)
->>>>>>> dfbb1beb
 
         if self.main_beam.centerline.end.on_line(self.cross_beam.centerline):
             centerline_vec = self.main_beam.centerline.direction
@@ -438,11 +433,6 @@
             ref_face.point = ref_face.point - ref_face.yaxis * self.main_beam.width * 0.5
             ref_face.point = ref_face.point + ref_face.zaxis * self.main_beam.height * 0.5
 
-<<<<<<< HEAD
-=======
-        # finding the inclination of the strut based on the two centerlines
-        StrutInclination = math.degrees(self.cross_beam.centerline.direction.angle(self.main_beam.centerline.direction))
->>>>>>> dfbb1beb
         if StrutInclination < 90:
             angle1 = (180 - StrutInclination)/2
             strut_inclination = StrutInclination
@@ -462,7 +452,6 @@
         vec_angle2 = Vector.from_start_end(Point(startx, self.cross_beam.width - starty), Point(x_main_cutting_face, 0))
         vec_xaxis = Vector.from_start_end(Point(startx, self.cross_beam.width - starty), Point(0, self.cross_beam.width - starty))
         angle2 = vec_xaxis.angle(vec_angle2, True)
-<<<<<<< HEAD
 
         if self.ends[str(self.main_beam.key)] == "start":
             StartX = startx
@@ -474,32 +463,6 @@
             StartY = self.main_beam.width - starty
             Angle1 = angle2
             Angle2 = angle1
-=======
-        if StrutInclination < 90:
-            if self.ends[str(self.main_beam.key)] == "start":
-                StartX = startx
-                StartY = self.main_beam.width - starty
-                Angle1 = angle2
-                Angle2 = angle1
-            else:
-                StartX = self.main_beam.blank_length - startx
-                StartY = starty
-                Angle1 = 180 - angle1
-                Angle2 = 180 - angle2
-        else:
-            if self.ends[str(self.main_beam.key)] == "start":
-                StartX = startx
-                StartY = starty
-                Angle1 = 180-angle1
-                Angle2 = 180-angle2
-            else:
-                StartX = self.main_beam.blank_length - startx
-                StartY = self.main_beam.width - starty
-                Angle1 = angle2
-                Angle2 = angle1
-
-        self.bm_sub_volume = Brep.from_box(self.cross_beam.blank)
->>>>>>> dfbb1beb
 
         self.sj_main_sub_volume = Brep.from_box(self.cross_beam.blank)
 
