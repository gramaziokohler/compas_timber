from compas.geometry import Frame
from compas.geometry import intersection_plane_plane_plane
from compas.geometry import subtract_vectors
from compas.geometry import dot_vectors
from compas.geometry import closest_point_on_line
from compas.geometry import distance_line_line
from compas.geometry import intersection_plane_plane
from compas.geometry import intersection_line_plane
from compas.geometry import Plane
from compas.geometry import Line
from compas.geometry import Polyhedron
from compas.geometry import Point
from compas.geometry import Vector
from compas.geometry import Transformation
from compas.geometry import angle_vectors_signed
from compas.geometry import angle_vectors
from compas.geometry import cross_vectors
from compas.geometry import Brep
from compas.geometry import Scale
from .joint import Joint
import math
<<<<<<< HEAD
=======

>>>>>>> d9cf6dd1

class ButtJoint(Joint):
    """Abstract Lap type joint with functions common to L-Butt and T-Butt Joints.

    Do not instantiate directly. Please use `**LapJoint.create()` to properly create an instance of lap sub-class and associate it with an assembly.

    Parameters
    ----------
    assembly : :class:`~compas_timber.assembly.TimberAssembly`
        The assembly associated with the beams to be joined.
    main_beam : :class:`~compas_timber.parts.Beam`
        The main beam to be joined.
    cross_beam : :class:`~compas_timber.parts.Beam`
        The cross beam to be joined.
    small_beam_butts : bool, default False
        If True, the beam with the smaller cross-section will be trimmed. Otherwise, the main beam will be trimmed.
    modify_cross : bool, default True
        If True, the cross beam will be extended to the opposite face of the main beam and cut with the same plane.
    reject_i : bool, default False
        If True, the joint will be rejected if the beams are not in I topology (i.e. main butts at crosses end).

    Attributes
    ----------
    beams : list(:class:`~compas_timber.parts.Beam`)
        The beams joined by this joint.
    joint_type : str
        A string representation of this joint's type.

    """

    def __init__(self, main_beam=None, cross_beam=None, mill_depth=0, drill_diameter=0, birdsmouth=False, **kwargs):
        super(ButtJoint, self).__init__(**kwargs)
        self.main_beam = main_beam
        self.cross_beam = cross_beam
        self.main_beam_key = main_beam.key if main_beam else None
        self.cross_beam_key = cross_beam.key if cross_beam else None
        self.mill_depth = mill_depth
        self.drill_diameter = drill_diameter
        self.birdsmouth = birdsmouth
        self.btlx_params_main = {}
        self.btlx_params_cross = {}
        self.btlx_drilling_params_cross = {}
        self.features = []
        self.test = []

    @property
    def __data__(self):
        data_dict = {
            "main_beam_key": self.main_beam_key,
            "cross_beam_key": self.cross_beam_key,
            "mill_depth": self.mill_depth,
        }
        data_dict.update(super(ButtJoint, self).__data__)
        return data_dict

    @classmethod
    def __from_data__(cls, value):
        instance = cls(**value)
        instance.main_beam_key = value["main_beam_key"]
        instance.cross_beam_key = value["cross_beam_key"]
        return instance

    @property
    def beams(self):
        return [self.main_beam, self.cross_beam]

    def restore_beams_from_keys(self, assemly):
        """After de-serialization, resotres references to the main and cross beams saved in the assembly."""
        self.main_beam = assemly.find_by_key(self.main_beam_key)
        self.cross_beam = assemly.find_by_key(self.cross_beam_key)

    def side_surfaces_cross(self):
        assert self.main_beam and self.cross_beam

        face_dict = Joint._beam_side_incidence(self.main_beam, self.cross_beam, ignore_ends=True)
        face_indices = face_dict.keys()
        angles = face_dict.values()
        angles, face_indices = zip(*sorted(zip(angles, face_indices)))

        return [self.cross_beam.faces[(face_indices[0] + 1) % 4], self.cross_beam.faces[(face_indices[0] + 3) % 4]]

    def front_back_surface_main(self):
        assert self.main_beam and self.cross_beam

        face_dict = Joint._beam_side_incidence(self.cross_beam, self.main_beam, ignore_ends=True)
        face_indices = face_dict.keys()
        angles = face_dict.values()
        angles, face_indices = zip(*sorted(zip(angles, face_indices)))
        return self.main_beam.faces[face_indices[0]], self.main_beam.faces[face_indices[3]]

    def back_surface_main(self):
        face_dict = Joint._beam_side_incidence(self.main_beam, self.cross_beam, ignore_ends=True)
        face_dict.sort(lambda x: x.values())
        return face_dict.values()[3]

    def get_main_cutting_plane(self):
        assert self.main_beam and self.cross_beam
        self.reference_side_index_cross, cfr = self.get_face_most_ortho_to_beam(
            self.main_beam, self.cross_beam, ignore_ends=True
        )

        cross_mating_frame = cfr.copy()
        cfr = Frame(cfr.point, cfr.xaxis, cfr.yaxis * -1.0)  # flip normal
        cfr.point = cfr.point + cfr.zaxis * self.mill_depth

<<<<<<< HEAD
        # if self.birdsmouth:
        #     face_dict = self._beam_side_incidence(self.main_beam, self.cross_beam, ignore_ends=True)
        #     face_keys = sorted([key for key in face_dict.keys()], key=face_dict.get)
        #     frame2 = self.cross_beam.faces[face_keys[1]]

        #     plane1, plane2 = Plane(cfr.point, -cfr.zaxis), Plane.from_frame(frame2)
        #     intersection_points = intersection_plane_plane(plane2, plane1)
        #     intersect_vec = Vector.from_start_end(*intersection_points)

        #     # rotate main_cutting plane to create inclined pocket
        #     tolerance_offset = 0.1
        #     offset_angle = math.atan(self.mill_depth / self.cross_beam.width)
        #     cfr.rotate(offset_angle, intersect_vec, intersection_points[0])

=======
>>>>>>> d9cf6dd1
        return cfr, cross_mating_frame

    def subtraction_volume(self):
        """Returns the volume to be subtracted from the cross beam."""
        vertices = []
        front_frame, back_frame = self.front_back_surface_main() #main_beam
        top_frame, bottom_frame = self.get_main_cutting_plane() #cross_beam -- cutting/offsetted_cutting plane
        sides = self.side_surfaces_cross() #cross_beam -- side faces
        for i, side in enumerate(sides):
            points = []
            for frame in [bottom_frame, top_frame]:
                for fr in [front_frame, back_frame]:
                    points.append(
                        intersection_plane_plane_plane(
                            Plane.from_frame(side), Plane.from_frame(frame), Plane.from_frame(fr)
                        )
                    )
            pv = [subtract_vectors(pt, self.cross_beam.blank_frame.point) for pt in points]
            dots = [dot_vectors(v, self.cross_beam.centerline.direction) for v in pv]
            dots, points = zip(*sorted(zip(dots, points)))
            min_pt, max_pt = points[0], points[-1]
            if i == 1:
                self.btlx_params_cross["start_x"] = abs(dots[0])
            top_line = Line(*intersection_plane_plane(Plane.from_frame(side), Plane.from_frame(top_frame)))
            top_min = Point(*closest_point_on_line(min_pt, top_line))
            top_max = Point(*closest_point_on_line(max_pt, top_line))

            bottom_line = Line(*intersection_plane_plane(Plane.from_frame(side), Plane.from_frame(bottom_frame)))

            bottom_min = Point(*closest_point_on_line(min_pt, bottom_line))
            bottom_max = Point(*closest_point_on_line(max_pt, bottom_line))

            vertices.extend([Point(*top_min), Point(*top_max), Point(*bottom_max), Point(*bottom_min)])

        top_front = Line(vertices[0], vertices[4])
        top_back = Line(vertices[1], vertices[5])
        _len = distance_line_line(top_front, top_back)

        front_line = Line(*intersection_plane_plane(Plane.from_frame(front_frame), Plane.from_frame(top_frame)))

        self.btlx_params_cross["depth"] = self.mill_depth

        self.btlx_params_cross["width"] = (
            self.cross_beam.height if self.reference_side_index_cross % 2 == 0 else self.cross_beam.width
        )

        self.btlx_params_cross["length"] = _len
        if dot_vectors(top_frame.yaxis, front_line.direction) < 0:
            front_line = Line(front_line.end, front_line.start)
        self.btlx_params_cross["angle"] = abs(
            angle_vectors_signed(top_frame.xaxis, front_line.direction, top_frame.zaxis, deg=True)
        )

        center = (vertices[0] + vertices[1] + vertices[2] + vertices[3]) * 0.25
        angle = angle_vectors_signed(
            subtract_vectors(vertices[0], center), subtract_vectors(vertices[1], center), sides[0].zaxis
        )
        if angle > 0:
            ph = Polyhedron(
                vertices, [[0, 1, 2, 3], [1, 0, 4, 5], [2, 1, 5, 6], [3, 2, 6, 7], [0, 3, 7, 4], [7, 6, 5, 4]]
            )
        else:
            ph = Polyhedron(
                vertices, [[3, 2, 1, 0], [5, 4, 0, 1], [6, 5, 1, 2], [7, 6, 2, 3], [4, 7, 3, 0], [4, 5, 6, 7]]
            )

        return ph

    def calc_params_birdsmouth(self):
        """
        Calculate the parameters for a birdsmouth joint.

        Parameters:
        ----------
            joint (object): The joint object.
            main_part (object): The main part object.
            cross_part (object): The cross part object.

        Returns:
        ----------
            bool: True if the joint creation is successful, False otherwise.

        """
        face_dict = self._beam_side_incidence(self.main_beam, self.cross_beam, ignore_ends=True)
        face_keys = sorted([key for key in face_dict.keys()], key=face_dict.get)

        frame1, og_frame = self.get_main_cutting_plane()  # offset pocket mill plane
        frame2 = self.cross_beam.faces[face_keys[1]]

        self.test.append(og_frame)

        plane1, plane2 = Plane(frame1.point, -frame1.zaxis), Plane.from_frame(frame2)
        intersect_vec = Vector.from_start_end(*intersection_plane_plane(plane2, plane1))

        angles_dict = {}
        for i, face in enumerate(self.main_beam.faces[0:4]):
            angles_dict[i] = face.normal.angle(intersect_vec)
        self.main_face_index = min(angles_dict.keys(), key=angles_dict.get)
        ref_frame = self.main_beam.faces[self.main_face_index]

        if angle_vectors(og_frame.zaxis, self.main_beam.centerline.direction, deg = True) < 1:
            self.birdsmouth = False
            return False

        ref_frame.point = self.main_beam.blank_frame.point
        if self.main_face_index % 2 == 0:
            ref_frame.point = ref_frame.point - ref_frame.yaxis * self.main_beam.height * 0.5
            ref_frame.point = ref_frame.point + ref_frame.zaxis * self.main_beam.width * 0.5
        else:
            ref_frame.point = ref_frame.point - ref_frame.yaxis * self.main_beam.width * 0.5
            ref_frame.point = ref_frame.point + ref_frame.zaxis * self.main_beam.height * 0.5


        cross_ref_main = cross_vectors(og_frame.zaxis, self.main_beam.centerline.direction)
        self.test.append(Line(og_frame.point, og_frame.point + cross_ref_main * 100))
        angle = angle_vectors(cross_ref_main, og_frame.yaxis, deg=True)
        if angle < 1.0 or angle > 179.0:
            self.birdsmouth = False
            return False

        start_point = Point(*intersection_plane_plane_plane(plane1, plane2, Plane.from_frame(ref_frame)))
        coord_point = start_point.transformed(Transformation.from_frame_to_frame(ref_frame, Frame.worldXY()))
        StartX, StartY = coord_point[0], coord_point[1]

        self.bm_sub_volume = Brep.from_box(self.cross_beam.blank)
        self.bm_sub_volume.translate(Vector.from_start_end(og_frame.point, frame1.point))
        s = Scale.from_factors([10.0, 10.0, 10.0], Frame(start_point, ref_frame.xaxis, ref_frame.yaxis))
        self.bm_sub_volume.transform(s)


        dot_frame1 = plane1.normal.dot(ref_frame.yaxis)
        if dot_frame1 > 0:
            plane1, plane2 = plane2, plane1

        intersect_vec1 = Vector.from_start_end(*intersection_plane_plane(plane1, Plane.from_frame(ref_frame)))
        intersect_vec2 = Vector.from_start_end(*intersection_plane_plane(plane2, Plane.from_frame(ref_frame)))

        if self.ends[str(self.main_beam.key)] == "start":
            reference_vector = ref_frame.xaxis
        else:
            reference_vector = -ref_frame.xaxis

        if intersect_vec1.dot(ref_frame.yaxis) < 0:
            intersect_vec1 = -intersect_vec1
        if intersect_vec2.dot(ref_frame.yaxis) < 0:
            intersect_vec2 = -intersect_vec2

        Angle1 = angle_vectors(intersect_vec1, reference_vector, deg=True)
        Angle2 = angle_vectors(intersect_vec2, reference_vector, deg=True)

        Inclination1 = angle_vectors(ref_frame.zaxis, plane1.normal, deg=True)
        Inclination2 = angle_vectors(ref_frame.zaxis, plane2.normal, deg=True)

        self.btlx_params_main = {
            "Orientation": self.ends[str(self.main_beam.key)],
            "StartX": StartX,
            "StartY": StartY,
            "Angle1": Angle1,
            "Inclination1": Inclination1,
            "Angle2": Angle2,
            "Inclination2": Inclination2,
<<<<<<< HEAD
            "ReferencePlaneID": ref_frame_id,
        }

    def calc_params_drilling(self):
        """
        Calculate the parameters for a drilling joint.

        Parameters:
        ----------
            joint (object): The joint object.
            main_part (object): The main part object.
            cross_part (object): The cross part object.

        Returns:
        ----------
            dict: A dictionary containing the calculated parameters for the drilling joint

        """
        ref_frame_id, ref_frame = self.get_face_most_ortho_to_beam(self.main_beam, self.cross_beam, ignore_ends=True)
        ref_plane = Plane.from_frame(ref_frame)
        point_xyz = (intersection_line_plane(self.main_beam.centerline, ref_plane))
        start_point = Point(*point_xyz)
        ref_point = start_point.transformed(Transformation.from_frame_to_frame(ref_frame, Frame.worldXY()))
        StartX, StartY = ref_point[0], ref_point[1]

        param_point_on_line = self.main_beam.centerline.closest_point(start_point, True)[1]
        if param_point_on_line > 0.5:
            line_point = self.main_beam.centerline.end
        else:
            line_point = self.main_beam.centerline.start
        projected_point = ref_plane.projected_point(line_point)

        center_line_vec = Vector.from_start_end(start_point, line_point)
        projected_vec = Vector.from_start_end(start_point, projected_point)
        Angle = ref_frame.xaxis.angle(projected_vec, True)
        print "Angle = ", Angle
        Inclination = projected_vec.angle(center_line_vec, True)
        print "Inclination = ", Inclination


        self.btlx_drilling_params_cross = {
            "ReferencePlaneID": ref_frame_id,
            "StartX": StartX,
            "StartY": StartY,
            "Angle": Angle,
            "Inclination": Inclination,
            "Diameter": self.drill_diameter,
            "DepthLimited": False,
            "Depth": 0.0

        }

        # Rhino geometry visualization
        line = Line(start_point, line_point)
        line.start.translate(-line.vector)
        normal_centerline_angle = 180-math.degrees(ref_frame.zaxis.angle(self.main_beam.centerline.direction))
        length = self.cross_beam.width/(math.cos(math.radians(normal_centerline_angle)))
        return line, self.drill_diameter, length*3
=======
            "ReferencePlaneID": self.main_face_index,
        }

        return True

>>>>>>> d9cf6dd1
<|MERGE_RESOLUTION|>--- conflicted
+++ resolved
@@ -19,10 +19,7 @@
 from compas.geometry import Scale
 from .joint import Joint
 import math
-<<<<<<< HEAD
-=======
-
->>>>>>> d9cf6dd1
+
 
 class ButtJoint(Joint):
     """Abstract Lap type joint with functions common to L-Butt and T-Butt Joints.
@@ -128,23 +125,6 @@
         cfr = Frame(cfr.point, cfr.xaxis, cfr.yaxis * -1.0)  # flip normal
         cfr.point = cfr.point + cfr.zaxis * self.mill_depth
 
-<<<<<<< HEAD
-        # if self.birdsmouth:
-        #     face_dict = self._beam_side_incidence(self.main_beam, self.cross_beam, ignore_ends=True)
-        #     face_keys = sorted([key for key in face_dict.keys()], key=face_dict.get)
-        #     frame2 = self.cross_beam.faces[face_keys[1]]
-
-        #     plane1, plane2 = Plane(cfr.point, -cfr.zaxis), Plane.from_frame(frame2)
-        #     intersection_points = intersection_plane_plane(plane2, plane1)
-        #     intersect_vec = Vector.from_start_end(*intersection_points)
-
-        #     # rotate main_cutting plane to create inclined pocket
-        #     tolerance_offset = 0.1
-        #     offset_angle = math.atan(self.mill_depth / self.cross_beam.width)
-        #     cfr.rotate(offset_angle, intersect_vec, intersection_points[0])
-
-=======
->>>>>>> d9cf6dd1
         return cfr, cross_mating_frame
 
     def subtraction_volume(self):
@@ -306,69 +286,8 @@
             "Inclination1": Inclination1,
             "Angle2": Angle2,
             "Inclination2": Inclination2,
-<<<<<<< HEAD
-            "ReferencePlaneID": ref_frame_id,
-        }
-
-    def calc_params_drilling(self):
-        """
-        Calculate the parameters for a drilling joint.
-
-        Parameters:
-        ----------
-            joint (object): The joint object.
-            main_part (object): The main part object.
-            cross_part (object): The cross part object.
-
-        Returns:
-        ----------
-            dict: A dictionary containing the calculated parameters for the drilling joint
-
-        """
-        ref_frame_id, ref_frame = self.get_face_most_ortho_to_beam(self.main_beam, self.cross_beam, ignore_ends=True)
-        ref_plane = Plane.from_frame(ref_frame)
-        point_xyz = (intersection_line_plane(self.main_beam.centerline, ref_plane))
-        start_point = Point(*point_xyz)
-        ref_point = start_point.transformed(Transformation.from_frame_to_frame(ref_frame, Frame.worldXY()))
-        StartX, StartY = ref_point[0], ref_point[1]
-
-        param_point_on_line = self.main_beam.centerline.closest_point(start_point, True)[1]
-        if param_point_on_line > 0.5:
-            line_point = self.main_beam.centerline.end
-        else:
-            line_point = self.main_beam.centerline.start
-        projected_point = ref_plane.projected_point(line_point)
-
-        center_line_vec = Vector.from_start_end(start_point, line_point)
-        projected_vec = Vector.from_start_end(start_point, projected_point)
-        Angle = ref_frame.xaxis.angle(projected_vec, True)
-        print "Angle = ", Angle
-        Inclination = projected_vec.angle(center_line_vec, True)
-        print "Inclination = ", Inclination
-
-
-        self.btlx_drilling_params_cross = {
-            "ReferencePlaneID": ref_frame_id,
-            "StartX": StartX,
-            "StartY": StartY,
-            "Angle": Angle,
-            "Inclination": Inclination,
-            "Diameter": self.drill_diameter,
-            "DepthLimited": False,
-            "Depth": 0.0
-
-        }
-
-        # Rhino geometry visualization
-        line = Line(start_point, line_point)
-        line.start.translate(-line.vector)
-        normal_centerline_angle = 180-math.degrees(ref_frame.zaxis.angle(self.main_beam.centerline.direction))
-        length = self.cross_beam.width/(math.cos(math.radians(normal_centerline_angle)))
-        return line, self.drill_diameter, length*3
-=======
             "ReferencePlaneID": self.main_face_index,
         }
 
         return True
 
->>>>>>> d9cf6dd1
