--- conflicted
+++ resolved
@@ -1,8 +1,5 @@
 from compas.geometry import Frame
-<<<<<<< HEAD
 from compas_timber.parts import CutFeature
-=======
->>>>>>> 0cc8b66c
 from compas.geometry import intersection_plane_plane_plane
 from compas.geometry import subtract_vectors
 from compas.geometry import dot_vectors
@@ -53,14 +50,11 @@
         self.main_beam_key = main_beam.key if main_beam else None
         self.cross_beam_key = cross_beam.key if cross_beam else None
         self.mill_depth = mill_depth
-<<<<<<< HEAD
         self.modify_cross = modify_cross
         self.small_beam_butts = small_beam_butts
         self.reject_i = reject_i
         self.btlx_params_main = {}
         self.btlx_params_cross = {}
-=======
->>>>>>> 0cc8b66c
         self.features = []
         self.test = []
 
@@ -85,7 +79,6 @@
     def beams(self):
         return [self.main_beam, self.cross_beam]
 
-<<<<<<< HEAD
     @property
     def joint_type(self):
         return "Butt"
@@ -111,15 +104,12 @@
         cfr.point = cfr.point + cfr.zaxis * self.mill_depth
         return cfr, cross_mating_frame
 
-=======
->>>>>>> 0cc8b66c
     def restore_beams_from_keys(self, assemly):
         """After de-serialization, resotres references to the main and cross beams saved in the assembly."""
         self.main_beam = assemly.find_by_key(self.main_beam_key)
         self.cross_beam = assemly.find_by_key(self.cross_beam_key)
 
     def side_surfaces_cross(self):
-<<<<<<< HEAD
         """Returns the two side surfaces of the cross beam."""
         if self.reference_side_index_cross == 0:
             return self.cross_beam.faces[3], self.cross_beam.faces[1]
@@ -132,28 +122,15 @@
             return self.cross_beam.faces[2], self.cross_beam.faces[0]
 
     def front_back_surface_main(self):
+        assert self.main_beam and self.cross_beam
+
         """Returns the front and back surfaces of the main beam."""
-=======
-        assert self.main_beam and self.cross_beam
-
-        face_dict = Joint._beam_side_incidence(self.main_beam, self.cross_beam, ignore_ends=True)
-        face_indices = face_dict.keys()
-        angles = face_dict.values()
-        angles, face_indices = zip(*sorted(zip(angles, face_indices)))
-        return self.cross_beam.faces[face_indices[1]], self.cross_beam.faces[face_indices[2]]
-
-    def front_back_surface_main(self):
-        assert self.main_beam and self.cross_beam
-
->>>>>>> 0cc8b66c
         face_dict = Joint._beam_side_incidence(self.cross_beam, self.main_beam, ignore_ends=True)
         face_indices = face_dict.keys()
         angles = face_dict.values()
         angles, face_indices = zip(*sorted(zip(angles, face_indices)))
         return self.main_beam.faces[face_indices[0]], self.main_beam.faces[face_indices[3]]
 
-<<<<<<< HEAD
-=======
     def back_surface_main(self):
         face_dict = Joint._beam_side_incidence(self.main_beam, self.cross_beam, ignore_ends=True)
         face_dict.sort(lambda x: x.values())
@@ -167,7 +144,6 @@
         cfr.point = cfr.point + cfr.zaxis * self.mill_depth
         return cfr, cross_mating_frame
 
->>>>>>> 0cc8b66c
     def subtraction_volume(self):
         """Returns the volume to be subtracted from the cross beam."""
         vertices = []
@@ -232,7 +208,6 @@
             ph = Polyhedron(
                 vertices, [[3, 2, 1, 0], [5, 4, 0, 1], [6, 5, 1, 2], [7, 6, 2, 3], [4, 7, 3, 0], [4, 5, 6, 7]]
             )
-<<<<<<< HEAD
         # self.test = vertices
         return ph
 
@@ -276,8 +251,4 @@
         f_main = CutFeature(main_cutting_plane)
         # self.cross_beam.add_features(MillVolume(self.subtraction_volume()))
         self.main_beam.add_features(f_main)
-        self.features.append(f_main)
-=======
-
-        return ph
->>>>>>> 0cc8b66c
+        self.features.append(f_main)