--- conflicted
+++ resolved
@@ -50,11 +50,7 @@
 
     """
 
-<<<<<<< HEAD
-    def __init__(self, main_beam=None, cross_beam=None, mill_depth=0, drill_diameter=0, birdsmouth=False, stepjoint=False, **kwargs):
-=======
-    def __init__(self, main_beam=None, cross_beam=None, mill_depth=0, drill_diameter=0.0, birdsmouth=False, **kwargs):
->>>>>>> 1402c6b4
+    def __init__(self, main_beam=None, cross_beam=None, mill_depth=0, drill_diameter=0.0, birdsmouth=False, stepjoint=False, **kwargs):
         super(ButtJoint, self).__init__(**kwargs)
         self.main_beam = main_beam
         self.cross_beam = cross_beam
@@ -377,11 +373,7 @@
             "ReferencePlaneID": cross_face_index,
             "StartX": StartX,
             "StartY": StartY,
-<<<<<<< HEAD
             "Angle": Angle,
-=======
-            "Angle": float(Angle),
->>>>>>> 1402c6b4
             "Inclination": float(Inclination),
             "Diameter": self.drill_diameter,
             "DepthLimited": "no",
