--- conflicted
+++ resolved
@@ -1,12 +1,4 @@
-<<<<<<< HEAD
-from compas_timber.errors import BeamJoinningError
-=======
-from compas.tolerance import TOL
-
-from compas_timber.connections.utilities import beam_ref_side_incidence
-from compas_timber.connections.utilities import beam_ref_side_incidence_with_vector
 from compas_timber.errors import BeamJoiningError
->>>>>>> 077e0470
 from compas_timber.fabrication import FrenchRidgeLap
 
 from .lap_joint import LapJoint
@@ -72,21 +64,12 @@
             start_cross, end_cross = self.cross_beam.extension_to_plane(self.cross_cutting_plane)
         except AttributeError as ae:
             # I want here just the plane that caused the error
-<<<<<<< HEAD
             geometries = [self.cross_cutting_plane] if start_main is not None else [self.main_cutting_plane]
-            raise BeamJoinningError(self.elements, self, debug_info=str(ae), debug_geometries=geometries)
-        except Exception as ex:
-            raise BeamJoinningError(self.elements, self, debug_info=str(ex))
-        self.main_beam.add_blank_extension(start_main, end_main, self.main_beam_guid)
-        self.cross_beam.add_blank_extension(start_cross, end_cross, self.cross_beam_guid)
-=======
-            geometries = [self.cutting_plane_a] if start_a is not None else [self.cutting_plane_b]
             raise BeamJoiningError(self.elements, self, debug_info=str(ae), debug_geometries=geometries)
         except Exception as ex:
             raise BeamJoiningError(self.elements, self, debug_info=str(ex))
-        self.beam_a.add_blank_extension(start_a, end_a, self.guid)
-        self.beam_b.add_blank_extension(start_b, end_b, self.guid)
->>>>>>> 077e0470
+        self.main_beam.add_blank_extension(start_main, end_main, self.main_beam_guid)
+        self.cross_beam.add_blank_extension(start_cross, end_cross, self.cross_beam_guid)
 
     def add_features(self):
         """Adds the necessary features to the beams.
@@ -120,23 +103,12 @@
         BeamJoiningError
             If the elements are not compatible for the creation of the joint.
         """
-<<<<<<< HEAD
         if not are_beams_coplanar(*self.elements):
-            raise BeamJoinningError(
+            raise BeamJoiningError(
                 beams=self.elements,
                 joint=self,
                 debug_info="The two beams are not coplanar to create a Lap joint.",
             )
-=======
-        # check if the beams are aligned
-        cross_vect = self.beam_a.centerline.direction.cross(self.beam_b.centerline.direction)
-        for beam in self.elements:
-            beam_normal = beam.frame.normal.unitized()
-            dot = abs(beam_normal.dot(cross_vect.unitized()))
-            if not (TOL.is_zero(dot) or TOL.is_close(dot, 1)):
-                raise BeamJoiningError(self.elements, self, debug_info="The two beams are not aligned to create a French Ridge Lap joint.")
-
->>>>>>> 077e0470
         # calculate widths and heights of the beams
         dimensions = []
         ref_side_indices = [self.main_ref_side_index, self.cross_ref_side_index]
@@ -146,13 +118,9 @@
             dimensions.append((width, height))
         # check if the dimensions of both beams match
         if dimensions[0] != dimensions[1]:
-<<<<<<< HEAD
-            raise BeamJoinningError(self.main_beam, self.cross_beam, debug_info="The beams have different dimensions.")
-=======
             raise BeamJoiningError(self.elements, self, debug_info="The two beams must have the same dimensions to create a French Ridge Lap joint.")
 
     def restore_beams_from_keys(self, model):
         """After de-serialization, restores references to the main and cross beams saved in the model."""
         self.beam_a = model.element_by_guid(self.beam_a_guid)
-        self.beam_b = model.element_by_guid(self.beam_b_guid)
->>>>>>> 077e0470
+        self.beam_b = model.element_by_guid(self.beam_b_guid)