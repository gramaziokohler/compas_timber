--- conflicted
+++ resolved
@@ -133,7 +133,6 @@
             dimensions.append((width, height))
         # check if the dimensions of both beams match
         if dimensions[0] != dimensions[1]:
-<<<<<<< HEAD
             if not raise_error:
                 return False
             raise BeamJoiningError(
@@ -148,7 +147,4 @@
     def restore_beams_from_keys(self, model):
         """After de-serialization, restores references to the main and cross beams saved in the model."""
         self.beam_a = model.element_by_guid(self.beam_a_guid)
-        self.beam_b = model.element_by_guid(self.beam_b_guid)
-=======
-            raise BeamJoiningError(self.elements, self, debug_info="The two beams must have the same dimensions to create a French Ridge Lap joint.")
->>>>>>> b4af5aef
+        self.beam_b = model.element_by_guid(self.beam_b_guid)