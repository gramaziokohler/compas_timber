from compas_timber.errors import BeamJoiningError
from compas_timber.fabrication import FrenchRidgeLap

from .lap_joint import LapJoint
from .solver import JointTopology
from .utilities import are_beams_aligned_with_cross_vector


class LFrenchRidgeLapJoint(LapJoint):
    """Represents an L-FrenchRidgeLap type joint which joins two beams at their ends, by lapping them with a ridge.
    The joint can only be created between two beams that are aligned and have the same dimensions.

    This joint type is compatible with beams in L topology.

    Please use `LFrenchRidgeLapJoint.create()` to properly create an instance of this class and associate it with a model.

    Parameters
    ----------
    main_beam : :class:`~compas_timber.elements.Beam`
        The main beam to be joined.
    cross_beam : :class:`~compas_timber.elements.Beam`
        The cross beam to be joined.
    flip_lap_side : bool
        If True, the lap is flipped to the other side of the beams.
    drillhole_diam : float
        Diameter of the drill hole to be made in the joint.

    Attributes
    ----------
    main_beam : :class:`~compas_timber.elements.Beam`
        The main beam to be joined.
    cross_beam : :class:`~compas_timber.elements.Beam`
        The cross beam to be joined.
    flip_lap_side : bool
        If True, the lap is flipped to the other side of the beams.
    drillhole_diam : float
        Diameter of the drill hole to be made in the joint.

    """

    SUPPORTED_TOPOLOGY = JointTopology.TOPO_L

    @property
    def __data__(self):
        data = super(LFrenchRidgeLapJoint, self).__data__
        data["drillhole_diam"] = self.drillhole_diam
        return data

    def __init__(self, main_beam=None, cross_beam=None, flip_lap_side=False, drillhole_diam=None, **kwargs):
        super(LFrenchRidgeLapJoint, self).__init__(main_beam, cross_beam, flip_lap_side, **kwargs)
        self.drillhole_diam = drillhole_diam

    def add_extensions(self):
        """Calculates and adds the necessary extensions to the beams.

        This method is automatically called when joint is created by the call to `Joint.create()`.

        Raises
        ------
        BeamJoiningError
            If the extension could not be calculated.

        """
        assert self.main_beam and self.cross_beam

        start_main, start_cross = None, None
        try:
            start_main, end_main = self.main_beam.extension_to_plane(self.main_cutting_plane)
            start_cross, end_cross = self.cross_beam.extension_to_plane(self.cross_cutting_plane)
        except AttributeError as ae:
            # I want here just the plane that caused the error
            geometries = [self.cross_cutting_plane] if start_main is not None else [self.main_cutting_plane]
            raise BeamJoiningError(self.elements, self, debug_info=str(ae), debug_geometries=geometries)
        except Exception as ex:
            raise BeamJoiningError(self.elements, self, debug_info=str(ex))
        self.main_beam.add_blank_extension(start_main, end_main, self.main_beam_guid)
        self.cross_beam.add_blank_extension(start_cross, end_cross, self.cross_beam_guid)

    def add_features(self):
        """Adds the necessary features to the beams.

        This method is called during the `Model.process_joinery()` process after the joint
        has been instantiated and added to the model. It is executed after the beam extensions
        have been added via `Joint.add_extensions()`.

        """
        assert self.main_beam and self.cross_beam

        if self.features:
            self.main_beam.remove_features(self.features)
            self.cross_beam.remove_features(self.features)

        main_frl_feature = FrenchRidgeLap.from_beam_beam_and_plane(self.main_beam, self.cross_beam, self.main_cutting_plane, self.drillhole_diam, self.main_ref_side_index)
        cross_frl_feature = FrenchRidgeLap.from_beam_beam_and_plane(self.cross_beam, self.main_beam, self.cross_cutting_plane, self.drillhole_diam, self.cross_ref_side_index)
        # store the features to the beams
        self.main_beam.add_features(main_frl_feature)
        self.cross_beam.add_features(cross_frl_feature)
        # register the features in the joint
        self.features = [main_frl_feature, cross_frl_feature]

    def restore_beams_from_keys(self, model):
        """After de-serialization, restores references to the main and cross beams saved in the model."""
        self.beam_a = model.element_by_guid(self.beam_a_guid)
        self.beam_b = model.element_by_guid(self.beam_b_guid)

    @classmethod
    def comply_elements(cls, elements, raise_error=False):
        """Checks if the cluster of beams complies with the requirements for the LFrenchRidgeLapJoint.

        Parameters
        ----------
        elements : list(:class:`~compas_model.elements.Beam`)
            The elements to be checked.
        raise_error : bool, optional
            If True, raises a :class:`~compas_timber.errors.BeamJoiningError` if the cluster does not comply with the requirements.
            If False, returns False instead.

        Returns
        -------
        bool
            True if the cluster complies with the requirements, False otherwise.

        """
        if not are_beams_aligned_with_cross_vector(*elements):
            if not raise_error:
                return False
            raise BeamJoiningError(
                beams=elements,
                joint=cls,
                debug_info="The two beams are not coplanar to create a French Ridge Lap joint.",
                debug_geometries=[e.shape for e in elements],
            )
        # calculate widths and heights of the beams
        dimensions = []
        ref_side_indices = [cls._get_beam_ref_side_index(*elements, False), cls._get_beam_ref_side_index(*elements[::-1], False)]
        for i, beam in enumerate(elements):
            width, height = beam.get_dimensions_relative_to_side(ref_side_indices[i])
            dimensions.append((width, height))
        # check if the dimensions of both beams match
        if dimensions[0] != dimensions[1]:
<<<<<<< HEAD
            if not raise_error:
                return False
            raise BeamJoiningError(
                elements,
                cls,
                debug_info="The two beams must have the same dimensions to create a French Ridge Lap joint.",
                debug_geometries=[e.shape for e in elements],
            )

        return True
=======
            raise BeamJoiningError(self.elements, self, debug_info="The two beams must have the same dimensions to create a French Ridge Lap joint.")
>>>>>>> b4af5aef
<|MERGE_RESOLUTION|>--- conflicted
+++ resolved
@@ -98,57 +98,28 @@
         # register the features in the joint
         self.features = [main_frl_feature, cross_frl_feature]
 
-    def restore_beams_from_keys(self, model):
-        """After de-serialization, restores references to the main and cross beams saved in the model."""
-        self.beam_a = model.element_by_guid(self.beam_a_guid)
-        self.beam_b = model.element_by_guid(self.beam_b_guid)
+    def check_elements_compatibility(self):
+        """Checks if the elements are compatible for the creation of the joint.
 
-    @classmethod
-    def comply_elements(cls, elements, raise_error=False):
-        """Checks if the cluster of beams complies with the requirements for the LFrenchRidgeLapJoint.
+        Compared to the LapJoint's `check_elements_compatibility` method, this one additionally checks if dimensions of the beams match.
 
-        Parameters
-        ----------
-        elements : list(:class:`~compas_model.elements.Beam`)
-            The elements to be checked.
-        raise_error : bool, optional
-            If True, raises a :class:`~compas_timber.errors.BeamJoiningError` if the cluster does not comply with the requirements.
-            If False, returns False instead.
-
-        Returns
-        -------
-        bool
-            True if the cluster complies with the requirements, False otherwise.
-
+        Raises
+        ------
+        BeamJoiningError
+            If the elements are not compatible for the creation of the joint.
         """
-        if not are_beams_aligned_with_cross_vector(*elements):
-            if not raise_error:
-                return False
+        if not are_beams_aligned_with_cross_vector(*self.elements):
             raise BeamJoiningError(
-                beams=elements,
-                joint=cls,
-                debug_info="The two beams are not coplanar to create a French Ridge Lap joint.",
-                debug_geometries=[e.shape for e in elements],
+                beams=self.elements,
+                joint=self,
+                debug_info="The two beams are not coplanar to create a Lap joint.",
             )
         # calculate widths and heights of the beams
         dimensions = []
-        ref_side_indices = [cls._get_beam_ref_side_index(*elements, False), cls._get_beam_ref_side_index(*elements[::-1], False)]
-        for i, beam in enumerate(elements):
+        ref_side_indices = [self.main_ref_side_index, self.cross_ref_side_index]
+        for i, beam in enumerate(self.elements):
             width, height = beam.get_dimensions_relative_to_side(ref_side_indices[i])
             dimensions.append((width, height))
         # check if the dimensions of both beams match
         if dimensions[0] != dimensions[1]:
-<<<<<<< HEAD
-            if not raise_error:
-                return False
-            raise BeamJoiningError(
-                elements,
-                cls,
-                debug_info="The two beams must have the same dimensions to create a French Ridge Lap joint.",
-                debug_geometries=[e.shape for e in elements],
-            )
-
-        return True
-=======
-            raise BeamJoiningError(self.elements, self, debug_info="The two beams must have the same dimensions to create a French Ridge Lap joint.")
->>>>>>> b4af5aef
+            raise BeamJoiningError(self.elements, self, debug_info="The two beams must have the same dimensions to create a French Ridge Lap joint.")