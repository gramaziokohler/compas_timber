import math
from typing import List

import compas.geometry
import compas.tolerance  # noqa: F401
import compas_model.elements  # noqa: F401
from compas.geometry import KDTree
from compas.tolerance import TOL

import compas_timber.connections  # noqa: F401
import compas_timber.elements  # noqa: F401
<<<<<<< HEAD
from compas_timber.connections import GenericJoint
from compas_timber.connections import JointTopology
=======
from compas_timber.connections import JointCandidate
>>>>>>> 158cd45c


class Cluster(object):
    """One result of an analyzer, groups together the clustered joints and offers access to the beams

    Parameters
    ----------
    joints : list[:class:`~compas_timber.connections.Joint`]
        The joints that are part of this cluster.

    Attributes
    ----------
    joints : list[:class:`~compas_timber.connections.Joint`]
        The joints that are part of this cluster.
    elements : set[:class:`~compas_timber.elements.Element`]
        List of unique instances of elements that are part of this cluster.
    location : :class:`~compas.geometry.Point`
        The approximated location of the cluster, effectively the location of the first joint.
    """

    def __init__(self, joints):
        self.joints = joints
        self._elements = None

    def __iter__(self):
        return iter(self.elements)

    def __len__(self):
        return len(self.elements)

    @property
    def elements(self):
        # type: () -> set[compas_model.elements.Element]
        if not self._elements:
            self._elements = set()
            for joint in self.joints:
                self._elements.update(joint.elements)
        return self._elements

    @property
    def location(self):
        # type: () -> compas.geometry.Point
        return self.joints[0].location

    @property
    def topology(self):
        """Returns the topology of the joint if there is only one joint, otherwise TOPO_UNKNOWN."""
        # TODO: will we ever have clusters from non-GenericJoints? if so then we could have a joint in a cluster with TOPO_Y or TOPO_K
        # TOPO_Y + TOPO_I = TOPO_Y
        # TOPO_Y + TOPO_L = TOPO_Y
        # TOPO_Y + TOPO_T = TOPO_K
        # TOPO_K + TOPO_I = TOPO_K
        # TOPO_K + TOPO_L = TOPO_K ...
        if len(self.joints) == 0:
            return JointTopology.TOPO_UNKNOWN
        if len(self.joints) == 1:
            return self.joints[0].topology
        if any([j.topology not in [JointTopology.TOPO_L, JointTopology.TOPO_I, JointTopology.TOPO_T, JointTopology.TOPO_X] for j in self.joints]):
            return JointTopology.TOPO_UNKNOWN
        if any([j.topology == JointTopology.TOPO_T or j.topology == JointTopology.TOPO_X for j in self.joints]):
            return JointTopology.TOPO_K
        return JointTopology.TOPO_Y


class BeamGroupAnalyzer(object):
    """Interface for a beam group analyzer."""

    def find(self, exclude=None):
        """Finds clusters of beams connected pairwise at the same point within a given tolerance."""
        raise NotImplementedError


class NBeamKDTreeAnalyzer(BeamGroupAnalyzer):
    """Finds clusters of N beams connected pairwise at the same point within a given tolerance.

    Parameters
    ----------
    model : :class:`~compas_timber.model.TimberModel`
        The TimberModel to analyze.
    n : int
        The desired cluster size, i.e. the number of beams in a cluster.
    tolerance : :class:`~compas.tolerance.Tolerance` | None
        The tolerance to use for the analysis. If None, a default tolerance is used.
    """

    def __init__(self, model, n=2, tolerance=None):
        super(NBeamKDTreeAnalyzer, self).__init__()
        # ignore any joints that are not `JointCandidate` as we cannot guarantee they hold the appropriate information
        self._joints = list(filter(lambda joint: isinstance(joint, JointCandidate), model.joints))
        if not self._joints:
            raise ValueError("The model has no joints to analyze. Forgot to call `model.connect_adjacent_beams()`?")

        self._kdtree = KDTree([joint.location for joint in self._joints])
        self._n = n
        self._tolerance = tolerance or TOL

        # TODO: add parameter to specify groupwise clustering, i.e only look at joints of elements within the same group

    def find(self, exclude=None) -> List[Cluster]:
        """Finds clusters of N beams connected pairwise at the same point within a given tolerance.

        Parameters
        ----------
        exclude : set[:class:`~compas_timber.connections.Joint`] | None
            A set of joints to exclude from the analysis. Defaults to None.

        Returns
        -------
        clusters : list[:class:`Cluster`]
            A list of clusters found in the model. Each cluster contains joints that are connected pairwise at the same point.
        """
        # type: (set[compas_timber.connections.Joint] | None) -> list[Cluster]
        exclude = exclude or set()  # TODO: uuid clusters so that they can be excluded
        tol = self._tolerance.absolute
        visited = set()
        neighbors_count = math.comb(self._n, 2) + 1  # +1 for the joint itself
        clusters = []

        for index, joint in enumerate(self._joints):
            if index in visited or joint in exclude:
                continue

            result = []
            result.append(joint)
            visited.add(index)

            neighbors = self._kdtree.nearest_neighbors(joint.location, neighbors_count, distance_sort=True)

            for _, idx, distance in neighbors:
                if idx is None or idx in visited or distance > tol or idx == index:
                    continue

                n_joint = self._joints[idx]

                result.append(n_joint)
                visited.add(idx)

            # TODO: should we take triplets from e.g. quads as well? AKA clusters.append(result[:self._n])
            if len(result) == neighbors_count - 1:
                clusters.append(Cluster(result))

        return clusters


def TripletAnalyzer(model, tolerance=None):
    """Finds clusters of 3 beams connected pairwise at the same point within a given tolerance."""
    # type: (compas_timber.model.TimberModel, compas.tolerance.Tolerance | None) -> BeamGroupAnalyzer
    return NBeamKDTreeAnalyzer(model, n=3, tolerance=tolerance)


def QuadAnalyzer(model, tolerance=None):
    """Finds clusters of 4 beams connected pairwise at the same point within a given tolerance."""
    # type: (compas_timber.model.TimberModel, compas.tolerance.Tolerance | None) -> BeamGroupAnalyzer
    return NBeamKDTreeAnalyzer(model, n=4, tolerance=tolerance)


class CompositeAnalyzer:
    """CompositeAnalyzer combines multiple analyzers to find clusters of beams.

    Parameters
    ----------
    analyzers : list[BeamGroupAnalyzer]
        A list of analyzers to use for finding clusters.

    Notes
    -----
    Prefer using :meth:`CompositeAnalyzer.from_model` to create an instance, to avoid error-prone manual instantiation.
    Element pairs handled by a previous analyzer will be excluded from subsequent analyzers.

    """

    def __init__(self, analyzers):
        self._analyzers = analyzers

    def find(self, exclude=None):
        """Finds clusters of beams using all analyzers in the composite.

        Parameters
        ----------
        exclude : set[:class:`~compas_timber.connections.Joint`] | None
            A set of joints to exclude from the analysis. Defaults to None.
        """
        exclude = exclude or set()
        results = []

        for analyzer in self._analyzers:
            clusters = analyzer.find(exclude=exclude)
            for cluster in clusters:
                exclude.update(cluster.joints)
            results.extend(clusters)

        return results

    @classmethod
    def from_model(cls, model, analyzers_cls, tolerance=None):
        """Create a CompositeAnalyzer from a TimberModel and a list of analyzers.

        Parameters
        ----------
        model : :class:`~compas_timber.model.TimberModel`
            The TimberModel to analyze.
        analyzers_cls : list[type[BeamGroupAnalyzer]] | type[BeamGroupAnalyzer]
            A list of analyzer classes to use for finding clusters.
        tolerance : :class:`~compas.tolerance.Tolerance` | None
            The tolerance to use for the analysis. If None, a default tolerance is used.

        Returns
        -------
        CompositeAnalyzer
            An instance of CompositeAnalyzer with the specified analyzers.
        """
        if not isinstance(analyzers_cls, list):
            analyzers_cls = [analyzers_cls]
        return cls([analyzer(model, tolerance) for analyzer in analyzers_cls])


def MaxNCompositeAnalyzer(model, n, tolerance=None):
    """Finds clusters of up to n beams (minimum 2), preferring larger clusters first.

    Parameters
    ----------
    model : :class:`~compas_timber.model.TimberModel`
        The TimberModel to analyze.
    n : int
        The maximum cluster size.
    tolerance : :class:`~compas.tolerance.Tolerance` | None
        The tolerance to use for the analysis. If None, a default tolerance is used.

    Returns
    -------
    CompositeAnalyzer
        An instance of CompositeAnalyzer that finds clusters of size n down to 2.
    """
    analyzers_cls = [lambda m, t, k=k: NBeamKDTreeAnalyzer(m, n=k, tolerance=t) for k in range(n, 1, -1)]
    # Use lambdas to capture k at each step
    return CompositeAnalyzer([cls(model, tolerance) for cls in analyzers_cls])<|MERGE_RESOLUTION|>--- conflicted
+++ resolved
@@ -9,12 +9,7 @@
 
 import compas_timber.connections  # noqa: F401
 import compas_timber.elements  # noqa: F401
-<<<<<<< HEAD
-from compas_timber.connections import GenericJoint
-from compas_timber.connections import JointTopology
-=======
 from compas_timber.connections import JointCandidate
->>>>>>> 158cd45c
 
 
 class Cluster(object):
