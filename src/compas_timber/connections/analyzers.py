import math

import compas.geometry
import compas.tolerance  # noqa: F401
import compas_model.elements  # noqa: F401
from compas.geometry import KDTree
from compas.tolerance import TOL

import compas_timber.connections  # noqa: F401
import compas_timber.elements  # noqa: F401
<<<<<<< HEAD
=======
from compas_timber.connections import JointCandidate
from compas_timber.connections import JointTopology
>>>>>>> 416a75ae


class Cluster(object):
    """One result of an analyzer, groups together the clustered joints and offers access to the beams

    Parameters
    ----------
    joints : list[:class:`~compas_timber.connections.Joint`]
        The joints that are part of this cluster.

    Attributes
    ----------
    joints : list[:class:`~compas_timber.connections.Joint`]
        The joints that are part of this cluster.
    elements : set[:class:`~compas_timber.elements.Element`]
        List of unique instances of elements that are part of this cluster.
    location : :class:`~compas.geometry.Point`
        The approximated location of the cluster, effectively the location of the first joint.
    """

    def __init__(self, joints):
        self.joints = joints
        self._elements = None

    def __iter__(self):
        return iter(self.elements)

    def __len__(self):
        return len(self.elements)

    @property
    def elements(self):
        # type: () -> set[compas_model.elements.Element]
        if not self._elements:
            self._elements = set()
            for joint in self.joints:
                self._elements.update(joint.elements)
        return self._elements

    @property
    def location(self):
        # type: () -> compas.geometry.Point
        return self.joints[0].location

    @property
    def topology(self):
        """Returns the topology of the joint if there is only one joint, otherwise TOPO_UNKNOWN."""
        # TODO: will we ever have clusters from non-GenericJoints? if so then we could have a joint in a cluster with TOPO_Y or TOPO_K
        # TOPO_Y + TOPO_I = TOPO_Y
        # TOPO_Y + TOPO_L = TOPO_Y
        # TOPO_Y + TOPO_T = TOPO_K
        # TOPO_K + TOPO_I = TOPO_K
        # TOPO_K + TOPO_L = TOPO_K ...
        if len(self.joints) == 0:
            return JointTopology.TOPO_UNKNOWN
        if len(self.joints) == 1:
            return self.joints[0].topology
        if any([j.topology not in [JointTopology.TOPO_L, JointTopology.TOPO_I, JointTopology.TOPO_T, JointTopology.TOPO_X] for j in self.joints]):
            return JointTopology.TOPO_UNKNOWN
        if any([j.topology == JointTopology.TOPO_T or j.topology == JointTopology.TOPO_X for j in self.joints]):
            return JointTopology.TOPO_K
        return JointTopology.TOPO_Y


class BeamGroupAnalyzer(object):
    """Interface for a beam group analyzer."""

    def find(self, exclude=None):
        """Finds clusters of beams connected pairwise at the same point within a given tolerance."""
        raise NotImplementedError


class NBeamKDTreeAnalyzer(BeamGroupAnalyzer):
    """Finds clusters of N beams connected pairwise at the same point within a given tolerance.

    Parameters
    ----------
    model : :class:`~compas_timber.model.TimberModel`
        The TimberModel to analyze.
    n : int
        The desired cluster size, i.e. the number of beams in a cluster.
    tolerance : :class:`~compas.tolerance.Tolerance` | None
        The tolerance to use for the analysis. If None, a default tolerance is used.
    """

    def __init__(self, model, n=2, tolerance=None):
        super(NBeamKDTreeAnalyzer, self).__init__()
        self._joints = list(model.joint_candidates)
        if not self._joints:
            raise ValueError("The model has no joint candidates to analyze. Forgot to call `model.connect_adjacent_beams()`?")

        self._kdtree = KDTree([joint.location for joint in self._joints])
        self._n = n
        self._tolerance = tolerance or TOL

        # TODO: add parameter to specify groupwise clustering, i.e only look at joints of elements within the same group

    def find(self, exclude=None):
        """Finds clusters of N beams connected pairwise at the same point within a given tolerance.

        Parameters
        ----------
        exclude : set[:class:`~compas_timber.connections.Joint`] | None
            A set of joints to exclude from the analysis. Defaults to None.

        Returns
        -------
        clusters : list[:class:`Cluster`]
            A list of clusters found in the model. Each cluster contains joints that are connected pairwise at the same point.
        """
        # type: (set[compas_timber.connections.Joint] | None) -> list[Cluster]
        exclude = exclude or set()  # TODO: uuid clusters so that they can be excluded
        tol = self._tolerance.absolute
        visited = set()
        neighbors_count = math.comb(self._n, 2) + 1  # +1 for the joint itself
        clusters = []

        for index, joint in enumerate(self._joints):
            if index in visited or joint in exclude:
                continue

            result = []
            result.append(joint)
            visited.add(index)

            neighbors = self._kdtree.nearest_neighbors(joint.location, neighbors_count, distance_sort=True)

            for _, idx, distance in neighbors:
                if idx is None or idx in visited or distance > tol or idx == index:
                    continue

                n_joint = self._joints[idx]

                result.append(n_joint)
                visited.add(idx)

            # TODO: should we take triplets from e.g. quads as well? AKA clusters.append(result[:self._n])
            if len(result) == neighbors_count - 1:
                clusters.append(Cluster(result))

        return clusters


def TripletAnalyzer(model, tolerance=None):
    """Finds clusters of 3 beams connected pairwise at the same point within a given tolerance."""
    # type: (compas_timber.model.TimberModel, compas.tolerance.Tolerance | None) -> BeamGroupAnalyzer
    return NBeamKDTreeAnalyzer(model, n=3, tolerance=tolerance)


def QuadAnalyzer(model, tolerance=None):
    """Finds clusters of 4 beams connected pairwise at the same point within a given tolerance."""
    # type: (compas_timber.model.TimberModel, compas.tolerance.Tolerance | None) -> BeamGroupAnalyzer
    return NBeamKDTreeAnalyzer(model, n=4, tolerance=tolerance)


class CompositeAnalyzer:
    """CompositeAnalyzer combines multiple analyzers to find clusters of beams.

    Parameters
    ----------
    analyzers : list[BeamGroupAnalyzer]
        A list of analyzers to use for finding clusters.

    Notes
    -----
    Prefer using :meth:`CompositeAnalyzer.from_model` to create an instance, to avoid error-prone manual instantiation.
    Element pairs handled by a previous analyzer will be excluded from subsequent analyzers.

    """

    def __init__(self, analyzers):
        self._analyzers = analyzers

    def find(self, exclude=None):
        """Finds clusters of beams using all analyzers in the composite.

        Parameters
        ----------
        exclude : set[:class:`~compas_timber.connections.Joint`] | None
            A set of joints to exclude from the analysis. Defaults to None.
        """
        exclude = exclude or set()
        results = []

        for analyzer in self._analyzers:
            clusters = analyzer.find(exclude=exclude)
            for cluster in clusters:
                exclude.update(cluster.joints)
            results.extend(clusters)

        return results

    @classmethod
    def from_model(cls, model, analyzers_cls, tolerance=None):
        """Create a CompositeAnalyzer from a TimberModel and a list of analyzers.

        Parameters
        ----------
        model : :class:`~compas_timber.model.TimberModel`
            The TimberModel to analyze.
        analyzers_cls : list[type[BeamGroupAnalyzer]] | type[BeamGroupAnalyzer]
            A list of analyzer classes to use for finding clusters.
        tolerance : :class:`~compas.tolerance.Tolerance` | None
            The tolerance to use for the analysis. If None, a default tolerance is used.

        Returns
        -------
        CompositeAnalyzer
            An instance of CompositeAnalyzer with the specified analyzers.
        """
        if not isinstance(analyzers_cls, list):
            analyzers_cls = [analyzers_cls]
        return cls([analyzer(model, tolerance) for analyzer in analyzers_cls])


def MaxNCompositeAnalyzer(model, n, tolerance=None):
    """Finds clusters of up to n beams (minimum 2), preferring larger clusters first.

    Parameters
    ----------
    model : :class:`~compas_timber.model.TimberModel`
        The TimberModel to analyze.
    n : int
        The maximum cluster size.
    tolerance : :class:`~compas.tolerance.Tolerance` | None
        The tolerance to use for the analysis. If None, a default tolerance is used.

    Returns
    -------
    CompositeAnalyzer
        An instance of CompositeAnalyzer that finds clusters of size n down to 2.
    """
    analyzers_cls = [lambda m, t, k=k: NBeamKDTreeAnalyzer(m, n=k, tolerance=t) for k in range(n, 1, -1)]
    # Use lambdas to capture k at each step
    return CompositeAnalyzer([cls(model, tolerance) for cls in analyzers_cls])<|MERGE_RESOLUTION|>--- conflicted
+++ resolved
@@ -8,11 +8,7 @@
 
 import compas_timber.connections  # noqa: F401
 import compas_timber.elements  # noqa: F401
-<<<<<<< HEAD
-=======
-from compas_timber.connections import JointCandidate
 from compas_timber.connections import JointTopology
->>>>>>> 416a75ae
 
 
 class Cluster(object):
