from compas_timber._fabrication import JackRafterCut
from compas_timber._fabrication import Lap
from compas_timber.connections.utilities import beam_ref_side_incidence

from .joint import BeamJoinningError
from .joint import Joint
from .solver import JointTopology


class TButtJoint(Joint):
    """Represents a T-Butt type joint which joins the end of a beam along the length of another beam,
    trimming the main beam.

    This joint type is compatible with beams in T topology.

    Please use `TButtJoint.create()` to properly create an instance of this class and associate it with an model.

    Parameters
    ----------
    main_beam : :class:`~compas_timber.parts.Beam`
        The main beam to be joined.
    cross_beam : :class:`~compas_timber.parts.Beam`
        The cross beam to be joined.
    mill_depth : float
        The depth of the pocket to be milled in the cross beam.

    Attributes
    ----------
    main_beam : :class:`~compas_timber.parts.Beam`
        The main beam to be joined.
    cross_beam : :class:`~compas_timber.parts.Beam`
        The cross beam to be joined.
    mill_depth : float
        The depth of the pocket to be milled in the cross beam.

    """

    SUPPORTED_TOPOLOGY = JointTopology.TOPO_T

<<<<<<< HEAD
    def restore_beams_from_keys(self, model):
        """After de-serialization, restores references to the main and cross beams saved in the model."""
        self.main_beam = model.element_by_guid(self.main_beam_guid)
        self.cross_beam = model.element_by_guid(self.cross_beam_guid)
=======
    @property
    def __data__(self):
        data = super(TButtJoint, self).__data__
        data["main_beam_guid"] = self.main_beam_guid
        data["cross_beam_guid"] = self.cross_beam_guid
        data["mill_depth"] = self.mill_depth
        return data

    def __init__(self, main_beam=None, cross_beam=None, mill_depth=None, **kwargs):
        super(TButtJoint, self).__init__(**kwargs)
        self.main_beam = main_beam
        self.cross_beam = cross_beam
        self.main_beam_guid = kwargs.get("main_beam_guid", None) or str(main_beam.guid)
        self.cross_beam_guid = kwargs.get("cross_beam_guid", None) or str(cross_beam.guid)
        self.mill_depth = mill_depth
        self.features = []

    @property
    def beams(self):
        return [self.main_beam, self.cross_beam]

    @property
    def cross_beam_ref_side_index(self):
        ref_side_dict = beam_ref_side_incidence(self.main_beam, self.cross_beam, ignore_ends=True)
        ref_side_index = min(ref_side_dict, key=ref_side_dict.get)
        return ref_side_index

    @property
    def main_beam_ref_side_index(self):
        ref_side_dict = beam_ref_side_incidence(self.cross_beam, self.main_beam, ignore_ends=True)
        ref_side_index = min(ref_side_dict, key=ref_side_dict.get)
        return ref_side_index

    @property
    def main_beam_opposing_side_index(self):
        return self.main_beam.opposing_side_index(self.main_beam_ref_side_index)
>>>>>>> 06eff09d

    def add_extensions(self):
        """Calculates and adds the necessary extensions to the beams.

        This method is automatically called when joint is created by the call to `Joint.create()`.

        Raises
        ------
        BeamJoinningError
            If the extension could not be calculated.

        """
        assert self.main_beam and self.cross_beam
        try:
            cutting_plane = self.cross_beam.ref_sides[self.cross_beam_ref_side_index]
            cutting_plane.translate(-cutting_plane.normal * self.mill_depth)
            start_main, end_main = self.main_beam.extension_to_plane(cutting_plane)
        except AttributeError as ae:
            raise BeamJoinningError(beams=self.beams, joint=self, debug_info=str(ae), debug_geometries=[cutting_plane])
        except Exception as ex:
            raise BeamJoinningError(beams=self.beams, joint=self, debug_info=str(ex))
        extension_tolerance = 0.01  # TODO: this should be proportional to the unit used
        self.main_beam.add_blank_extension(
            start_main + extension_tolerance,
            end_main + extension_tolerance,
            self.guid,
        )

    def add_features(self):
        """Adds the required extension and trimming features to both beams.

        This method is automatically called when joint is created by the call to `Joint.create()`.

        """
        assert self.main_beam and self.cross_beam

        if self.features:
            self.main_beam.remove_features(self.features)
            self.cross_beam.remove_features(self.features)

        # get the cutting plane for the main beam
        cutting_plane = self.cross_beam.ref_sides[self.cross_beam_ref_side_index]
        cutting_plane.xaxis = -cutting_plane.xaxis
        if self.mill_depth:
            cutting_plane.translate(cutting_plane.normal * self.mill_depth)

        # apply the cut on the main beam
        main_feature = JackRafterCut.from_plane_and_beam(cutting_plane, self.main_beam, self.main_beam_ref_side_index)
        self.main_beam.add_features(main_feature)
        # store the feature
        self.features = [main_feature]

        # apply the pocket on the cross beam
        if self.mill_depth:
            cross_cutting_plane = self.main_beam.ref_sides[self.main_beam_ref_side_index]
            lap_width = self.main_beam.height if self.main_beam_ref_side_index % 2 == 0 else self.main_beam.width
            cross_feature = Lap.from_plane_and_beam(
                cross_cutting_plane,
                self.cross_beam,
                lap_width,
                self.mill_depth,
                self.cross_beam_ref_side_index,
            )
            self.cross_beam.add_features(cross_feature)
            self.features.append(cross_feature)

    def restore_beams_from_keys(self, model):
        """After de-serialization, restores references to the main and cross beams saved in the model."""
        self.main_beam = model.element_by_guid(self.main_beam_guid)
        self.cross_beam = model.element_by_guid(self.cross_beam_guid)<|MERGE_RESOLUTION|>--- conflicted
+++ resolved
@@ -37,12 +37,6 @@
 
     SUPPORTED_TOPOLOGY = JointTopology.TOPO_T
 
-<<<<<<< HEAD
-    def restore_beams_from_keys(self, model):
-        """After de-serialization, restores references to the main and cross beams saved in the model."""
-        self.main_beam = model.element_by_guid(self.main_beam_guid)
-        self.cross_beam = model.element_by_guid(self.cross_beam_guid)
-=======
     @property
     def __data__(self):
         data = super(TButtJoint, self).__data__
@@ -79,7 +73,6 @@
     @property
     def main_beam_opposing_side_index(self):
         return self.main_beam.opposing_side_index(self.main_beam_ref_side_index)
->>>>>>> 06eff09d
 
     def add_extensions(self):
         """Calculates and adds the necessary extensions to the beams.
