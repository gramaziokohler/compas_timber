from pprint import pprint

from compas.data import Data
from compas.datastructures.assembly.part import BrepGeometry
from compas.geometry import Plane
from compas.geometry import Point
from compas.geometry import Vector
from compas.geometry import Plane
from compas.geometry import Point
from compas.geometry import Vector
from compas.geometry import allclose
from compas.geometry import angle_vectors
from compas.geometry import close
from compas.geometry import distance_point_point
from compas.geometry import intersection_line_line
from compas.geometry import intersection_line_plane

from compas_timber.connections.joint import Joint
from compas_timber.utils.helpers import are_objects_identical


class TButtJoint(Joint):
    def __init__(self, assembly=None, main_beam=None, cross_beam=None):
        super(TButtJoint, self).__init__(assembly, [main_beam, cross_beam])
        self.assembly = assembly  # TODO: needed?
        self.main_beam = main_beam
        self.cross_beam = cross_beam
        self.main_beam_key = None
        self.cross_beam_key = None
        self.gap = 0.0  # float, additional gap, e.g. for glue

    @property
    def data(self):
        data_dict = {
            "main_beam_key": self.main_beam_key,
            "cross_beam_key": self.cross_beam_key,
            "gap": self.gap
        }
        data_dict.update(super(TButtJoint, self).data)
        return data_dict

    @data.setter
    def data(self, value):
        Joint.data.fset(self, value)
        self.main_beam_key = value["main_beam_key"]
        self.cross_beam_key = value["cross_beam_key"]
        self.gap = value["gap"]

    def __eq__(self, other):
        tol = self.assembly.tol
        return (
            isinstance(other, TButtJoint) and
            super(TButtJoint, self).__eq__(other) and
            self.main_beam_key == other.main_beam_key and
            self.cross_beam_key == other.cross_beam_key and
            close(self.gap, other.gap, tol)
        )

    @property
    def joint_type(self):
        return 'T-Butt'

    def _find_side(self):
        """
        calculate which side of the cross beam is the cutting side for the main beam

        Finds the orientation of the mainbeam's centerline so that it's pointing outward of the joint,
        then finds the crossbeam's closest face by finding the one whose normal has the smallest angle
        with the centerline vector.
        """
        pm, pc = intersection_line_line(self.main_beam.centerline, self.cross_beam.centerline)

        # TODO: check here if intersection is the one we want, if not raise some exception

        p1 = self.main_beam.centerline.start
        p2 = self.main_beam.centerline.end
        d1 = distance_point_point(pm, p1)
        d2 = distance_point_point(pm, p2)

        if d1 < d2:
            centerline_vec = Vector.from_start_end(p1, p2)
        else:
            centerline_vec = Vector.from_start_end(p2, p1)

        # map faces to their angle with centerline, choose smallest
        angle_face = {angle_vectors(side.normal, centerline_vec): side for side in self.cross_beam.faces}
        return angle_face[min(angle_face.keys())]

    @property
    def cutting_plane(self):
        cfr = self._find_side()
        return cfr

<<<<<<< HEAD
    def apply_features(self):
=======
    # TODO: rename to apply_features?
    def add_feature(self):
>>>>>>> 58177ea1
        """
        Adds the feature definitions (geometry, operation) to the involved beams.
        In a T-Butt joint, adds the trimming plane to the main beam (no features for the cross beam).
        """
        # TODO: how to saveguard this being added multiple times?
        # TODO: Joint should eventually know nothing about BrepGeometry or MeshGeometry
        self.main_beam.add_feature(BrepGeometry(self.cutting_plane), 'trim')


if __name__ == "__main__":

    pass<|MERGE_RESOLUTION|>--- conflicted
+++ resolved
@@ -91,12 +91,7 @@
         cfr = self._find_side()
         return cfr
 
-<<<<<<< HEAD
     def apply_features(self):
-=======
-    # TODO: rename to apply_features?
-    def add_feature(self):
->>>>>>> 58177ea1
         """
         Adds the feature definitions (geometry, operation) to the involved beams.
         In a T-Butt joint, adds the trimming plane to the main beam (no features for the cross beam).
@@ -107,5 +102,4 @@
 
 
 if __name__ == "__main__":
-
     pass