--- conflicted
+++ resolved
@@ -38,6 +38,22 @@
     def __init__(self, main_beam=None, cross_beam=None, mill_depth=0, drill_diameter=0, birdsmouth=False, **kwargs):
         super(TButtJoint, self).__init__(main_beam, cross_beam, mill_depth, drill_diameter, birdsmouth, **kwargs)
 
+
+    def add_extensions(self):
+        """Adds the extensions to the main beam and cross beam.
+
+        This method is automatically called when joint is created by the call to `Joint.create()`.
+
+        """
+        assert self.main_beam and self.cross_beam
+        extension_tolerance = 0.01  # TODO: this should be proportional to the unit used
+        if self.birdsmouth:
+            extension_plane_main = self.get_face_most_towards_beam(self.main_beam, self.cross_beam, ignore_ends=True)[1]
+        else:
+            extension_plane_main = self.get_face_most_ortho_to_beam(self.main_beam, self.cross_beam, ignore_ends=True)[1]
+        start_main, end_main = self.main_beam.extension_to_plane(extension_plane_main)
+        self.main_beam.add_blank_extension(start_main + extension_tolerance, end_main + extension_tolerance, self.key)
+
     def add_extensions(self):
         """Adds the extensions to the main beam and cross beam.
 
@@ -76,12 +92,8 @@
 
         if self.mill_depth:
             self.cross_beam.add_features(MillVolume(self.subtraction_volume()))
-<<<<<<< HEAD
         if self.drill_diameter:
             self.cross_beam.add_features(DrillFeature(*self.calc_params_drilling()))
-        self.main_beam.add_features(trim_feature)
-        self.features = [trim_feature]
-=======
             self.features.append(MillVolume(self.subtraction_volume()))
         do_jack = False
         if self.birdsmouth:
@@ -93,5 +105,4 @@
                 do_jack = True
         if do_jack:
             self.main_beam.add_features(CutFeature(cutting_plane))
-            self.features.append(cutting_plane)
->>>>>>> d9cf6dd1
+            self.features.append(cutting_plane)