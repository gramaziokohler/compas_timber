from compas_timber.connections.butt_joint import ButtJoint

from compas_timber.parts import CutFeature
from compas_timber.parts import MillVolume

from .joint import BeamJoinningError
from .solver import JointTopology


class TButtJoint(ButtJoint):
    """Represents a T-Butt type joint which joins the end of a beam along the length of another beam,
    trimming the main beam.

    This joint type is compatible with beams in T topology.

    Please use `TButtJoint.create()` to properly create an instance of this class and associate it with an assembly.

    Parameters
    ----------
    main_beam : :class:`~compas_timber.parts.Beam`
        The main beam to be joined.
    cross_beam : :class:`~compas_timber.parts.Beam`
        The cross beam to be joined.

    Attributes
    ----------
    main_beam : :class:`~compas_timber.parts.Beam`
        The main beam to be joined.
    cross_beam : :class:`~compas_timber.parts.Beam`
        The cross beam to be joined.

    """

    SUPPORTED_TOPOLOGY = JointTopology.TOPO_T

<<<<<<< HEAD
    @property
    def __data__(self):
        data = super(TButtJoint, self).__data__
        data["main_beam_key"] = self.main_beam_key
        data["cross_beam_key"] = self.cross_beam_key
        data["gap"] = self.gap
        return data

    def __init__(self, main_beam=None, cross_beam=None, gap=None):
        super(TButtJoint, self).__init__()
        self.main_beam_key = main_beam.guid if main_beam else None
        self.cross_beam_key = cross_beam.guid if cross_beam else None
        self.main_beam = main_beam
        self.cross_beam = cross_beam
        self.gap = gap
        self.features = []

    @property
    def beams(self):
        return [self.main_beam, self.cross_beam]

    @property
    def joint_type(self):
        return "T-Butt"

    def get_cutting_plane(self):
        assert self.main_beam and self.cross_beam  # should never happen

        _, cfr = self.get_face_most_ortho_to_beam(self.main_beam, self.cross_beam)
        cfr = Frame(cfr.point, cfr.yaxis, cfr.xaxis)  # flip normal towards the inside of main beam
        return cfr

    def restore_beams_from_keys(self, assembly):
        """After de-serialization, resotres references to the main and cross beams saved in the assembly."""
        self.main_beam = assembly.find_by_key(self.main_beam_key)
        self.cross_beam = assembly.find_by_key(self.cross_beam_key)
=======
    def __init__(self, main_beam=None, cross_beam=None, mill_depth=0, **kwargs):
        super(TButtJoint, self).__init__(main_beam, cross_beam, mill_depth, **kwargs)
>>>>>>> 0cc8b66c

    def add_features(self):
        """Adds the trimming plane to the main beam (no features for the cross beam).

        This method is automatically called when joint is created by the call to `Joint.create()`.

        """
        assert self.main_beam and self.cross_beam  # should never happen

        if self.features:
            self.main_beam.remove_features(self.features)
        cutting_plane = None
        try:
            cutting_plane = self.get_main_cutting_plane()[0]
            start_main, end_main = self.main_beam.extension_to_plane(cutting_plane)
        except AttributeError as ae:
            raise BeamJoinningError(beams=self.beams, joint=self, debug_info=str(ae), debug_geometries=[cutting_plane])
        except Exception as ex:
            raise BeamJoinningError(beams=self.beams, joint=self, debug_info=str(ex))

        extension_tolerance = 0.01  # TODO: this should be proportional to the unit used
        self.main_beam.add_blank_extension(start_main + extension_tolerance, end_main + extension_tolerance, self.guid)

        trim_feature = CutFeature(cutting_plane)
        if self.mill_depth:
            self.cross_beam.add_features(MillVolume(self.subtraction_volume()))
        self.main_beam.add_features(trim_feature)
        self.features = [trim_feature]<|MERGE_RESOLUTION|>--- conflicted
+++ resolved
@@ -1,5 +1,6 @@
+from compas.geometry import Frame
+
 from compas_timber.connections.butt_joint import ButtJoint
-
 from compas_timber.parts import CutFeature
 from compas_timber.parts import MillVolume
 
@@ -33,7 +34,6 @@
 
     SUPPORTED_TOPOLOGY = JointTopology.TOPO_T
 
-<<<<<<< HEAD
     @property
     def __data__(self):
         data = super(TButtJoint, self).__data__
@@ -55,10 +55,6 @@
     def beams(self):
         return [self.main_beam, self.cross_beam]
 
-    @property
-    def joint_type(self):
-        return "T-Butt"
-
     def get_cutting_plane(self):
         assert self.main_beam and self.cross_beam  # should never happen
 
@@ -70,10 +66,6 @@
         """After de-serialization, resotres references to the main and cross beams saved in the assembly."""
         self.main_beam = assembly.find_by_key(self.main_beam_key)
         self.cross_beam = assembly.find_by_key(self.cross_beam_key)
-=======
-    def __init__(self, main_beam=None, cross_beam=None, mill_depth=0, **kwargs):
-        super(TButtJoint, self).__init__(main_beam, cross_beam, mill_depth, **kwargs)
->>>>>>> 0cc8b66c
 
     def add_features(self):
         """Adds the trimming plane to the main beam (no features for the cross beam).
