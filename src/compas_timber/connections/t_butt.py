--- conflicted
+++ resolved
@@ -40,22 +40,10 @@
     def __data__(self):
         return super(TButtJoint, self).__data__
 
-<<<<<<< HEAD
-    def __init__(self, main_beam=None, cross_beam=None, mill_depth=None, fastener=None, butt_plane=None, **kwargs):
-        super(TButtJoint, self).__init__(**kwargs)
-        self.main_beam = main_beam
-        self.cross_beam = cross_beam
-        self.main_beam_guid = kwargs.get("main_beam_guid", None) or str(main_beam.guid)
-        self.cross_beam_guid = kwargs.get("cross_beam_guid", None) or str(cross_beam.guid)
-        self.mill_depth = mill_depth
-        self.features = []
-=======
     def __init__(self, main_beam=None, cross_beam=None, mill_depth=None, butt_plane=None, fastener=None, **kwargs):
         super(TButtJoint, self).__init__(main_beam=main_beam, cross_beam=cross_beam, mill_depth=mill_depth, butt_plane=butt_plane, **kwargs)
         self.modify_cross = False
->>>>>>> 88412bef
         self.fasteners = []
-        self.butt_plane = butt_plane
         if fastener:
             if fastener.outline is None:
                 fastener = fastener.copy()  # make a copy to avoid modifying the original fastener
@@ -81,104 +69,4 @@
 
     @property
     def generated_elements(self):
-<<<<<<< HEAD
-        return self.fasteners
-
-    @property
-    def cross_beam_ref_side_index(self):
-        ref_side_dict = beam_ref_side_incidence(self.main_beam, self.cross_beam, ignore_ends=True)
-        ref_side_index = min(ref_side_dict, key=ref_side_dict.get)
-        return ref_side_index
-
-    @property
-    def main_beam_ref_side_index(self):
-        ref_side_dict = beam_ref_side_incidence(self.cross_beam, self.main_beam, ignore_ends=True)
-        ref_side_index = min(ref_side_dict, key=ref_side_dict.get)
-        return ref_side_index
-
-    def add_extensions(self):
-        """Calculates and adds the necessary extensions to the beams.
-
-        This method is automatically called when joint is created by the call to `Joint.create()`.
-
-        Raises
-        ------
-        BeamJoiningError
-            If the extension could not be calculated.
-
-        """
-        assert self.main_beam and self.cross_beam
-        try:
-            if self.butt_plane:
-                cutting_plane = self.butt_plane
-            else:
-                cutting_plane = self.cross_beam.ref_sides[self.cross_beam_ref_side_index]
-                if self.mill_depth:
-                    cutting_plane.translate(-cutting_plane.normal * self.mill_depth)
-            start_main, end_main = self.main_beam.extension_to_plane(cutting_plane)
-        except AttributeError as ae:
-            raise BeamJoiningError(beams=self.elements, joint=self, debug_info=str(ae), debug_geometries=[cutting_plane])
-        except Exception as ex:
-            raise BeamJoiningError(beams=self.elements, joint=self, debug_info=str(ex))
-        extension_tolerance = 0.01  # TODO: this should be proportional to the unit used
-        self.main_beam.add_blank_extension(
-            start_main + extension_tolerance,
-            end_main + extension_tolerance,
-            self.guid,
-        )
-
-    def add_features(self):
-        """Adds the required extension and trimming features to both beams.
-
-        This method is automatically called when joint is created by the call to `Joint.create()`.
-
-        """
-        assert self.main_beam and self.cross_beam
-
-        if self.features:
-            self.main_beam.remove_features(self.features)
-            self.cross_beam.remove_features(self.features)
-
-        # get the cutting plane for the main beam
-        if self.butt_plane:
-            cutting_plane = self.butt_plane
-        else:
-            cutting_plane = self.cross_beam.ref_sides[self.cross_beam_ref_side_index]
-            cutting_plane.xaxis = -cutting_plane.xaxis
-            if self.mill_depth:
-                cutting_plane.translate(cutting_plane.normal * self.mill_depth)
-
-        # apply the cut on the main beam
-        main_feature = JackRafterCutProxy.from_plane_and_beam(cutting_plane, self.main_beam, self.main_beam_ref_side_index)
-        self.main_beam.add_features(main_feature)
-        # store the feature
-        self.features = [main_feature]
-
-        # apply the pocket on the cross beam
-        if self.mill_depth:
-            cross_cutting_plane = self.main_beam.ref_sides[self.main_beam_ref_side_index]
-            lap_length = self.main_beam.get_dimensions_relative_to_side(self.main_beam_ref_side_index)[1]
-
-            cross_feature = Lap.from_plane_and_beam(
-                cross_cutting_plane,
-                self.cross_beam,
-                lap_length,
-                self.mill_depth,
-                ref_side_index=self.cross_beam_ref_side_index,
-            )
-            self.cross_beam.add_features(cross_feature)
-            self.features.append(cross_feature)
-
-        # add the features applied by the fastener.interfaces
-        for fastener in self.fasteners:
-            for interface in fastener.interfaces:
-                features = interface.get_features(interface.element)
-                interface.element.add_features(features)
-
-    def restore_beams_from_keys(self, model):
-        """After de-serialization, restores references to the main and cross beams saved in the model."""
-        self.main_beam = model.element_by_guid(self.main_beam_guid)
-        self.cross_beam = model.element_by_guid(self.cross_beam_guid)
-=======
-        return self.fasteners
->>>>>>> 88412bef
+        return self.fasteners