--- conflicted
+++ resolved
@@ -38,7 +38,6 @@
 
     SUPPORTED_TOPOLOGY = JointTopology.TOPO_L
 
-<<<<<<< HEAD
     @property
     def __data__(self):
         data = super(LMiterJoint, self).__data__
@@ -56,44 +55,8 @@
         self.cutoff = cutoff  # for very acute angles, limit the extension of the tip/beak of the joint
         self.features = []
 
-    @property
-    def joint_type(self):
-        return "L-Miter"
-
-    @property
-    def beams(self):
-        return [self.beam_a, self.beam_b]
-
     def get_cutting_planes(self):
         assert self.beam_a and self.beam_b
-
-=======
-    def __init__(self, beam_a=None, beam_b=None, **kwargs):
-        super(LMiterJoint, self).__init__(**kwargs)
-        self.beam_a = beam_a
-        self.beam_b = beam_b
-        self.beam_a_key = beam_a.key if beam_a else None
-        self.beam_b_key = beam_b.key if beam_b else None
-
-    @property
-    def __data__(self):
-        data_dict = {
-            "beam_a_key": self.beam_a_key,
-            "beam_b_key": self.beam_b_key,
-        }
-        data_dict.update(super(LMiterJoint, self).__data__)
-        return data_dict
-
-    @classmethod
-    def __from_data__(cls, value):
-        instance = cls(**value)
-        instance.beam_a_key = value["beam_a_key"]
-        instance.beam_b_key = value["beam_b_key"]
-        return instance
-
-    def get_cutting_planes(self):
-        assert self.beam_a and self.beam_b
->>>>>>> 0cc8b66c
         vA = Vector(*self.beam_a.frame.xaxis)  # frame.axis gives a reference, not a copy
         vB = Vector(*self.beam_b.frame.xaxis)
 
