--- conflicted
+++ resolved
@@ -72,13 +72,6 @@
 
     @property
     def main_beam_ref_side_index(self):
-<<<<<<< HEAD
-        ref_side_dict = beam_ref_side_incidence(self.cross_beam, self.main_beam, ignore_ends=True)
-        ref_side_index = min(ref_side_dict, key=ref_side_dict.get)
-
-        if self.reject_i and ref_side_index in [4, 5]:
-            raise BeamJoiningError(beams=self.elements, joint=self, debug_info="Beams are in I topology and reject_i flag is True")
-=======
         ref_side_index = super(LButtJoint, self).main_beam_ref_side_index
 
         beam_meet_at_ends = ref_side_index in (4, 5)
@@ -86,7 +79,6 @@
         if self.reject_i and beam_meet_at_ends:
             raise BeamJoiningError(beams=self.elements, joint=self, debug_info="Beams are in I topology and reject_i flag is True")
 
->>>>>>> 07826e04
         return ref_side_index
 
     def update_beam_roles(self):
