from compas.geometry import Frame
from compas.geometry import Plane

from compas_timber.parts import CutFeature

from .joint import Joint
from .joint import beam_side_incidence
from .solver import JointTopology


class LButtJoint(Joint):
    """Represents an L-Butt type joint which joins two beam in their ends, trimming the main beam.

    This joint type is compatible with beams in L topology.

    Please use `LButtJoint.create()` to properly create an instance of this class and associate it with an assembly.

    Parameters
    ----------
    assembly : :class:`~compas_timber.assembly.TimberAssembly`
        The assembly associated with the beams to be joined.
    main_beam : :class:`~compas_timber.parts.Beam`
        The main beam to be joined.
    cross_beam : :class:`~compas_timber.parts.Beam`
        The cross beam to be joined.

    Attributes
    ----------
    beams : list(:class:`~compas_timber.parts.Beam`)
        The beams joined by this joint.
    cutting_plane_main : :class:`~compas.geometry.Frame`
        The frame by which the main beam is trimmed.
    cutting_plane_cross : :class:`~compas.geometry.Frame`
        The frame by which the cross beam is trimmed.
    joint_type : str
        A string representation of this joint's type.


    """

    SUPPORTED_TOPOLOGY = JointTopology.TOPO_L

    def __init__(self, main_beam=None, cross_beam=None, gap=0.0, frame=None, key=None, small_beam_butts=False):
        super(LButtJoint, self).__init__(frame=frame, key=key)

        if small_beam_butts:
            if main_beam.width * main_beam.height > cross_beam.width * cross_beam.height:
                main_beam, cross_beam = cross_beam, main_beam

        self.main_beam = main_beam
        self.cross_beam = cross_beam
        self.main_beam_key = main_beam.key if main_beam else None
        self.cross_beam_key = cross_beam.key if cross_beam else None
        self.gap = gap  # float, additional gap, e.g. for glue
        self.features = []

    @property
    def data(self):
        data_dict = {
            "main_beam_key": self.main_beam_key,
            "cross_beam_key": self.cross_beam_key,
            "gap": self.gap,
        }
        data_dict.update(super(LButtJoint, self).data)
        return data_dict

    @classmethod
    def from_data(cls, value):
        instance = cls(frame=Frame.from_data(value["frame"]), key=value["key"], gap=value["gap"])
        instance.main_beam_key = value["main_beam_key"]
        instance.cross_beam_key = value["cross_beam_key"]
        return instance

    @property
    def beams(self):
        return [self.main_beam, self.cross_beam]

    @property
    def joint_type(self):
        return "L-Butt"

    @property
    def cutting_plane_main(self):
        angles_faces = beam_side_incidence(self.main_beam, self.cross_beam)
        cfr = min(angles_faces, key=lambda x: x[0])[1]
        cfr = Frame(cfr.point, cfr.xaxis, cfr.yaxis * -1.0)  # flip normal
        return cfr

    @property
    def cutting_plane_cross(self):
        angles_faces = beam_side_incidence(self.cross_beam, self.main_beam)
        cfr = max(angles_faces, key=lambda x: x[0])[1]
        return cfr

    def restore_beams_from_keys(self, assemly):
        """After de-serialization, resotres references to the main and cross beams saved in the assembly."""
        self.main_beam = assemly.find_by_key(self.main_beam_key)
        self.cross_beam = assemly.find_by_key(self.cross_beam_key)

    def add_features(self):
        """Adds the required extension and trimming features to both beams.

        This method is automatically called when joint is created by the call to `Joint.create()`.

        """
        if self.features:
            self.main_beam.remove_features(self.features)



        start_main, end_main = self.main_beam.extension_to_plane(self.cutting_plane_main)
        start_cross, end_cross = self.cross_beam.extension_to_plane(self.cutting_plane_cross)
        self.main_beam.add_blank_extension(start_main, end_main, self.key)
        # self.cross_beam.add_blank_extension(start_cross, end_cross, self.key)
        self.cross_beam.add_blank_extension(1, 1, self.key)


        f_main = CutFeature(Plane.from_frame(self.cutting_plane_main))
        self.main_beam.add_features(f_main)
<<<<<<< HEAD
        self.features.append(f_main)

        f_cross = CutFeature(Plane.from_frame(self.cutting_plane_cross))
        self.cross_beam.add_features(f_cross)
        self.features.append(f_cross)
=======
        self.features.append(f_main)
>>>>>>> e6bcdd23
<|MERGE_RESOLUTION|>--- conflicted
+++ resolved
@@ -117,12 +117,8 @@
 
         f_main = CutFeature(Plane.from_frame(self.cutting_plane_main))
         self.main_beam.add_features(f_main)
-<<<<<<< HEAD
         self.features.append(f_main)
 
         f_cross = CutFeature(Plane.from_frame(self.cutting_plane_cross))
         self.cross_beam.add_features(f_cross)
-        self.features.append(f_cross)
-=======
-        self.features.append(f_main)
->>>>>>> e6bcdd23
+        self.features.append(f_cross)