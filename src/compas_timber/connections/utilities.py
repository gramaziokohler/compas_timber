from compas.geometry import Point
from compas.geometry import angle_vectors
from compas.geometry import intersection_line_line
from compas.tolerance import TOL


def beam_ref_side_incidence(beam_a, beam_b, ignore_ends=True):
    """Returns a map of ref_side indices of beam_b and the angle of their normal with beam_a's centerline.

    This is used to find a cutting plane when joining the two beams.

    Compared to beam_side_incidence, this function considers the ref_sides and not faces and forms part of the transition to the new implementation system

    Parameters
    ----------
    beam_a : :class:`~compas_timber.parts.Beam`
        The beam that attaches with one of its ends to the side of beam_b.
    beam_b : :class:`~compas_timber.parts.Beam`
        The other beam.
    ignore_ends : bool, optional
        If True, only the first four ref_sides of `beam_b` are considered. Otherwise all ref_sides are considered.

    Examples
    --------
    >>> ref_side_angles = Joint.beam_side_incidence(beam_a, beam_b)
    >>> closest_ref_side_index = min(ref_side_angles, key=ref_side_angles.get)
    >>> cutting_plane = beam_b.ref_sides[closest_ref_side_index]

    Returns
    -------
    dict(int, float)
        A map of ref_side indices of beam_b and their respective angle with beam_a's centerline.

    """
    # find the orientation of beam_a's centerline so that it's pointing outward of the joint
    # find the closest end
    p1x, _ = intersection_line_line(beam_a.centerline, beam_b.centerline)
    if p1x is None:
        raise ValueError("The two beams do not intersect with each other")

    end, _ = beam_a.endpoint_closest_to_point(Point(*p1x))

    if end == "start":
        centerline_vec = beam_a.centerline.vector
    else:
        centerline_vec = beam_a.centerline.vector * -1

    if ignore_ends:
        beam_b_ref_sides = beam_b.ref_sides[:4]
    else:
        beam_b_ref_sides = beam_b.ref_sides

    ref_side_angles = {}
    for ref_side_index, ref_side in enumerate(beam_b_ref_sides):
        ref_side_angles[ref_side_index] = angle_vectors(ref_side.normal, centerline_vec)

    return ref_side_angles


def beam_ref_side_incidence_with_vector(beam_b, vector, ignore_ends=True):
    """
    Returns a map of ref_side indices of beam_b and the angle of their normal with a given vector.

    This is used to find a cutting plane when joining two beams where one beam is represented by the normal of one of it's reference sides.

    Parameters
    ----------
    beam_b : :class:`~compas_timber.parts.Beam`
        The beam for which ref_side angles will be calculated.
    vector : :class:`~compas.geometry.Vector`
        The vector to compare against the ref_sides' normals.
    ignore_ends : bool, optional
        If True, only the first four ref_sides of `beam_b` are considered. Otherwise all ref_sides are considered.

    Examples
    --------
    >>> vector = Vector(1, 0, 0)
    >>> ref_side_angles = Joint.ref_side_incidence_with_vector(beam_b, vector)
    >>> closest_ref_side_index = min(ref_side_angles, key=ref_side_angles.get)
    >>> cutting_plane = beam_b.ref_sides[closest_ref_side_index]

    Returns
    -------
    dict(int, float)
        A map of ref_side indices of beam_b and their respective angle with the given vector.

    """
    if ignore_ends:
        beam_b_ref_sides = beam_b.ref_sides[:4]
    else:
        beam_b_ref_sides = beam_b.ref_sides

    ref_side_angles = {}
    for ref_side_index, ref_side in enumerate(beam_b_ref_sides):
        ref_side_angles[ref_side_index] = angle_vectors(vector, ref_side.normal)

    return ref_side_angles


def are_beams_coplanar(beam_a, beam_b, tol=TOL):
    """
    Checks if two beams are coplanar based on the cross product of their centerline directions.

    Parameters
    ----------
    beam_a : :class:`~compas_timber.parts.Beam`
        The first beam.
    beam_b : :class:`~compas_timber.parts.Beam`
        The second beam.
    tol : :class:`compas.tolerance.Tolerance`, optional
        The tolerance for the dot product comparison.

    Returns
    -------
    bool
        True if the beams are coplanar, False otherwise.
    """
    # Compute the cross product of the centerline directions of the two beams
    cross_vector = beam_a.centerline.direction.cross(beam_b.centerline.direction)
    cross_vector.unitize()

    # Check dot products of the cross product with the normals of both beams' frames
    dot_with_beam_b_normal = abs(cross_vector.dot(beam_b.frame.normal))
    dot_with_beam_a_normal = abs(cross_vector.dot(beam_a.frame.normal))

    # Check if both dot products are close to 0 or 1 (indicating coplanarity)
    is_beam_a_normal_coplanar = tol.is_close(dot_with_beam_a_normal, 1.0) or tol.is_zero(dot_with_beam_a_normal)
    is_beam_b_normal_coplanar = tol.is_close(dot_with_beam_b_normal, 1.0) or tol.is_zero(dot_with_beam_b_normal)

    # Return True if both beams are coplanar
    return is_beam_a_normal_coplanar and is_beam_b_normal_coplanar


def check_beam_alignment(beam_a, beam_b, tol=TOL):
    """
    Checks the alignment of two beams by comparing their centerline directions and the normal of beam_b's frame.

    This function calculates the cross product of the two beams' centerline directions and checks the alignment by
    computing the dot product with the normal of beam_b's frame. The result can be used for further decisions based
    on the alignment of the beams.

    Parameters
    ----------
    beam_a : :class:`~compas_timber.parts.Beam`
        The first beam, used to check the alignment with beam_b.
    beam_b : :class:`~compas_timber.parts.Beam`
        The second beam, whose alignment is checked relative to beam_a.
    tol : :class:`compas.tolerance.Tolerance`, optional
        A tolerance value for determining near-perpendicular or near-parallel alignment.

    Returns
    -------
    bool
        True if the beams are nearly perpendicular, False if they are not.
    """
    # Compute the cross product of the centerline directions of the two beams
    cross_vector = beam_a.centerline.direction.cross(beam_b.centerline.direction)
    cross_vector.unitize()

    # Calculate the dot product of the cross vector with the normal of beam_b's frame
    dot_with_beam_b_normal = abs(cross_vector.dot(beam_b.frame.normal))

    # Return True if the beams are nearly perpendicular (dot product close to 0)
<<<<<<< HEAD
    return 0 <= dot_with_beam_b_normal <= tolerance


def get_ref_side_most_ortho_to_cross_vector(beam_a, beam_b, ignore_ends=True):
    # compared to beam_side_incidence, this function considers the ref_sides and not faces and forms part of the transition to the new system
    """Returns a map of ref_side indices of beam_b and the angle of their normal with beam_a's centerline.

    This is used to find a cutting plane when joining the two beams.

    Parameters
    ----------
    beam_a : :class:`~compas_timber.parts.Beam`
        The beam that attaches with one of its ends to the side of beam_b.
    beam_b : :class:`~compas_timber.parts.Beam`
        The other beam.
    ignore_ends : bool, optional
        If True, only the first four ref_sides of `beam_b` are considered. Otherwise all ref_sides are considered.

    Examples
    --------
    >>> ref_side_angles = Joint.beam_side_incidence(beam_a, beam_b)
    >>> closest_ref_side_index = min(ref_side_angles, key=ref_side_angles.get)
    >>> cutting_plane = beam_b.ref_sides[closest_ref_side_index]

    Returns
    -------
    dict(int, float)
        A map of ref_side indices of beam_b and their respective angle with beam_a's centerline.

    """
    # find the orientation of beam_a's centerline so that it's pointing outward of the joint
    # find the closest end
    p1x, _ = intersection_line_line(beam_b.centerline, beam_a.centerline)
    if p1x is None:
        raise AssertionError("No intersection found")

    end, _ = beam_b.endpoint_closest_to_point(Point(*p1x))

    if end == "start":
        centerline_vec = beam_b.centerline.vector
    else:
        centerline_vec = beam_b.centerline.vector * -1

    if ignore_ends:
        beam_b_ref_sides = beam_b.ref_sides[:4]
    else:
        beam_b_ref_sides = beam_b.ref_sides

    cross_vect = centerline_vec.cross(beam_a.centerline.vector)
    ref_side_angles = {}
    for ref_side_index, ref_side in enumerate(beam_b_ref_sides):
        ref_side_angles[ref_side_index] = angle_vectors(ref_side.normal, cross_vect)

    return ref_side_angles
=======
    return tol.is_zero(dot_with_beam_b_normal)
>>>>>>> e6f15652
<|MERGE_RESOLUTION|>--- conflicted
+++ resolved
@@ -161,61 +161,4 @@
     dot_with_beam_b_normal = abs(cross_vector.dot(beam_b.frame.normal))
 
     # Return True if the beams are nearly perpendicular (dot product close to 0)
-<<<<<<< HEAD
-    return 0 <= dot_with_beam_b_normal <= tolerance
-
-
-def get_ref_side_most_ortho_to_cross_vector(beam_a, beam_b, ignore_ends=True):
-    # compared to beam_side_incidence, this function considers the ref_sides and not faces and forms part of the transition to the new system
-    """Returns a map of ref_side indices of beam_b and the angle of their normal with beam_a's centerline.
-
-    This is used to find a cutting plane when joining the two beams.
-
-    Parameters
-    ----------
-    beam_a : :class:`~compas_timber.parts.Beam`
-        The beam that attaches with one of its ends to the side of beam_b.
-    beam_b : :class:`~compas_timber.parts.Beam`
-        The other beam.
-    ignore_ends : bool, optional
-        If True, only the first four ref_sides of `beam_b` are considered. Otherwise all ref_sides are considered.
-
-    Examples
-    --------
-    >>> ref_side_angles = Joint.beam_side_incidence(beam_a, beam_b)
-    >>> closest_ref_side_index = min(ref_side_angles, key=ref_side_angles.get)
-    >>> cutting_plane = beam_b.ref_sides[closest_ref_side_index]
-
-    Returns
-    -------
-    dict(int, float)
-        A map of ref_side indices of beam_b and their respective angle with beam_a's centerline.
-
-    """
-    # find the orientation of beam_a's centerline so that it's pointing outward of the joint
-    # find the closest end
-    p1x, _ = intersection_line_line(beam_b.centerline, beam_a.centerline)
-    if p1x is None:
-        raise AssertionError("No intersection found")
-
-    end, _ = beam_b.endpoint_closest_to_point(Point(*p1x))
-
-    if end == "start":
-        centerline_vec = beam_b.centerline.vector
-    else:
-        centerline_vec = beam_b.centerline.vector * -1
-
-    if ignore_ends:
-        beam_b_ref_sides = beam_b.ref_sides[:4]
-    else:
-        beam_b_ref_sides = beam_b.ref_sides
-
-    cross_vect = centerline_vec.cross(beam_a.centerline.vector)
-    ref_side_angles = {}
-    for ref_side_index, ref_side in enumerate(beam_b_ref_sides):
-        ref_side_angles[ref_side_index] = angle_vectors(ref_side.normal, cross_vect)
-
-    return ref_side_angles
-=======
-    return tol.is_zero(dot_with_beam_b_normal)
->>>>>>> e6f15652
+    return tol.is_zero(dot_with_beam_b_normal)