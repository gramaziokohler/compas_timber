--- conflicted
+++ resolved
@@ -234,13 +234,6 @@
 
     def add_features(self):
         """Add features to the plates based on the joint."""
-<<<<<<< HEAD
-        assert self.plate_a and self.plate_b and self.a_segment_index is not None, "Both plates and at least a_segment_index must be defined before adding features to the joint."
-        self.reorder_planes_and_outlines()
-        self._adjust_plate_outlines()
-        self.plate_a.add_interface(self.interface_a)
-        self.plate_b.add_interface(self.interface_b)
-=======
         if self.plate_a and self.plate_b:
             if self.topology is None or (self.a_segment_index is None and self.b_segment_index is None):
                 topo_results = PlateConnectionSolver.find_topology(self.plate_a, self.plate_b)
@@ -253,7 +246,6 @@
             self._adjust_plate_outlines()
             self.plate_a.add_interface(self.interface_a)
             self.plate_b.add_interface(self.interface_b)
->>>>>>> b3701c43
 
     def get_interface_for_plate(self, plate):
         if plate is self.plate_a:
