from compas.geometry import dot_vectors
from compas.geometry import intersection_line_plane

from compas_timber.errors import BeamJoiningError
from compas_timber.utils import get_polyline_segment_perpendicular_vector

from .joint import Joint
from .joint import JointTopology
from .solver import PlateConnectionSolver


class PlateJoint(Joint):
    """Models a plate to plate interaction.

    Parameters
    ----------
    plate_a : :class:`compas_timber.elements.Plate`
        The first plate.
    plate_b : :class:`compas_timber.elements.Plate`
        The second plate.
    topology : literal(JointTopology)
        The topology in which the plates are connected.
    a_segment_index : int
        The index of the segment in plate_a's outline where the plates are connected.
    b_segment_index : int
        The index of the segment in plate_b's outline where the plates are connected.
    **kwargs : dict, optional
        Additional keyword arguments to pass to the parent class.

    Attributes
    ----------
    plate_a : :class:`compas_timber.elements.Plate`
        The first plate.
    plate_b : :class:`compas_timber.elements.Plate`
        The second plate.
    plates : tuple of :class:`compas_timber.elements.Plate`
        The plates that are connected.


    """

    @property
    def __data__(self):
        data = super(PlateJoint, self).__data__
        data["plate_a_guid"] = self.plate_a_guid
        data["plate_b_guid"] = self.plate_b_guid
        data["topology"] = self.topology
        data["a_segment_index"] = self.a_segment_index
        data["b_segment_index"] = self.b_segment_index
        return data

    def __init__(self, plate_a=None, plate_b=None, topology=None, a_segment_index=None, b_segment_index=None, **kwargs):
        super(PlateJoint, self).__init__(topology=topology, **kwargs)
        self.plate_a = plate_a
        self.plate_b = plate_b
        self.a_segment_index = a_segment_index
        self.b_segment_index = b_segment_index
        if self.plate_a and self.plate_b:
            if self.topology is None or (self.a_segment_index is None and self.b_segment_index is None):
                self.calculate_topology()
        self.a_outlines = None
        self.b_outlines = None
        self.a_planes = None
        self.b_planes = None

        self.plate_a_guid = kwargs.get("plate_a_guid", None) or str(self.plate_a.guid) if self.plate_a else None  # type: ignore
        self.plate_b_guid = kwargs.get("plate_b_guid", None) or str(self.plate_b.guid) if self.plate_b else None  # type: ignore

    def __repr__(self):
        return "PlateJoint({0}, {1}, {2})".format(self.plate_a, self.plate_b, JointTopology.get_name(self.topology))

    @property
    def plates(self):
        return self.elements

    @property
    def elements(self):
        return self.plate_a, self.plate_b

    def calculate_topology(self, allow_reordering=False):
        """Calculate the topology of the joint based on the plates."""
        topo_results = PlateConnectionSolver().find_topology(self.plate_a, self.plate_b)
        if topo_results.topology == JointTopology.TOPO_UNKNOWN:
            raise ValueError("Could not determine topology for plates {0} and {1}.".format(self.plate_a, self.plate_b))
        if self.plate_a != topo_results.plate_a:
            if allow_reordering:
                self.plate_a, self.plate_b = topo_results.plate_a, topo_results.plate_b
            else:
                raise BeamJoiningError("The order of plates is incompatible with the joint topology. Try reversing the order of the plates.")
        self.topology = topo_results.topology
        self.a_segment_index = topo_results.a_segment_index
        self.b_segment_index = topo_results.b_segment_index
        return topo_results

    @classmethod
    def promote_joint_candidate(cls, model, candidate, reordered_elements=None, **kwargs):
        """Creates an instance of this joint from a generic joint.

        Parameters
        ----------
        model : :class:`~compas_timber.model.TimberModel`
            The model to which the elements and this joint belong.
        candidate : :class:`~compas_timber.connections.Joint`
            The generic joint to be converted.
        reordered_elements : list(:class:`~compas_model.elements.Element`), optional
            The elements to be connected by this joint. If not provided, the elements of the generic joint will be used.
            This is used to explicitly define the element order.
        **kwargs : dict
            Additional keyword arguments that are passed to the joint's constructor.

        Returns
        -------
        :class:`compas_timber.connections.Joint`
            The instance of the created joint.

        """
        kwargs.update({"a_segment_index": candidate.a_segment_index, "b_segment_index": candidate.b_segment_index})  # pass segment indices from candidate
        return super(PlateJoint, cls).promote_joint_candidate(model, candidate, reordered_elements=reordered_elements, **kwargs)

    def add_extensions(self):
        """Adjusts plate outlines to outer shape required for the joint."""
        if self.plate_a and self.plate_b:
            if self.topology is None or (self.a_segment_index is None and self.b_segment_index is None):
                self.calculate_topology()
            self.reorder_planes_and_outlines()
<<<<<<< HEAD
            self._adjust_plate_outlines()
=======
            self.set_edge_planes()
            for plate in self.plates:
                plate.apply_edge_extensions()
>>>>>>> c3bb4c60

    def add_features(self):
        """Adds features to the plates based on the joint. this should be implemented in subclasses if needed."""
        pass

    def reorder_planes_and_outlines(self):
        if dot_vectors(self.plate_b.frame.normal, get_polyline_segment_perpendicular_vector(self.plate_a.outline_a, self.a_segment_index)) < 0:
            self.b_planes = self.plate_b.planes[::-1]
            self.b_outlines = self.plate_b.outlines[::-1]
        else:
            self.b_planes = self.plate_b.planes
            self.b_outlines = self.plate_b.outlines

        self.a_planes = self.plate_a.planes
        self.a_outlines = self.plate_a.outlines
        if self.topology == JointTopology.TOPO_EDGE_EDGE:
            if dot_vectors(self.plate_a.frame.normal, get_polyline_segment_perpendicular_vector(self.plate_b.outline_a, self.b_segment_index)) < 0:
                self.a_planes = self.plate_a.planes[::-1]
                self.a_outlines = self.plate_a.outlines[::-1]

    def flip_roles(self):
        self.plate_a, self.plate_b = self.plate_b, self.plate_a
        self.plate_a_guid, self.plate_b_guid = self.plate_b_guid, self.plate_a_guid


def move_polyline_segment_to_plane(polyline, segment_index, plane):
    """Move a segment of a polyline to the intersection with a plane."""
    start_pt = intersection_line_plane(polyline.lines[segment_index - 1], plane)
    if start_pt:
        polyline[segment_index] = start_pt
        if segment_index == 0:
            polyline[-1] = start_pt
    end_pt = intersection_line_plane(polyline.lines[(segment_index + 1) % len(polyline.lines)], plane)
    if end_pt:
        polyline[segment_index + 1] = end_pt
        if segment_index + 1 == len(polyline.lines):
            polyline[0] = end_pt<|MERGE_RESOLUTION|>--- conflicted
+++ resolved
@@ -123,13 +123,10 @@
             if self.topology is None or (self.a_segment_index is None and self.b_segment_index is None):
                 self.calculate_topology()
             self.reorder_planes_and_outlines()
-<<<<<<< HEAD
-            self._adjust_plate_outlines()
-=======
             self.set_edge_planes()
             for plate in self.plates:
                 plate.apply_edge_extensions()
->>>>>>> c3bb4c60
+
 
     def add_features(self):
         """Adds features to the plates based on the joint. this should be implemented in subclasses if needed."""
@@ -154,16 +151,3 @@
         self.plate_a, self.plate_b = self.plate_b, self.plate_a
         self.plate_a_guid, self.plate_b_guid = self.plate_b_guid, self.plate_a_guid
 
-
-def move_polyline_segment_to_plane(polyline, segment_index, plane):
-    """Move a segment of a polyline to the intersection with a plane."""
-    start_pt = intersection_line_plane(polyline.lines[segment_index - 1], plane)
-    if start_pt:
-        polyline[segment_index] = start_pt
-        if segment_index == 0:
-            polyline[-1] = start_pt
-    end_pt = intersection_line_plane(polyline.lines[(segment_index + 1) % len(polyline.lines)], plane)
-    if end_pt:
-        polyline[segment_index + 1] = end_pt
-        if segment_index + 1 == len(polyline.lines):
-            polyline[0] = end_pt