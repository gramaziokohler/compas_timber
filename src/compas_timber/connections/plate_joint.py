--- conflicted
+++ resolved
@@ -124,27 +124,6 @@
 
     def __init__(self, plate_a=None, plate_b=None, topology=None, a_segment_index=None, b_segment_index=None, **kwargs):
         super(PlateJoint, self).__init__(topology=topology, **kwargs)
-<<<<<<< HEAD
-        if a_segment_index is None and plate_a and plate_b:
-            solver = PlateConnectionSolver()
-            results = solver.find_topology(plate_a, plate_b)
-            if results[0] is JointTopology.TOPO_UNKNOWN:
-                raise BeamJoiningError("Topology for plates {} and {} could not be resolved.".format(plate_a, plate_b))
-            if results[1][0] != plate_a:
-                raise BeamJoiningError("The order of plates is incompatible with the joint topology. Try reversing the order of the plates.")
-            self.topology, (self.plate_a, self.a_segment_index), (self.plate_b, self.b_segment_index), self.distance, self.location = results
-        else:
-            self.plate_a = plate_a
-            self.plate_b = plate_b
-            self.a_segment_index = a_segment_index
-            self.b_segment_index = b_segment_index
-
-        self.a_planes = [p for p in self.plate_a.planes]
-        self.a_outlines = [o for o in self.plate_a.outlines]
-
-        self.b_planes = [p for p in self.plate_b.planes]
-        self.b_outlines = [o for o in self.plate_b.outlines]
-=======
         self.plate_a = plate_a
         self.plate_b = plate_b
         self.a_segment_index = a_segment_index
@@ -156,7 +135,6 @@
         self.b_outlines = None
         self.a_planes = None
         self.b_planes = None
->>>>>>> f76c5281
 
         self.plate_a_guid = kwargs.get("plate_a_guid", None) or str(self.plate_a.guid) if self.plate_a else None  # type: ignore
         self.plate_b_guid = kwargs.get("plate_b_guid", None) or str(self.plate_b.guid) if self.plate_b else None  # type: ignore
@@ -223,40 +201,6 @@
             self.topology,
         )
 
-<<<<<<< HEAD
-    @classmethod
-    def from_generic_joint(cls, model, generic_joint, elements=None, **kwargs):
-        """Creates an instance of this joint from a generic joint.
-
-        Parameters
-        ----------
-        model : :class:`~compas_timber.model.TimberModel`
-            The model to which the elements and this joint belong.
-        from_generic_joint : :class:`~compas_timber.connections.Joint`
-            The generic joint to be converted.
-        elements : list(:class:`~compas_model.elements.Element`), optional
-            The elements to be connected by this joint. If not provided, the elements of the generic joint will be used.
-            This is used to explicitly define the element order.
-        **kwargs : dict
-            Additional keyword arguments that are passed to the joint's constructor.
-
-        Returns
-        -------
-        :class:`compas_timber.connections.Joint`
-            The instance of the created joint.
-
-        """
-        kwargs.update(generic_joint.__data__)  # pass topology and segment indices from generic joint
-        return super(PlateJoint, cls).from_generic_joint(model, generic_joint, elements=elements, **kwargs)
-
-    def add_features(self):
-        """Add features to the plates based on the joint."""
-        assert self.plate_a and self.plate_b and self.a_segment_index is not None, "Both plates and at least a_segment_index must be defined before adding features to the joint."
-        self.reorder_planes_and_outlines()
-        self._adjust_plate_outlines()
-        self.plate_a.add_interface(self.interface_a)
-        self.plate_b.add_interface(self.interface_b)
-=======
     def calculate_topology(self, allow_reordering=False):
         """Calculate the topology of the joint based on the plates."""
         topo_results = PlateConnectionSolver.find_topology(self.plate_a, self.plate_b)
@@ -272,6 +216,31 @@
         self.b_segment_index = topo_results.b_segment_index
         return topo_results
 
+    @classmethod
+    def from_generic_joint(cls, model, generic_joint, elements=None, **kwargs):
+        """Creates an instance of this joint from a generic joint.
+
+        Parameters
+        ----------
+        model : :class:`~compas_timber.model.TimberModel`
+            The model to which the elements and this joint belong.
+        from_generic_joint : :class:`~compas_timber.connections.Joint`
+            The generic joint to be converted.
+        elements : list(:class:`~compas_model.elements.Element`), optional
+            The elements to be connected by this joint. If not provided, the elements of the generic joint will be used.
+            This is used to explicitly define the element order.
+        **kwargs : dict
+            Additional keyword arguments that are passed to the joint's constructor.
+
+        Returns
+        -------
+        :class:`compas_timber.connections.Joint`
+            The instance of the created joint.
+
+        """
+        kwargs.update(generic_joint.__data__)  # pass topology and segment indices from generic joint
+        return super(PlateJoint, cls).from_generic_joint(model, generic_joint, elements=elements, **kwargs)
+
     def add_features(self):
         """Add features to the plates based on the joint."""
         if self.plate_a and self.plate_b:
@@ -281,7 +250,6 @@
             self._adjust_plate_outlines()
             self.plate_a.add_interface(self.interface_a)
             self.plate_b.add_interface(self.interface_b)
->>>>>>> f76c5281
 
     def get_interface_for_plate(self, plate):
         if plate is self.plate_a:
@@ -298,11 +266,6 @@
             self.b_planes = self.b_planes[::-1]
             self.b_outlines = self.b_outlines[::-1]
 
-<<<<<<< HEAD
-=======
-        self.a_planes = self.plate_a.planes
-        self.a_outlines = self.plate_a.outlines
->>>>>>> f76c5281
         if self.topology == JointTopology.TOPO_EDGE_EDGE:
             if dot_vectors(self.plate_a.frame.normal, get_polyline_segment_perpendicular_vector(self.plate_b.outline_a, self.b_segment_index)) < 0:
                 self.a_planes = self.a_planes[::-1]
