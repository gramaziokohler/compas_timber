--- conflicted
+++ resolved
@@ -57,47 +57,15 @@
         if self.plate_a and self.plate_b:
             if self.topology is None or (self.a_segment_index is None and self.b_segment_index is None):
                 self.calculate_topology()
-<<<<<<< HEAD
-
-        self._reverse_a = False
-        self._reverse_b = False
-
-=======
         self.a_outlines = None
         self.b_outlines = None
         self.a_planes = None
         self.b_planes = None
->>>>>>> dc223d05
         self.plate_a_guid = kwargs.get("plate_a_guid", None) or str(self.plate_a.guid) if self.plate_a else None  # type: ignore
         self.plate_b_guid = kwargs.get("plate_b_guid", None) or str(self.plate_b.guid) if self.plate_b else None  # type: ignore
 
     def __repr__(self):
         return "PlateJoint({0}, {1}, {2})".format(self.plate_a, self.plate_b, JointTopology.get_name(self.topology))
-
-    @property
-    def a_outlines(self):
-        if self._reverse_a:
-            return self.plate_a.outlines[::-1]
-        return self.plate_a.outlines
-
-    @property
-    def b_outlines(self):
-        if self._reverse_b:
-            return self.plate_b.outlines[::-1]
-        return self.plate_b.outlines
-
-<<<<<<< HEAD
-    @property
-    def a_planes(self):
-        if self._reverse_a:
-            return self.plate_a.planes[::-1]
-        return self.plate_a.planes
-
-    @property
-    def b_planes(self):
-        if self._reverse_b:
-            return self.plate_b.planes[::-1]
-        return self.plate_b.planes
 
     @property
     def plates(self):
@@ -107,8 +75,6 @@
     def elements(self):
         return self.plate_a, self.plate_b
 
-=======
->>>>>>> dc223d05
     def calculate_topology(self, allow_reordering=False):
         """Calculate the topology of the joint based on the plates."""
         topo_results = PlateConnectionSolver().find_topology(self.plate_a, self.plate_b)
@@ -160,24 +126,24 @@
             self.reorder_planes_and_outlines()
             self.set_edge_planes()
 
-<<<<<<< HEAD
-
-=======
->>>>>>> dc223d05
     def add_features(self):
         """Adds features to the plates based on the joint. this should be implemented in subclasses if needed."""
         pass
 
     def reorder_planes_and_outlines(self):
         if dot_vectors(self.plate_b.frame.normal, get_polyline_segment_perpendicular_vector(self.plate_a.outline_a, self.a_segment_index)) < 0:
-            self._reverse_b = True
+            self.b_planes = self.plate_b.planes[::-1]
+            self.b_outlines = self.plate_b.outlines[::-1]
         else:
-            self._reverse_b = False
+            self.b_planes = self.plate_b.planes
+            self.b_outlines = self.plate_b.outlines
+
+        self.a_planes = self.plate_a.planes
+        self.a_outlines = self.plate_a.outlines
         if self.topology == JointTopology.TOPO_EDGE_EDGE:
             if dot_vectors(self.plate_a.frame.normal, get_polyline_segment_perpendicular_vector(self.plate_b.outline_a, self.b_segment_index)) < 0:
-                self._reverse_a = True
-            else:
-                self._reverse_a = False
+                self.a_planes = self.plate_a.planes[::-1]
+                self.a_outlines = self.plate_a.outlines[::-1]
 
     def restore_beams_from_keys(self, *args, **kwargs):
         # TODO: this is just to keep the peace. change once we know where this is going.
@@ -189,9 +155,4 @@
 
     def flip_roles(self):
         self.plate_a, self.plate_b = self.plate_b, self.plate_a
-<<<<<<< HEAD
-        self.plate_a_guid, self.plate_b_guid = self.plate_b_guid, self.plate_a_guid
-
-=======
-        self.plate_a_guid, self.plate_b_guid = self.plate_b_guid, self.plate_a_guid
->>>>>>> dc223d05
+        self.plate_a_guid, self.plate_b_guid = self.plate_b_guid, self.plate_a_guid