--- conflicted
+++ resolved
@@ -2,9 +2,9 @@
 from compas.geometry import Plane
 from compas.geometry import Polyline
 from compas.geometry import Vector
-from compas.geometry import Transformation
 from compas.geometry import distance_line_line
 from compas.geometry import dot_vectors
+from compas.geometry import intersection_line_plane
 
 from compas_timber.errors import BeamJoiningError
 from compas_timber.utils import get_polyline_segment_perpendicular_vector
@@ -51,8 +51,8 @@
     """
 
     def __init__(self, polyline, frame, edge_index, topology, interface_role=None):
+        self.polyline = polyline
         self.frame = frame
-        self.polyline = polyline.transformed(Transformation.from_frame_to_frame(frame, Frame.worldXY()))
         self.edge_index = edge_index  # index of the edge in the plate outline where the interface is located
         self.topology = topology  # TODO: don't like this here
         self.interface_role = interface_role if interface_role else InterfaceRole.NONE
@@ -217,26 +217,16 @@
         return topo_results
 
     @classmethod
-<<<<<<< HEAD
-    def from_generic_joint(cls, model, generic_joint, elements=None, **kwargs):
-=======
     def promote_joint_candidate(cls, model, candidate, reordered_elements=None, **kwargs):
->>>>>>> b4af5aef
         """Creates an instance of this joint from a generic joint.
 
         Parameters
         ----------
         model : :class:`~compas_timber.model.TimberModel`
             The model to which the elements and this joint belong.
-<<<<<<< HEAD
-        from_generic_joint : :class:`~compas_timber.connections.Joint`
-            The generic joint to be converted.
-        elements : list(:class:`~compas_model.elements.Element`), optional
-=======
         candidate : :class:`~compas_timber.connections.Joint`
             The generic joint to be converted.
         reordered_elements : list(:class:`~compas_model.elements.Element`), optional
->>>>>>> b4af5aef
             The elements to be connected by this joint. If not provided, the elements of the generic joint will be used.
             This is used to explicitly define the element order.
         **kwargs : dict
@@ -248,13 +238,8 @@
             The instance of the created joint.
 
         """
-<<<<<<< HEAD
-        kwargs.update(generic_joint.__data__)  # pass topology and segment indices from generic joint
-        return super(PlateJoint, cls).from_generic_joint(model, generic_joint, elements=elements, **kwargs)
-=======
         kwargs.update({"a_segment_index": candidate.a_segment_index, "b_segment_index": candidate.b_segment_index})  # pass segment indices from candidate
         return super(PlateJoint, cls).promote_joint_candidate(model, candidate, reordered_elements=reordered_elements, **kwargs)
->>>>>>> b4af5aef
 
     def add_features(self):
         """Add features to the plates based on the joint."""
@@ -275,16 +260,19 @@
             raise ValueError("Plate not part of this joint.")
 
     def reorder_planes_and_outlines(self):
-        """reorders `self.a_planes`, `self.b_planes`, `self.a_outlines`, `self.b_outlines` based on proximity to other plate.
-        closer/inside planes and outlines first."""
         if dot_vectors(self.plate_b.frame.normal, get_polyline_segment_perpendicular_vector(self.plate_a.outline_a, self.a_segment_index)) < 0:
-            self.b_planes = self.b_planes[::-1]
-            self.b_outlines = self.b_outlines[::-1]
-
+            self.b_planes = self.plate_b.planes[::-1]
+            self.b_outlines = self.plate_b.outlines[::-1]
+        else:
+            self.b_planes = self.plate_b.planes
+            self.b_outlines = self.plate_b.outlines
+
+        self.a_planes = self.plate_a.planes
+        self.a_outlines = self.plate_a.outlines
         if self.topology == JointTopology.TOPO_EDGE_EDGE:
             if dot_vectors(self.plate_a.frame.normal, get_polyline_segment_perpendicular_vector(self.plate_b.outline_a, self.b_segment_index)) < 0:
-                self.a_planes = self.a_planes[::-1]
-                self.a_outlines = self.a_outlines[::-1]
+                self.a_planes = self.plate_a.planes[::-1]
+                self.a_outlines = self.plate_a.outlines[::-1]
 
     def restore_beams_from_keys(self, *args, **kwargs):
         # TODO: this is just to keep the peace. change once we know where this is going.
@@ -296,9 +284,6 @@
 
     def flip_roles(self):
         self.plate_a, self.plate_b = self.plate_b, self.plate_a
-<<<<<<< HEAD
-        self.plate_a_guid, self.plate_b_guid = self.plate_b_guid, self.plate_a_guid
-=======
         self.plate_a_guid, self.plate_b_guid = self.plate_b_guid, self.plate_a_guid
 
 
@@ -313,5 +298,4 @@
     if end_pt:
         polyline[segment_index + 1] = end_pt
         if segment_index + 1 == len(polyline.lines):
-            polyline[0] = end_pt
->>>>>>> b4af5aef
+            polyline[0] = end_pt