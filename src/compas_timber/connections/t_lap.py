--- conflicted
+++ resolved
@@ -10,17 +10,9 @@
 
 
 class TLapJoint(Joint):
-<<<<<<< HEAD
     def __init__(self, beamA, beamB, assembly):
 
         super(TLapJoint, self).__init__([beamA, beamB], assembly)
-=======
-    def __init__(self, assembly, beamA, beamB):
-
-        super(TLapJoint, self).__init__(assembly, [beamA, beamB])
-        self.assembly = assembly
-        # self.frame = None  # will be needed as coordinate system for structural calculations for the forces at the joint
->>>>>>> 424c2ad1
 
     @property
     def joint_type(self):
