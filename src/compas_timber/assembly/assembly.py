--- conflicted
+++ resolved
@@ -24,50 +24,10 @@
 
     def __init__(self, **kwargs):
         super(TimberAssembly, self).__init__()
-<<<<<<< HEAD
-        
-        self._beams = {}
-        self._joints = {}
-        self.allowance = 0.000  # [m] global tolerance for joints = the gap size
-        self._units = 'meters'  # options: 'meters', 'millimeters' #TODO: change to global compas PRECISION
-
-        self._units_precision = {
-            'meters': 1e-9,
-            'millimeters': 1e-6
-        }
-
-        self.default_node_attributes = {
-            'type': None,  # string 'beam', 'joint', 'other_part'
-            'object': None  # instance of the given object
-        }
-
-        self.default_edge_attributes = {
-            'type': None,  # not being used at the moment
-        }
-
-    @property
-    def data(self):
-        data = {
-            "attributes": self.attributes,
-            "graph": self.graph.data,
-        }
-        return data
-
-    @data.setter
-    def data(self, data):
-        self.attributes.update(data["attributes"] or {})
-        self.graph.data = data["graph"]
-        #self._parts = {part.guid: part.key for part in self.parts}
-
-
-    def __eq__(self, other):
-        raise NotImplementedError
-=======
 
         self._units = "meters"  # options: 'meters', 'millimeters' #TODO: change to global compas PRECISION
 
         self._units_precision = {"meters": 1e-9, "millimeters": 1e-6}
->>>>>>> 424c2ad1
 
     @property
     def units(self):
@@ -159,13 +119,9 @@
             [self.contains(part) == True for part in parts]
         ), "Cannot add this joint to assembly: some of the parts are not in this assembly."
         # TODO: rethink this assertion, maybe it should be possible to have more than 1 joint for the same set of parts
-<<<<<<< HEAD
-        #assert self.are_parts_joined(parts) == False, "Cannot add this joint to assembly: some of the parts are already joined."
-=======
         assert (
             self.are_parts_joined(parts) == False
         ), "Cannot add this joint to assembly: some of the parts are already joined."
->>>>>>> 424c2ad1
 
         # create an unconnected node in the graph for the joint object
         key = self.add_part(part=joint, type="joint")
