--- conflicted
+++ resolved
@@ -1,10 +1,5 @@
 import math
 
-<<<<<<< HEAD
-=======
-from compas.brep import Brep
-from compas.datastructures import Mesh
->>>>>>> 17ea9a6e
 from compas.geometry import Box
 from compas.geometry import Frame
 from compas.geometry import Line
