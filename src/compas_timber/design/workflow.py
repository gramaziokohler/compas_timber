from itertools import combinations

from compas.tolerance import TOL

from compas_timber.connections import ConnectionSolver
from compas_timber.connections import JointTopology
from compas_timber.connections import LMiterJoint
from compas_timber.connections import TButtJoint
from compas_timber.connections import XLapJoint
from compas_timber.utils import distance_segment_segment
from compas_timber.utils import intersection_line_line_param


class CollectionDef(object):
    """TODO: this should be removed since it's essentially a list."""

    def __init__(self, objs):
        objs = [_ for _ in objs if _]

        self.objs = objs
        self.keys_map = {}

        for i, obj in enumerate(objs):
            self.keys_map[i] = obj

    def __str__(self):
        return "Collection with %s items." % len(self.objs)


class ContainerDefinition(object):
    """Holds a pair of slab and its configuration set if available."""

    def __init__(self, slab, config_set=None):
        self.slab = slab
        self.config_set = config_set


class JointRule(object):
    def comply(self, elements):
        """Returns True if the provided elements comply with the rule defined by this instance. False otherwise.

        Parameters
        ----------
        elements : list(:class:`~compas_timber.elements.TimberElement`)

        Returns
        -------
        bool

        """
        raise NotImplementedError

    @staticmethod
    def get_direct_rules(rules):
        return [rule for rule in rules if rule.__class__.__name__ == "DirectRule"]

    @staticmethod
    def get_category_rules(rules):
        return [rule for rule in rules if rule.__class__.__name__ == "CategoryRule"]

    @staticmethod
    def get_topology_rules(rules, use_defaults=False):
        topo_rules = {}
        if use_defaults:
            topo_rules = {
                JointTopology.TOPO_L: TopologyRule(JointTopology.TOPO_L, LMiterJoint),
                JointTopology.TOPO_T: TopologyRule(JointTopology.TOPO_T, TButtJoint),
                JointTopology.TOPO_X: TopologyRule(JointTopology.TOPO_X, XLapJoint),
            }
        for rule in rules:  # separate category and topo and direct joint rules
            if rule.__class__.__name__ == "TopologyRule":
                topo_rules[rule.topology_type] = TopologyRule(rule.topology_type, rule.joint_type, rule.max_distance, **rule.kwargs)  # overwrites, meaning last rule wins
        return [rule for rule in topo_rules.values() if rule is not None]

    @staticmethod
<<<<<<< HEAD
    def joints_from_beams_and_rules(elements, rules, max_distance=1e-6, handled_pairs=None):
=======
    def joints_from_beams_and_rules(elements, rules, max_distance=TOL.absolute):
>>>>>>> 297d90b5
        """processes joint rules into joint definitions.

        Parameters
        ----------
        elements : list(:class:`~compas_timber.elements.TimberElement`)
            A list of elements to be joined.
        rules : list(:class:`~compas_timber.design.JointRule`)
            A list of joint rules to be applied.
        max_distance : float, optional
            The maximum distance to consider two elements as intersecting.

        Returns
        -------
        list(:class:`~compas_timber.design.JointDefinition`)
            A list of joint definitions that can be applied to the given elements.

        """
        handled_pairs = handled_pairs or []
        elements = elements if isinstance(elements, list) else list(elements)
        direct_rules = JointRule.get_direct_rules(rules)
        solver = ConnectionSolver()
<<<<<<< HEAD

        element_pairs = solver.find_intersecting_pairs(elements, rtree=True, max_distance=max_distance)

        for pair in handled_pairs:
            if pair in element_pairs:
                element_pairs.remove(pair)

=======
        max_distances = [rule.max_distance for rule in rules if rule.max_distance]
        max_rule_distance = max(max_distances) if max_distances else max_distance
        element_pairs = solver.find_intersecting_pairs(elements, rtree=True, max_distance=max_rule_distance)
>>>>>>> 297d90b5
        joint_defs = []
        unmatched_pairs = []
        compliant_direct_rules = []
        for rule in direct_rules:
            if rule.comply(rule.elements, model_max_distance=max_distance):  # see if pair complies with max distance
                joint_defs.append(JointDefinition(rule.joint_type, rule.elements, **rule.kwargs))
                compliant_direct_rules.append(rule)
        while element_pairs:
            pair = element_pairs.pop()
            match_found = False
            for rule in compliant_direct_rules:
                if rule.contains(pair):  # see if pair is used in a direct rule
                    match_found = True
                    break
            if not match_found:
                for rule in JointRule.get_category_rules(rules):  # see if pair is used in a category rule
                    if rule.comply(pair, model_max_distance=max_distance):
                        match_found = True
                        joint_defs.append(JointDefinition(rule.joint_type, rule.reorder(pair), **rule.kwargs))
                        break
            if not match_found:
                for rule in JointRule.get_topology_rules(rules):  # see if pair is used in a topology rule
                    comply, ordered_pair = rule.comply(pair, model_max_distance=max_distance)
                    if comply:
                        match_found = True
                        joint_defs.append(JointDefinition(rule.joint_type, ordered_pair, **rule.kwargs))
                        break
            if not match_found:
                unmatched_pairs.append(pair)
        return joint_defs, unmatched_pairs


class DirectRule(JointRule):
    """Creates a Joint Rule that directly joins multiple elements.

    Parameters
    ----------
    joint_type : cls(:class:`~compas_timber.connections.Joint`)
        The joint type to be applied to the elements.
    elements : list(:class:`~compas_timber.elements.TimberElement`)
        The elements to be joined.
    max_distance : float, optional
        The maximum distance to consider two elements as intersecting.
    kwargs : dict
        The keyword arguments to be passed to the joint.
    """

    def __init__(self, joint_type, elements, max_distance=None, **kwargs):
        self.elements = elements
        self.joint_type = joint_type
        self.max_distance = max_distance
        self.kwargs = kwargs

    def ToString(self):
        # GH doesn't know
        return repr(self)

    def __repr__(self):
        return "{}({}, {})".format(DirectRule, self.elements, self.joint_type)

    def contains(self, elements):
        """Returns True if the given elements are defined within this DirectRule."""
        try:
            return set(elements).issubset(set(self.elements))
        except TypeError:
            raise UserWarning("unable to comply direct joint element sets")

    def comply(self, elements, model_max_distance=TOL.absolute):
        """Returns True if the given elements comply with this DirectRule.
        Checks if the distance between the centerlines of the elements is less than the max_distance.
        Does not check for JointTopology compliance.

        Parameters
        ----------
        elements : tuple(:class:`~compas_timber.elements.TimberElement`, :class:`~compas_timber.elements.TimberElement`)
            A tuple containing two elements to check.
        model_max_distance : float, optional
            The maximum distance to consider two elements as intersecting. Defaults to TOL.absolute.
            This is only used if the rule does not already have a max_distance set.

        Returns
        -------
        bool
            True if the elements comply with the rule, False otherwise.

        """
        if self.max_distance is not None:
            max_distance = self.max_distance
        else:
            max_distance = model_max_distance
        try:
            for pair in combinations(list(elements), 2):
                return distance_segment_segment(pair[0].centerline, pair[1].centerline) <= max_distance
        except TypeError:
            raise UserWarning("unable to comply direct joint element sets")


class CategoryRule(JointRule):
    """Based on the category attribute attached to the elements, this rule assigns

    Parameters
    ----------
    joint_type : cls(:class:`~compas_timber.connections.Joint`)
        The joint type to be applied to the elements.
    category_a : str
        The category of the first element.
    category_b : str
        The category of the second element.
    topos : list(:class:`~compas_timber.connections.JointTopology`), optional
        The topologies that are supported by this rule.
    max_distance : float, optional
        The maximum distance to consider two elements as intersecting.
    kwargs : dict
        The keyword arguments to be passed to the joint.
    """

    def __init__(self, joint_type, category_a, category_b, topos=None, max_distance=None, **kwargs):
        self.joint_type = joint_type
        self.category_a = category_a
        self.category_b = category_b
        self.topos = topos or []
        self.max_distance = max_distance
        self.kwargs = kwargs

    def ToString(self):
        # GH doesn't know
        return repr(self)

    def __repr__(self):
        return "{}({}, {}, {}, {})".format(CategoryRule.__name__, self.joint_type.__name__, self.category_a, self.category_b, self.topos)

    def comply(self, elements, model_max_distance=TOL.absolute):
        """Checks if the given elements comply with this CategoryRule.
        It checks:
            that the elements have the expected category attribute,
            that the max_distance is not exceeded,
            that the joint supports the topology of the elements.


        Parameters
        ----------
        elements : tuple(:class:`~compas_timber.elements.TimberElement`, :class:`~compas_timber.elements.TimberElement`)
            A tuple containing two elements to check.
        model_max_distance : float, optional
            The maximum distance to consider two elements as intersecting. Defaults to TOL.absolute.
            This is only used if the rule does not already have a max_distance set.

        Returns
        -------
        bool
            True if the elements comply with the rule, False otherwise.

        """
        if self.max_distance is not None:
            max_distance = self.max_distance
        else:
            max_distance = model_max_distance
        try:
            element_cats = set([e.attributes["category"] for e in elements])
            comply = False
            elements = list(elements)
            if element_cats == set([self.category_a, self.category_b]):
                solver = ConnectionSolver()
                found_topology = solver.find_topology(elements[0], elements[1], max_distance=max_distance)[0]
                supported_topo = self.joint_type.SUPPORTED_TOPOLOGY
                if not isinstance(supported_topo, list):
                    supported_topo = [supported_topo]
                if found_topology in supported_topo:
                    comply = True
            return comply
        except KeyError:
            return False

    def reorder(self, elements):
        """Returns the given elements in a sorted order.

        The elements are sorted according to their category attribute, first the elements with `catergory_a` and second the
        one with `category_b`.
        This allows using the category to determine the role of the elements.

        Parameters
        ----------
        elements : tuple(:class:`~compas_timber.elements.TimberElement`, :class:`~compas_timber.elements.TimberElement`)
            A tuple containing two elements to sort.

        Returns
        -------
        tuple(:class:`~compas_timber.elements.TimberElement`, :class:`~compas_timber.elements.TimberElement`)

        """
        element_a, element_b = elements
        if element_a.attributes["category"] == self.category_a:
            return element_a, element_b
        else:
            return element_b, element_a


class TopologyRule(JointRule):
    """for a given connection topology type (L,T,X,I,K...), this rule assigns a joint type.

    parameters
    ----------
    topology_type : constant(compas_timber.connections.JointTopology)
        The topology type to which the rule is applied.
    joint_type : cls(:class:`compas_timber.connections.Joint`)
        The joint type to be applied to this topology.
    max_distance : float, optional
        The maximum distance to consider two elements as intersecting.
        This will override a global max_distance if set.
    kwargs : dict
        The keyword arguments to be passed to the joint.
    """

    def __init__(self, topology_type, joint_type, max_distance=None, **kwargs):
        self.topology_type = topology_type
        self.joint_type = joint_type
        self.max_distance = max_distance
        self.kwargs = kwargs

    def ToString(self):
        # GH doesn't know
        return repr(self)

    def __repr__(self):
        return "{}({}, {})".format(
            TopologyRule,
            self.topology_type,
            self.joint_type,
        )

    def comply(self, elements, model_max_distance=TOL.absolute):
        """Checks if the given elements comply with this TopologyRule.
        It checks that the max_distance is not exceeded and that the topology of the elements matches the rule.
        If the elements are not in the correct order, they are reversed.

        Parameters
        ----------
        elements : tuple(:class:`~compas_timber.elements.TimberElement`, :class:`~compas_timber.elements.TimberElement`)
            A tuple containing two elements to check.
        model_max_distance : float, optional
            The maximum distance to consider two elements as intersecting. Defaults to TOL.absolute.
            This is only used if the rule does not already have a max_distance set.

        Returns
        -------
        bool
            True if the elements comply with the rule, False otherwise.
        list(:class:`~compas_timber.elements.TimberElement`)
            The elements in the correct order.

        """
        if self.max_distance is not None:
            max_distance = self.max_distance
        else:
            max_distance = model_max_distance
        try:
            elements = list(elements)
            solver = ConnectionSolver()
            topo_results = solver.find_topology(elements[0], elements[1], max_distance=max_distance)
            return (
                self.topology_type == topo_results[0],
                [topo_results[1], topo_results[2]],
            )  # comply, if topologies match, reverse if the element order should be switched
        except KeyError:
            return False


class JointDefinition(object):
    """Container for a joint type and the elements that shall be joined.

    This allows delaying the actual joining of the elements to a downstream component.

    """

    def __init__(self, joint_type, elements, **kwargs):
        # if not issubclass(joint_type, Joint):
        #     raise UserWarning("{} is not a valid Joint type!".format(joint_type.__name__))

        if len(elements) < 2:
            raise UserWarning("Joint requires at least two Elements, got {}.".format(len(elements)))

        self.joint_type = joint_type
        self.elements = elements
        self.kwargs = kwargs

    def __repr__(self):
        return "{}({}, {}, {})".format(JointDefinition.__name__, self.joint_type.__name__, self.elements, self.kwargs)

    def ToString(self):
        return repr(self)

    def __hash__(self):
        return hash((self.joint_type, self.elements))

    def is_identical(self, other):
        return isinstance(other, JointDefinition) and self.joint_type == other.joint_type and set([e.key for e in self.elements]) == set([e.key for e in other.elements])

    def match(self, elements):
        """Returns True if elements are defined within this JointDefinition."""
        set_a = set([id(e) for e in elements])
        set_b = set([id(e) for e in self.elements])
        return set_a == set_b


class FeatureDefinition(object):
    """Container linking a feature to the elements on which it should be applied.

    This allows delaying the actual applying of features to a downstream component.

    TODO: this needs to be adapted to in order to create processings.
    TODO: There needs to be a way for this to call a named alternative constructor with the required arguments.
    TODO: There needs to be a possibility to transform the elements before converting this to a processing.

    """

    def __init__(self, feature, elements=None):
        self.feature = feature
        self.elements = elements

    def __repr__(self):
        return "{}({}, {})".format(FeatureDefinition.__name__, repr(self.feature), self.elements)

    def ToString(self):
        return repr(self)


class Attribute:
    def __init__(self, attr_name, attr_value):
        self.name = attr_name
        self.value = attr_value

    def __str__(self):
        return "Attribute %s: %s" % (self.name, self.value)


def guess_joint_topology_2beams(beamA, beamB, tol=1e-6, max_distance=1e-6):
    # TODO: replace default max_distance ~ zero with global project precision

    [pa, ta], [pb, tb] = intersection_line_line_param(beamA.centerline, beamB.centerline, max_distance, True, tol)

    if ta is None or tb is None:
        # lines do not intersect within max distance or they are parallel
        return [None, None]

    def is_near_end(t, tol=tol):
        if abs(t) < tol:
            return True  # almost zero
        if abs(1.0 - t) < tol:
            return True  # almost 1
        return False

    xa = is_near_end(ta)
    xb = is_near_end(tb)

    if all([xa, xb]):
        # L-joint (both meeting at ends) TODO: this could also be an I-joint (splice) -> will need to check for angle between beams
        return ["L", (beamA, beamB)]
    elif any([xa, xb]):
        # T-joint (one meeting with the end along the other)
        if xa:
            # A:main, B:cross
            return ["T", (beamA, beamB)]
        if xb:
            # B:main, A:cross
            return ["T", (beamB, beamA)]
    else:
        # X-joint (both meeting somewhere along the line)
        return ["X", (beamA, beamB)]


def set_default_joints(model, x_default="x-lap", t_default="t-butt", l_default="l-miter"):
    beams = list(model.beams)
    n = len(beams)

    connectivity = {"L": [], "T": [], "X": []}

    # find what kind of joint topology it looks like based on centerlines
    for i in range(n - 1):
        for j in range(i + 1, n):
            jointtype, beams_pair = guess_joint_topology_2beams(beams[i], beams[j])
            if jointtype:
                connectivity[jointtype].append(beams_pair)

    # Apply default joint types depending on the auto-found connectivity type:

    for beamA, beamB in connectivity["T"]:
        TButtJoint(beamA, beamB, model)

    for beamA, beamB in connectivity["L"]:
        LMiterJoint(beamA, beamB, model)

    for beamA, beamB in connectivity["X"]:
        pass


class DebugInfomation(object):
    """Container for debugging information allowing visual inspection of joint and features related errors.

    Attributes
    ----------
    feature_errors : list(:class:`~compas_timber.consumers.FeatureApplicationError`)
        List of errors that occured during the application of features.
    joint_errors : list(:class:`~compas_timber.connections.BeamJoiningError`)
        List of errors that occured during the joining of beams.

    See Also
    --------
    :class:`~compas_timber.consumers.FeatureApplicationError`
    :class:`~compas_timber.connections.BeamJoiningError`

    """

    def __init__(self):
        self.fastener_errors = []
        self.feature_errors = []
        self.joint_errors = []

    def __repr__(self):
        return "{}({} feature errors, {} joining errors)".format(DebugInfomation.__name__, len(self.feature_errors), len(self.joint_errors))

    def ToString(self):
        return repr(self)

    @property
    def has_errors(self):
        return self.feature_errors or self.joint_errors

    def add_fastener_error(self, error):
        if isinstance(error, list):
            self.fastener_errors.extend(error)
        else:
            self.fastener_errors.append(error)

    def add_feature_error(self, error):
        if isinstance(error, list):
            self.feature_errors.extend(error)
        else:
            self.feature_errors.append(error)

    def add_joint_error(self, error):
        if isinstance(error, list):
            self.joint_errors.extend(error)
        else:
            self.joint_errors.append(error)<|MERGE_RESOLUTION|>--- conflicted
+++ resolved
@@ -73,11 +73,7 @@
         return [rule for rule in topo_rules.values() if rule is not None]
 
     @staticmethod
-<<<<<<< HEAD
-    def joints_from_beams_and_rules(elements, rules, max_distance=1e-6, handled_pairs=None):
-=======
-    def joints_from_beams_and_rules(elements, rules, max_distance=TOL.absolute):
->>>>>>> 297d90b5
+    def joints_from_beams_and_rules(elements, rules, max_distance=TOL.absolute, handled_pairs=None):
         """processes joint rules into joint definitions.
 
         Parameters
@@ -99,33 +95,34 @@
         elements = elements if isinstance(elements, list) else list(elements)
         direct_rules = JointRule.get_direct_rules(rules)
         solver = ConnectionSolver()
-<<<<<<< HEAD
-
-        element_pairs = solver.find_intersecting_pairs(elements, rtree=True, max_distance=max_distance)
+
+        max_distances = [rule.max_distance for rule in rules if rule.max_distance]
+        max_rule_distance = max(max_distances) if max_distances else max_distance
+
+        element_pairs = solver.find_intersecting_pairs(elements, rtree=True, max_distance=max_rule_distance)
 
         for pair in handled_pairs:
             if pair in element_pairs:
                 element_pairs.remove(pair)
 
-=======
-        max_distances = [rule.max_distance for rule in rules if rule.max_distance]
-        max_rule_distance = max(max_distances) if max_distances else max_distance
-        element_pairs = solver.find_intersecting_pairs(elements, rtree=True, max_distance=max_rule_distance)
->>>>>>> 297d90b5
         joint_defs = []
         unmatched_pairs = []
         compliant_direct_rules = []
+
         for rule in direct_rules:
             if rule.comply(rule.elements, model_max_distance=max_distance):  # see if pair complies with max distance
                 joint_defs.append(JointDefinition(rule.joint_type, rule.elements, **rule.kwargs))
                 compliant_direct_rules.append(rule)
+
         while element_pairs:
             pair = element_pairs.pop()
             match_found = False
+
             for rule in compliant_direct_rules:
                 if rule.contains(pair):  # see if pair is used in a direct rule
                     match_found = True
                     break
+
             if not match_found:
                 for rule in JointRule.get_category_rules(rules):  # see if pair is used in a category rule
                     if rule.comply(pair, model_max_distance=max_distance):
