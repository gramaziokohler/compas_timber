--- conflicted
+++ resolved
@@ -7,11 +7,6 @@
 from compas_timber.connections import PlateTButtJoint
 from compas_timber.connections import TButtJoint
 from compas_timber.connections import XLapJoint
-<<<<<<< HEAD
-# from compas_timber.connections import PlateTButtJoint
-# from compas_timber.connections import PlateMiterJoint
-=======
->>>>>>> 0bd80b24
 from compas_timber.errors import BeamJoiningError
 from compas_timber.utils import intersection_line_line_param
 
@@ -132,21 +127,14 @@
                     promoted = True
                     break
                 if error:
-<<<<<<< HEAD
-                    self.joining_errors.append(error) #should only happen with direct rules
-=======
                     print("Error: {}".format(error))
                     self.joining_errors.append(error)  # should only happen with direct rules
->>>>>>> 0bd80b24
                     break
             if not promoted:
                 remaining_clusters.append(cluster)
         return remaining_clusters
 
-<<<<<<< HEAD
-=======
-
->>>>>>> 0bd80b24
+
 class JointRule(object):
     """Represents a rule for creating joints between timber elements.
     Parameters
@@ -158,7 +146,6 @@
     **kwargs : dict, optional
         Additional keyword arguments to pass to the joint creation method.
     """
-<<<<<<< HEAD
 
     def __init__(self, joint_type, max_distance=None, **kwargs):
         self.joint_type = joint_type
@@ -196,45 +183,6 @@
     def _comply_distance(self, cluster, max_distance=None, raise_error=False):
         """Checks if the distance between the elements in the cluster complies with the maximum distance.
 
-=======
-
-    def __init__(self, joint_type, max_distance=None, **kwargs):
-        self.joint_type = joint_type
-        self.max_distance = max_distance
-        self.kwargs = kwargs
-
-    def _comply_topology(self, cluster, raise_error=False):
-        """Checks if the given elements comply with the given topology.
-
-        Parameters
-        ----------
-        cluster : :class:`~compas_timber.connections.Cluster`
-            The cluster of elements to check.
-        raise_error : bool, optional
-            Whether to raise an error if the elements do not comply. If False, method will return False without raising an error.
-
-        Returns
-        -------
-        bool
-            True if the elements comply with the topology, False otherwise.
-
-        """
-        supported_topology = self.joint_type.SUPPORTED_TOPOLOGY if isinstance(self.joint_type.SUPPORTED_TOPOLOGY, list) else [self.joint_type.SUPPORTED_TOPOLOGY]
-        if cluster.topology not in supported_topology:
-            if raise_error:
-                raise BeamJoiningError(
-                    beams=cluster.elements,
-                    joint=self.joint_type,
-                    debug_info="The cluster topology must be one of: {} for {}.".format([JointTopology.get_name(t) for t in supported_topology], self.joint_type.__name__),
-                    debug_geometries=[e.shape for e in cluster.elements],
-                )
-            return False
-        return True
-
-    def _comply_distance(self, cluster, max_distance=None, raise_error=False):
-        """Checks if the distance between the elements in the cluster complies with the maximum distance.
-
->>>>>>> 0bd80b24
         Parameters
         ----------
         cluster : :class:`~compas_timber.connections.Cluster`
@@ -383,24 +331,11 @@
         error = None
         if self._matches_cluster(cluster):
             try:
-<<<<<<< HEAD
-                if not self._comply_element_count(cluster, raise_error=True):
-                    return None, None
-                if not self._comply_topology(cluster, raise_error=True):
-                    return None, None
-                if not self._comply_element_order(cluster, raise_error=True):
-                    return None, None
-                if not self._comply_distance(cluster, raise_error=True, max_distance=max_distance):
-                    return None, None
-                if not self.joint_type.check_elements_compatibility(self.elements, raise_error=True):
-                    return None, None
-=======
                 self._comply_element_count(cluster, raise_error=True)
                 self._comply_topology(cluster, raise_error=True)
                 self._comply_element_order(cluster, raise_error=True)
                 self._comply_distance(cluster, raise_error=True, max_distance=max_distance)
                 self.joint_type.check_elements_compatibility(self.elements, raise_error=True)
->>>>>>> 0bd80b24
                 joint = self.joint_type.promote_cluster(model, cluster, reordered_elements=self.elements, **self.kwargs)
             except BeamJoiningError as bje:
                 error = bje
@@ -665,9 +600,6 @@
         pass
 
 
-<<<<<<< HEAD
-
-=======
 def get_clusters_from_model(model, max_distance=None):
     """Analyzes the model to find clusters of beams and plates. This will create JointCandidates and PlateJointCandidates in the model.
     Parameters
@@ -687,7 +619,6 @@
     analyzer = MaxNCompositeAnalyzer(model, n=len(list(model.elements())), max_distance=max_distance)
     clusters = analyzer.find()
     return clusters
->>>>>>> 0bd80b24
 
 
 class DebugInfomation(object):
