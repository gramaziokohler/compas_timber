--- conflicted
+++ resolved
@@ -26,7 +26,6 @@
     "FeatureDefinition",
     "DebugInfomation",
     "SurfaceModel",
-<<<<<<< HEAD
     "WallPopulator",
     "WallPopulatorConfigurationSet",
     "WallSelector",
@@ -34,8 +33,6 @@
     "LConnectionDetailA",
     "LConnectionDetailB",
     "TConnectionDetailA",
-=======
     "guess_joint_topology_2beams",
     "set_default_joints",
->>>>>>> f2ed2ac2
 ]