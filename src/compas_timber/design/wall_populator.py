import math

from compas.geometry import Brep
from compas.geometry import Frame
from compas.geometry import Plane
from compas.geometry import Line
from compas.geometry import Polyline
from compas.geometry import NurbsCurve
from compas.geometry import Point
from compas.geometry import Vector
from compas.geometry import angle_vectors
from compas.geometry import angle_vectors_signed
from compas.geometry import closest_point_on_segment
from compas.geometry import cross_vectors
from compas.geometry import distance_point_point_sqrd
from compas.geometry import dot_vectors
from compas.geometry import intersection_line_segment
from compas.geometry import intersection_segment_segment
from compas.geometry import matrix_from_frame_to_frame
from compas.geometry import offset_line
from compas.geometry import closest_point_on_plane
from compas.tolerance import TOL

from compas_timber.connections import ConnectionSolver
from compas_timber.connections import InterfaceLocation
from compas_timber.connections import InterfaceRole
from compas_timber.connections import JointTopology
from compas_timber.connections import LButtJoint
from compas_timber.connections import TButtJoint
from compas_timber.design import CategoryRule
from compas_timber.elements import Beam
from compas_timber.elements import OpeningType
from compas_timber.elements import Plate
from compas_timber.elements.features import BrepSubtraction
<<<<<<< HEAD
from compas_timber.utils import is_polyline_clockwise
from compas_timber.fabrication import FreeContour

=======
from compas_timber.utils import get_polyline_segment_perpendicular_vector
>>>>>>> 4008df52

from .workflow import JointDefinition


class WallSelector(object):
    """Selects walls based on their attributes."""

    def __init__(self, wall_attr, attr_vlaue):
        self._wall_attr = wall_attr
        self._attr_value = attr_vlaue

    def select(self, wall):
        value = getattr(wall, self._wall_attr, None)
        if value is None:
            return False
        else:
            return value == self._attr_value


class AnyWallSelector(object):
    def select(self, _):
        return True


class WallToWallInterface(object):
    """

    Parameters
    ----------
    face : :class:`compas.geometry.PlanarSurface`
        Planar surface representing the portion of the wall which touches the other wall.
        The face's normal points towards the other wall.
    topology : :class:`compas_timber.connections.JointTopology`
        The topology of the joint between the two walls.

    """

    def __init__(self, face, topology):
        self.face = face
        self.topology = topology


class BeamDefinition(object):
    """
    TODO: Move this to a separate module (potentially into workflow.py)

    Container for Beam attributes before beam is instantiated.

    Parameters
    ----------
    centerline : :class:`compas.geometry.Line`
        The centerline of the beam.
    width : float, optional
        The width of the beam.
    height : float, optional
        The height of the beam.
    z_axis : :class:`compas.geometry.Vector`, optional
        The z axis of the beam.
    normal : :class:`compas.geometry.Vector`, optional
        The normal of the beam.
    type : str, optional
        The type of the beam.
    polyline : :class:`compas.geometry.Polyline`, optional
        The polyline of the beam.
    parent : :class:`compas_timber.model.SurfaceAssembly` or :class:`compas_timber.model.SurfaceAssembly.Window`
        The parent of the beam.

    Attributes
    ----------
    centerline : :class:`compas.geometry.Line`
        The centerline of the beam element.
    width : float
        The width of the beam element.
    height : float
        The height of the beam element.
    z_axis : :class:`compas.geometry.Vector`
        The z axis of the parent (Not the Beam).
    normal : :class:`compas.geometry.Vector`
        The normal of the parent.


    """

    def __init__(
        self,
        centerline,
        width=None,
        height=None,
        normal=None,
        type=None,
        parent=None,
    ):
        self.original_centerline = centerline
        self.centerline = Line(centerline[0], centerline[1])
        self._width = width
        self._height = height
        self._normal = normal
        self.type = type
        self.parent = parent  # TODO: remove

    def __repr__(self):
        return "BeamDefinition({}, {}, {}, {})".format(self.centerline, self.width, self.height, self.type)

    @property
    def width(self):
        # TODO: provide this upon creation
        return self._width if self._width else self.parent.beam_dimensions[self.type][0]

    @property
    def height(self):
        # TODO: provide this upon creation
        return self._height if self._height else self.parent.beam_dimensions[self.type][1]

    @property
    def z_aligned_centerline(self):
        # TODO: provide this upon creation
        if dot_vectors(self.centerline.direction, self.parent.z_axis) < 0:
            return Line(self.centerline.end, self.centerline.start)
        else:
            return self.centerline

    @property
    def normal(self):
        # TODO: provide this upon creation
        return self._normal if self._normal else self.parent.normal

    def offset(self, distance, reverse_dir=False):
        normal = self.normal if not reverse_dir else -self.normal
        line = offset_line(self.centerline, distance, normal)
        self.centerline = Line(line[0], line[1])

    def translate(self, vector):
        self.centerline.translate(vector)

    def to_beam(self):
        # TODO: this is quite stiff, if I know the corner, I can just create beam using Beam(...)
        centerline = Line(*self.centerline)
        centerline.translate(self.normal * 0.5 * self.height)
        beam = Beam.from_centerline(centerline, self.width, self.height, self.normal)
        beam.name = "{}_{}".format(self.type, beam.guid)
        beam.attributes["category"] = self.type
        return beam

    def set_centerline(self, line):
        self.centerline = line


class Window(object):
    """

    # TODO: is this an Element maybe?

    A window object for the SurfaceAssembly.

    Parameters
    ----------
    outline : :class:`compas.geometry.Polyline` TODO; define with 2 polylines(inside and outside)
        The outline of the window.
    sill_height : float, optional
        The height of the sill.
    header_height : float, optional
        The height of the header.
    parent : :class:`compas_timber.model.SurfaceAssembly`
        The parent of the window.

    Attributes
    ----------
    outline : :class:`compas.geometry.Polyline`
        The outline of the window.
    sill_height : float
        The height of the sill.
    header_height : float
        The height of the header.
    parent : :class:`compas_timber.model.SurfaceAssembly`
        The parent of the window.
    z_axis : :class:`compas.geometry.Vector`
        The z axis of the parent.
    normal : :class:`compas.geometry.Vector`
        The normal of the parent.
    beam_dimensions : dict
        The beam dimensions of the parent.
    beam_definions : list of :class:`compas_timber.model.SurfaceAssembly.BeamDefinition`
        The beam_definions of the window.
    length : float
        The length of the window.
    height : float
        The height of the window.
    frame : :class:`compas.geometry.Frame`
        The frame of the window.

    """

    def __init__(self, outline, beam_dimensions, wall_frame, wall_thickness, tolerance, sheeting_inside=None, sheeting_outside=None, lintel_posts=None):
        self.beam_dimensions = beam_dimensions
        self._wall_frame = wall_frame
        self._sheeting_inside = sheeting_inside
        self._sheeting_outside = sheeting_outside
        self._lintel_posts = lintel_posts
        self._wall_thickness = wall_thickness
        self.outline = outline
        self.sill_height = self.beam_dimensions["sill"][0]
        self.header_height = self.beam_dimensions["header"][0]
        self.z_axis = self._wall_frame.yaxis
        self.normal = self._wall_frame.zaxis
        self._beam_definitions = []
        self._length = None
        self._height = None
        self._frame = None
        self.dist_tolerance = tolerance

    @property
    def jack_studs(self):
        return [beam_def for beam_def in self._beam_definitions if beam_def.type == "jack_stud"]

    @property
    def sills(self):
        return [beam_def for beam_def in self._beam_definitions if beam_def.type == "sill"]

    @property
    def headers(self):
        return [beam_def for beam_def in self._beam_definitions if beam_def.type == "header"]

    @property
    def length(self):
        if not self._length:
            _ = self.frame
        return self._length

    @property
    def height(self):
        if not self._height:
            _ = self.frame
        return self._height

    @property
    def frame(self):
        # if not self._frame:
        #     self._frame, self._panel_length, self._panel_height = get_frame(self.points, self.parent.normal, self.zaxis)
        return self._frame

    def create_elements(self):
        # ^  3 ---- 2
        # |  |      |
        # z  0 ---- 1
        #    x -->
        top_segment = self.outline.lines[2]
        bottom_segment = self.outline.lines[0]
        left_segment = self.outline.lines[3]
        right_segment = self.outline.lines[1]

        header = BeamDefinition(top_segment, parent=self, type="header")
        sill = BeamDefinition(bottom_segment, parent=self, type="sill")

        stud_roles = "jack_stud" if self._lintel_posts else "king_stud"
        studs = []
        studs.append(BeamDefinition(left_segment, parent=self, type=stud_roles))
        studs.append(BeamDefinition(right_segment, parent=self, type=stud_roles))

        beam_definitions = [header, sill] + studs

        offset_perimeter_elements(beam_definitions, offset_inside=False)

        shorten_edges_to_fit_between_plates(studs, [header, sill])

        if self._lintel_posts:
            for beam_def in self.jack_studs:
                offset = (self.beam_dimensions["jack_stud"][0] + self.beam_dimensions["king_stud"][0]) / 2
                king_line = offset_line(beam_def.centerline, offset, self.normal)
                beam_definitions.append(BeamDefinition(king_line, type="king_stud", parent=self))
        return beam_definitions


class Door(Window):
    """TODO: revise when we know where this is going, maybe no need for classes here beyond Opening"""

    def __init__(self, outline, beam_dimensions, wall_frame, wall_thickness, tolerance, sheeting_inside=None, sheeting_outside=None, lintel_posts=None):
        super(Door, self).__init__(outline, beam_dimensions, wall_frame, wall_thickness, tolerance, sheeting_inside, sheeting_outside, lintel_posts)

    def create_elements(self):
        elements = super(Door, self).create_elements()
        return [e for e in elements if e.type != "sill"]


class SlabPopulatorConfigurationSet(object):
    """Contains one or more configuration set for the WallPopulator.

    wall_selector can be used to apply different configurations to different walls based on e.g. their name.

    Parameters
    ----------
    stud_spacing : float
        Space between the studs.
    beam_width : float
        Width of the beams.
    tolerance : :class:`compas_tolerances.Tolerance`, optional
        The tolerance for the populator.
    sheeting_outside : float, optional
        The thickness of the sheeting outside.
    sheeting_inside : float, optional
        The thickness of the sheeting inside.
    lintel_posts : bool, optional
        Whether to use lintel posts.
    edge_stud_offset : float, optional
        Additional offset for the edge studs.
    custom_dimensions : dict, optional
        Custom cross section for the beams, by category. (e.g. {"king_stud": (120, 60)})
    joint_overrides : list(`compas_timber.workflow.CategoryRule), optional
        List of joint rules to override the default ones.
    connection_details : dict, optional
        Mapping of `JointTopology` to and instace of ConnectionDetail class.

    """

    def __init__(
        self,
        stud_spacing,
        beam_width,
        z_axis=None,
        tolerance=None,
        sheeting_outside=None,
        sheeting_inside=None,
        lintel_posts=True,
        edge_stud_offset=0.0,
        custom_dimensions=None,
        joint_overrides=None,
        wall_selector=None,
        connection_details=None,
    ):
        self.stud_spacing = stud_spacing
        self.beam_width = beam_width
        self.z_axis = z_axis or Vector.Zaxis()
        self.tolerance = tolerance or TOL
        self.sheeting_outside = sheeting_outside
        self.sheeting_inside = sheeting_inside
        self.lintel_posts = lintel_posts
        self.edge_stud_offset = edge_stud_offset or 0.0
        self.custom_dimensions = custom_dimensions
        self.joint_overrides = joint_overrides
        self.wall_selector = wall_selector or AnyWallSelector()
        self.connection_details = connection_details or {}

    def __str__(self):
        return "SlabPopulatorConfigurationSet({}, {}, {})".format(self.stud_spacing, self.beam_width, self.z_axis)

    @classmethod
    def default(cls, stud_spacing, beam_width):
        return cls(stud_spacing, beam_width)


class SlabPopulator(object):
    """Create a timber assembly from a surface.

    Parameters
    ----------
    configuration_set : :class:`WallPopulatorConfigurationSet`
        The configuration for this wall populator.
    wall : :class:`compas_timber.elements.Wall`
        The wall for this populater to fill with beams.
    interfaces : optional, list of :class:`WallToWallInterface`
        The interfaces of the wall.

    Attributes
    ----------
    beams : list of :class:`compas_timber.elements.Beam`
        The beams of the assembly.
    rules : list of :class:`compas_timber.design.CategoryRule`
        The rules for the assembly.
    centerlines : list of :class:`compas.geometry.Line`
        The centerlines of the beams.
    normal : :class:`compas.geometry.Vector`
        The normal of the surface.
    panel_length : float
        The length of the panel.
    panel_height : float
        The height of the panel.
    frame : :class:`compas.geometry.Frame`
        The frame of the assembly.
    jack_studs : list of :class:`BeamDefinition`
        The jack studs of the assembly.
    king_studs : list of :class:`BeamDefinition`
        The king studs of the assembly.
    edge_studs : list of :class:`BeamDefinition`
        The edge studs of the assembly.
    studs : list of :class:`BeamDefinition`
        The studs of the assembly.
    sills : list of :class:`BeamDefinition`
        The sills of the assembly.
    headers : list of :class:`BeamDefinition`
        The headers of the assembly.
    plates : list of :class:`BeamDefinition`

    """

    BEAM_CATEGORY_NAMES = ["stud", "king_stud", "jack_stud", "edge_stud", "plate", "header", "sill", "detail"]

    def __init__(self, configuration_set, slab, interfaces=None):
        self._slab = slab
        self._config_set = configuration_set
        self._z_axis = slab.frame.yaxis  # up/direction of the studs/internal beams. 
        self.normal = slab.frame.zaxis  # out
        self.outer_polyline = slab.outline
        self.inner_polylines = slab.openings
        self.edges = []
        self._elements = []
        self._beam_definitions = []
        self._rules = []
        self._features = []
        self.beam_dimensions = {}
        self.dist_tolerance = configuration_set.tolerance.relative

        self.frame = slab.frame
        self.panel_length = slab.length
        self.panel_height = slab.height

        self._interfaces = interfaces or []
        self._adjusted_segments = {}
        self._plate_segments = {}
        self._detail_obbs = []
        self._openings = []
        frame_thickness = wall.thickness
        if configuration_set.sheeting_inside:
            frame_thickness -= configuration_set.sheeting_inside
        if configuration_set.sheeting_outside:
            frame_thickness -= configuration_set.sheeting_outside

        for key in self.BEAM_CATEGORY_NAMES:
<<<<<<< HEAD
            self.beam_dimensions[key] = (configuration_set.beam_width, frame_thickness)
=======
            self.beam_dimensions[key] = (configuration_set.beam_width, slab.thickness)

>>>>>>> 4008df52
        if self._config_set.custom_dimensions:
            dimensions = self._config_set.custom_dimensions
            for key, value in dimensions.items():
                if value:
                    self.beam_dimensions[key] = value

    def __repr__(self):
        return "SlabPopulator({}, {})".format(self._config_set, self._wall)

    @property
    def z_axis(self):
        cross = cross_vectors(self.normal, self._z_axis)
        return Vector(*cross_vectors(cross, self.normal))

    @property
    def default_rules(self):
        edge_plate_joint = LButtJoint if TOL.is_zero(self._config_set.edge_stud_offset) else TButtJoint
        return [
            CategoryRule(edge_plate_joint, "edge_stud", "plate"),
            CategoryRule(TButtJoint, "detail", "plate"),  # TODO: have the details define this
            CategoryRule(LButtJoint, "detail_edge", "plate"),  # TODO: have the details define this
            CategoryRule(TButtJoint, "stud", "plate"),
            CategoryRule(TButtJoint, "stud", "header"),
            CategoryRule(TButtJoint, "stud", "sill"),
            CategoryRule(LButtJoint, "jack_stud", "plate"),
            CategoryRule(TButtJoint, "jack_stud", "plate"),
            CategoryRule(LButtJoint, "jack_stud", "header"),
            CategoryRule(TButtJoint, "jack_stud", "header"),
            CategoryRule(TButtJoint, "king_stud", "plate"),
            CategoryRule(LButtJoint, "king_stud", "plate"),
            CategoryRule(TButtJoint, "king_stud", "sill"),
            CategoryRule(TButtJoint, "king_stud", "header"),
            CategoryRule(TButtJoint, "sill", "jack_stud"),
        ]

    @property
    def rules(self):
        if not self._rules:
            self._rules = self.default_rules
            if self._config_set.joint_overrides:
                for rule in self._config_set.joint_overrides:
                    rule_set = set([rule.category_a, rule.category_b])
                    for i, _rule in enumerate(self._rules):
                        _set = set([_rule.category_a, _rule.category_b])
                        if rule_set == _set:
                            self._rules[i] = rule
                            break
        return self._rules

    @property
    def centerlines(self):
        return [beam_def.centerline for beam_def in self.beam_definitions]

    @property
    def elements(self):
        elements = []
        for beam_def in self._beam_definitions:
            try:
                beam_def.translate(self.normal * self._config_set.sheeting_inside)
                elements.append(beam_def.to_beam())
            except Exception:
                print("Error creating beam from centerline: {}".format(beam_def.centerline))
                print("Beam role is: {}".format(beam_def.type))
        elements.extend(self._elements)
        return elements

    @property
    def features(self):
        return self._features

    @property
    def plate_elements(self):
        for plate in self._elements:
            if isinstance(plate, Plate):
                yield plate

    @property
    def points(self):
        return self.outer_polyline.points

    @property
    def jack_studs(self):
        return [beam_def for beam_def in self._beam_definitions if beam_def.type == "jack_stud"]

    @property
    def king_studs(self):
        return [beam_def for beam_def in self._beam_definitions if beam_def.type == "king_stud"]

    @property
    def edge_studs(self):
        return [beam_def for beam_def in self._beam_definitions if beam_def.type == "edge_stud"]

    @property
    def studs(self):
        return [beam_def for beam_def in self._beam_definitions if beam_def.type == "stud"]

    @property
    def sills(self):
        return [beam_def for beam_def in self._beam_definitions if beam_def.type == "sill"]

    @property
    def headers(self):
        return [beam_def for beam_def in self._beam_definitions if beam_def.type == "header"]

    @property
    def plates(self):
        return [beam_def for beam_def in self._beam_definitions if beam_def.type == "plate"]

    @classmethod
    def beam_category_names(cls):
        return SlabPopulator.BEAM_CATEGORY_NAMES

    @classmethod
    def from_model(cls, model, configuration_sets):
        # type: (TimberModel, List[WallPopulatorConfigurationSet]) -> List[WallPopulator]
        """matches configuration sets to walls and returns a list of WallPopulator instances, each per wall"""
        # TODO: make sure number of walls and configuration sets match
        walls = list(model.slabs)  # TODO: these are anoying, consider making these lists again
        if len(walls) != len(configuration_sets):
            raise ValueError("Number of walls and configuration sets do not match")

        wall_populators = []
        for wall in walls:
            for config_set in configuration_sets:
                if config_set.wall_selector.select(wall):
                    interfaces = [interaction.get_interface_for_wall(wall) for interaction in model.get_interactions_for_element(wall)]
                    wall_populators.append(cls(config_set, wall, interfaces))
                    break
        return wall_populators

    def create_elements(self):
        """Does the actual populating of the wall

        creates and returns all the elements in the wall, returns also the joint definitions
        """
        self.generate_perimeter_beams()
        self.generate_openings()
        self.generate_studs()
        self.generate_plates()
        elements = self.elements
        return elements

    def create_joint_definitions(self, elements, max_distance=None):
        beams = [element for element in elements if element.is_beam]
        solver = ConnectionSolver()
        found_pairs = solver.find_intersecting_pairs(beams, rtree=True, max_distance=self.dist_tolerance)

        joint_definitions = []
        max_distance = max_distance or 0.0
        max_distance = max(self._config_set.beam_width, max_distance)  # oterwise L's become X's
        for pair in found_pairs:
            beam_a, beam_b = pair
            detected_topo, beam_a, beam_b = solver.find_topology(beam_a, beam_b, max_distance=max_distance)
            if detected_topo == JointTopology.TOPO_UNKNOWN:
                continue

            for rule in self.rules:
                if rule.comply(pair, model_max_distance=max_distance) and rule.joint_type.SUPPORTED_TOPOLOGY == detected_topo:
                    if rule.joint_type == LButtJoint:
                        beam_a, beam_b = rule.reorder([beam_a, beam_b])
                    joint_definitions.append(JointDefinition(rule.joint_type, [beam_a, beam_b], **rule.kwargs))
                    # break # ?
        return joint_definitions

    def generate_perimeter_beams(self):
        interior_indices = self.get_interior_segment_indices(self.outer_polyline)
        for i, segment in enumerate(self.outer_polyline.lines):
            beam_def = self.BeamDefinition(segment, parent=self)
            if i in interior_indices:
                if angle_vectors(segment.direction, self.z_axis, deg=True) < 45 or angle_vectors(segment.direction, self.z_axis, deg=True) > 135:
                    if self.lintel_posts:
                        beam_def.type = "jack_stud"
                    else:
                        beam_def.type = "king_stud"
                else:
                    beam_def.type = "header"
            else:
                if angle_vectors(segment.direction, self.z_axis, deg=True) < 45 or angle_vectors(segment.direction, self.z_axis, deg=True) > 135:
                    beam_def.type = "edge_stud"
                else:
                    beam_def.type = "plate"
            self._beam_definitions.append(beam_def)
        self._beam_definitions = self.offset_perimeter_elements(self._beam_definitions)
        if self.lintel_posts:
            for beam_def in self._beam_definitions:
                if beam_def.type == "jack_stud":
                    offset = (self.beam_dimensions["jack_stud"][0] + self.beam_dimensions["king_stud"][0]) / 2
                    king_line = offset_line(beam_def.centerline, offset, self.normal)
                    self._beam_definitions.append(self.BeamDefinition(king_line, type="king_stud", parent=self))

    def get_edge_beam_definition(self, segment_index, min_width= None):
        vector = get_polyline_segment_perpendicular_vector(self.outer_polyline, segment_index)
        vector = vector.normalized()
        seg_a = self.slab.outline_a.lines[segment_index]
        seg_b = self.slab.outline_b.lines[segment_index]
        pt = closest_point_on_segment(seg_a.point_at(0.5), seg_b)
        dot = dot_vectors(vector, Vector.from_start_end(seg_a.point_at(0.5), pt))
        if dot == 0:
            return self.BeamDefinition(seg_a, parent=self)
        elif dot < 0: # seg_b is closer to the middle
            beam_width = abs(dot) + min_width
            return self.BeamDefinition(seg_a, width=beam_width, parent=self)
        else:  # seg_a is closer to the middle
            beam_width = abs(dot) + min_width
            seg_offset = seg_a.translated(vector * dot)
            return self.BeamDefinition(seg_offset, width=beam_width, parent=self)



    def get_interior_segment_indices(self, polyline):
        points = polyline.points[0:-1]
        out = []
        for index in range(len(points)):
            if index == 0:
                angle = angle_vectors_signed(points[-1] - points[0], points[1] - points[0], self.normal, deg=True)
            elif index == len(points) - 1:
                angle = angle_vectors_signed(points[-2] - points[-1], points[0] - points[-1], self.normal, deg=True)
            else:
                angle = angle_vectors_signed(points[index - 1] - points[index], points[index + 1] - points[index], self.normal, deg=True)
            if angle > 0:
                out.append(index)
        if len(out) > 0:
            out.insert(0, out[0] - 1)
        return set(out)

    def generate_openings(self):
        for opening in self.inner_polylines:
            if opening.opening_type == OpeningType.DOOR:
                element = Door(
                    opening.polyline,
                    self.beam_dimensions,
                    self._wall.frame,
                    self._wall.thickness,
                    self.dist_tolerance,
                    self._config_set.sheeting_inside,
                    self._config_set.sheeting_outside,
                    # self._config_set.lintel_posts,
                )
            else:
                element = Window(
                    opening.polyline,
                    self.beam_dimensions,
                    self._wall.frame,
                    self._wall.thickness,
                    self.dist_tolerance,
                    self._config_set.sheeting_inside,
                    self._config_set.sheeting_outside,
                    # self._config_set.lintel_posts,
                )

            self._beam_definitions.extend(element.create_elements())
            self._openings.append(element)

    def generate_studs(self):
        self.generate_stud_lines()
        self.trim_jack_studs()
        self.trim_king_studs()
        self.trim_studs()
        self.cull_overlaps()

    def generate_stud_lines(self):
        x_position = self._config_set.stud_spacing
        while x_position < self.panel_length - self._config_set.beam_width:
            start_point = Point(x_position, 0, 0)
            start_point.transform(matrix_from_frame_to_frame(Frame.worldXY(), self.frame))
            line = Line.from_point_and_vector(start_point, self.z_axis * self.panel_height)
            self._beam_definitions.append(BeamDefinition(line, type="stud", parent=self))
            x_position += self._config_set.stud_spacing

    def get_beam_intersections(self, beam_def, *element_lists_to_intersect):
        intersections = []
        dots = []
        for element_list in element_lists_to_intersect:
            for element_to_intersect in element_list:
                point = intersection_line_segment(beam_def.z_aligned_centerline, element_to_intersect.centerline, 0.01)[0]
                if point:
                    intersections.append(point)
        if len(intersections) > 1:
            intersections.sort(key=lambda x: dot_vectors(x, self.z_axis))
            dots = [dot_vectors(Vector.from_start_end(beam_def.z_aligned_centerline.start, x), self.z_axis) / beam_def.centerline.length for x in intersections]
        return intersections, dots

    def trim_jack_studs(self):
        for beam_def in self.jack_studs:
            intersections, dots = self.get_beam_intersections(beam_def, self.plates, self.headers)
            if len(intersections) > 1:
                bottom = None
                for i, dot in enumerate(dots):
                    if dot < 0:
                        bottom = intersections[i]
                top = beam_def.z_aligned_centerline.end
                if not bottom:
                    bottom = beam_def.z_aligned_centerline.start
            beam_def.set_centerline(Line(bottom, top))

    def trim_king_studs(self):
        for beam_def in self.king_studs:
            intersections, dots = self.get_beam_intersections(beam_def, self.plates, self.headers, self.sills)
            if len(intersections) > 1:
                bottom, top = None, None
                for i, dot in enumerate(dots):
                    if dot < -0.01:
                        bottom = intersections[i]  # last intersection below sill
                    if dot > 1.01:
                        top = intersections[i]  # first intersection above header
                        break
                if not bottom:
                    bottom = beam_def.z_aligned_centerline.start
                if not top:
                    top = beam_def.z_aligned_centerline.end
                beam_def.set_centerline(Line(bottom, top))

    def trim_studs(self):
        stud_elements = []
        while len(self.studs) > 0:
            for beam_def in self._beam_definitions:
                if beam_def.type == "stud":
                    intersections, _ = self.get_beam_intersections(beam_def, self.plates, self.headers, self.sills)
                    while len(intersections) > 1:
                        top = intersections.pop()
                        bottom = intersections.pop()
                        stud_elements.append(BeamDefinition(Line(bottom, top), type="stud", parent=self))
                    self._beam_definitions.remove(beam_def)
        self._beam_definitions.extend(stud_elements)

    def cull_overlaps(self):
        studs = self.studs
        for beam_def in studs:
            for other_element in self.king_studs + self.jack_studs + self.edge_studs:
                if self.distance_between_elements(beam_def, other_element) < (self.beam_dimensions[beam_def.type][0] + self.beam_dimensions[other_element.type][0]) / 2:
                    self._beam_definitions.remove(beam_def)
                    break

        # removed studs that are inside details
        for beam_def in studs:
            for interface in self._interfaces:
                detail = self._config_set.connection_details.get(interface.topology, None)
                if not detail:
                    continue

                if interface.interface_role == InterfaceRole.MAIN:
                    detail_obb = detail.get_detail_obb_main(interface, self._config_set, self._wall)
                else:
                    detail_obb = detail.get_detail_obb_cross(interface, self._config_set, self._wall)

                if detail_obb.contains_point(beam_def.centerline.midpoint):
                    self._beam_definitions.remove(beam_def)
                    break

    def distance_between_elements(self, element_one, element_two):
        distances = []
        for pt in element_one.centerline:
            cp = closest_point_on_segment(pt, element_two.centerline)
            distances.append(distance_point_point_sqrd(pt, cp))
        for pt in element_two.centerline:
            cp = closest_point_on_segment(pt, element_one.centerline)
            distances.append(distance_point_point_sqrd(pt, cp))
        return math.sqrt(min(distances))

    def generate_plates(self):
        plates = []
        if self._config_set.sheeting_inside:
            plate = Plate.from_outline_thickness(self.outer_polyline, self._config_set.sheeting_inside, self.normal)
            plates.append(plate)
        if self._config_set.sheeting_outside:
            pline = self.outer_polyline.translated(self.frame.zaxis * (self._wall.thickness-self._config_set.sheeting_outside))
            plate = Plate.from_outline_thickness(pline, self._config_set.sheeting_outside, self.normal)
            plates.append(plate)
        for plate in plates:
            for opening in self._openings:
                projected_outline = Polyline([closest_point_on_plane(pt, Plane.from_frame(plate.frame)) for pt in opening.outline])
                plate.add_feature(FreeContour.from_polyline_and_element(projected_outline, plate, interior = True))
        self._elements.extend(plates)


def shorten_edges_to_fit_between_plates(beams_to_fit, beams_to_fit_between, dist_tolerance=None):
    """Shorten the beams to fit between the plates. The given beam definitions are modified in-place.

    Parameters
    ----------
    beams_to_fit : list of :class:`BeamDefinition`
        The beams to fit between the plates.
    beams_to_fit_between : list of :class:`BeamDefinition`
        The plates to fit between.
    dist_tolerance : float, optional
        The distance tolerance for the intersection check.
        Default is ``TOL.absolute``.

    """
    plate_a, plate_b = beams_to_fit_between  # one is top, one is bottom, might be important to distinguish at some point.
    dist_tolerance = dist_tolerance or TOL.absolute
    for stud in beams_to_fit:
        start_point, _ = intersection_segment_segment(stud.centerline, plate_a.centerline, dist_tolerance)
        end_point, _ = intersection_segment_segment(stud.centerline, plate_b.centerline, dist_tolerance)
        if start_point and end_point:
            stud.centerline = Line(start_point, end_point)


def offset_perimeter_elements(element_loop, edge_stud_offset=None, offset_inside=True):
    """Offset elements towards the inside of the wall. The given beam definitions are modified in-place.

    Parameters
    ----------
    element_loop : list of :class:`BeamDefinition`
        The elements to offset.
    edge_stud_offset : float, optional
        The additional offset for edge studs towards the inside of the wall to account for bending.
        Default is ``0.0``.
    offset_inside : bool, optional
        Offset the elements towards the inside of the wall.
        Default is ``True``. If ``False``, the elements are offset towards the outside.

    """
    # TODO: rename to offset_perimeter_elements
    edge_studs = [beam_def for beam_def in element_loop if beam_def.type in "edge_stud"]
    edge_stud_offset = edge_stud_offset or 0.0
    for beam_def in element_loop:
        # polyline is at the center of the beam's face, push it towards the inside
        beam_def.offset(beam_def.width / 2, reverse_dir=not offset_inside)

    for stud in edge_studs:
        # configurable additional offset for edge studs towards the inside of the wall to account for bending
        stud.offset(edge_stud_offset)<|MERGE_RESOLUTION|>--- conflicted
+++ resolved
@@ -32,13 +32,10 @@
 from compas_timber.elements import OpeningType
 from compas_timber.elements import Plate
 from compas_timber.elements.features import BrepSubtraction
-<<<<<<< HEAD
+from compas_timber.utils import get_polyline_segment_perpendicular_vector
 from compas_timber.utils import is_polyline_clockwise
 from compas_timber.fabrication import FreeContour
 
-=======
-from compas_timber.utils import get_polyline_segment_perpendicular_vector
->>>>>>> 4008df52
 
 from .workflow import JointDefinition
 
@@ -437,7 +434,7 @@
     def __init__(self, configuration_set, slab, interfaces=None):
         self._slab = slab
         self._config_set = configuration_set
-        self._z_axis = slab.frame.yaxis  # up/direction of the studs/internal beams. 
+        self._z_axis = slab.frame.yaxis  # up/direction of the studs/internal beams.
         self.normal = slab.frame.zaxis  # out
         self.outer_polyline = slab.outline
         self.inner_polylines = slab.openings
@@ -465,12 +462,7 @@
             frame_thickness -= configuration_set.sheeting_outside
 
         for key in self.BEAM_CATEGORY_NAMES:
-<<<<<<< HEAD
             self.beam_dimensions[key] = (configuration_set.beam_width, frame_thickness)
-=======
-            self.beam_dimensions[key] = (configuration_set.beam_width, slab.thickness)
-
->>>>>>> 4008df52
         if self._config_set.custom_dimensions:
             dimensions = self._config_set.custom_dimensions
             for key, value in dimensions.items():
