--- conflicted
+++ resolved
@@ -497,9 +497,13 @@
             if result.topology == JointTopology.TOPO_UNKNOWN:
                 continue
             assert beam_a and beam_b
-
-<<<<<<< HEAD
-            JointCandidate.create(self, result.beam_a, result.beam_b, topology=result.topology, distance=result.distance, location=result.location)
+            p1, _ = intersection_line_line(beam_a.centerline, beam_b.centerline)
+            p1 = Point(*p1) if p1 else None
+
+            # Create candidate and add it to the model
+            candidate = JointCandidate(beam_a, beam_b, topology=topology, distance=result.distance, location=p1)
+            self.add_joint_candidate(candidate)
+
 
     def connect_adjacent_plates(self, max_distance=None):
         """Connects adjacent plates in the model.
@@ -528,12 +532,8 @@
             if result.topology == JointTopology.TOPO_EDGE_EDGE:
                 kwargs["b_segment_index"] = result.b_segment_index
 
-            PlateJointCandidate.create(self, result.plate_a, result.plate_b, **kwargs)
-=======
-            # Create candidate and add it to the model
-            candidate = JointCandidate(beam_a, beam_b, topology=topology, location=p1)
+            candidate = PlateJointCandidate(result.plate_a, result.plate_b, **kwargs)
             self.add_joint_candidate(candidate)
->>>>>>> 0327d9d9
 
     def connect_adjacent_walls(self, max_distance=None):
         """Connects adjacent walls in the model.
