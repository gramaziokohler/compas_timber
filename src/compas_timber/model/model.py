--- conflicted
+++ resolved
@@ -74,11 +74,7 @@
         for interaction in self.interactions():
             if isinstance(interaction, Joint):
                 joints.append(interaction)
-<<<<<<< HEAD
-        return list(set(joints))
-=======
         return list(set(joints))  # remove duplicates
->>>>>>> fdd09eb4
 
     @property
     def walls(self):
