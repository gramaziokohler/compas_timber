import compas

if not compas.IPY:
    from typing import Generator  # noqa: F401

from compas.geometry import Point
from compas_model.models import Model

from compas_timber.connections import Joint


class TimberModel(Model):
    """Represents a timber model containing different elements such as walls, beams and joints.

    The timber model allows expressing the hierarchy and interactions between the different elements it contains.

    Attributes
    ----------
    beams : Generator[:class:`~compas_timber.elements.Beam`]
        A Generator object of all beams assigned to this model.
    plates : Generator[:class:`~compas_timber.elements.Plate`]
        A Generator object of all plates assigned to this model.
    joints : Generator[:class:`~compas_timber.connections.Joint`]
        A Generator object of all joints assigned to this model.
    walls : Generator[:class:`~compas_timber.elements.Wall`]
        A Generator object of all walls assigned to this model.
    center_of_mass : :class:`~compas.geometry.Point`
        The calculated center of mass of the model.
    topologies :  list(dict)
        A list of JointTopology for model. dict is: {"detected_topo": detected_topo, "beam_a_key": beam_a_key, "beam_b_key":beam_b_key}
        See :class:`~compas_timber.connections.JointTopology`.
    volume : float
        The calculated total volume of the model.

    """

    @classmethod
    def __from_data__(cls, data):
        model = super(TimberModel, cls).__from_data__(data)
        for interaction in model.interactions():
            interaction.restore_beams_from_keys(model)  # type: ignore
        return model

    def __init__(self, *args, **kwargs):
        super(TimberModel, self).__init__()
        self._topologies = []  # added to avoid calculating multiple times

    def __str__(self):
        # type: () -> str
        return "TimberModel ({}) with {} beam(s) and {} joint(s).".format(
            str(self.guid), len(list(self.elements())), len(list(self.joints))
        )

    @property
    def beams(self):
        # type: () -> Generator[Beam, None, None]
        # TODO: think about using `filter` instead of all these
        # TODO: add `is_beam`, `is_plate` etc. to avoid using `isinstance`
        for element in self.elements():
            if getattr(element, "is_beam", False):
                yield element

    @property
    def plates(self):
        # type: () -> Generator[Plate, None, None]
        for element in self.elements():
            if getattr(element, "is_plate", False):
                yield element

    @property
    def joints(self):
        # type: () -> Generator[Joint, None, None]
        for interaction in self.interactions():
            if isinstance(interaction, Joint):
                yield interaction  # TODO: consider if there are other interaction types...

    @property
    def walls(self):
        # type: () -> Generator[Wall, None, None]
        for element in self.elements():
            if getattr(element, "is_wall", False):
                yield element

    @property
    def topologies(self):
        return self._topologies

    @property
    def center_of_mass(self):
        # type: () -> Point
        total_vol = 0
        total_position = Point(0, 0, 0)

        for element in self.elements():
            vol = (
                element.obb.volume
            )  # TODO: include material density...? this uses volume as proxy for mass, which assumes all parts have equal density
            point = element.obb.frame.point
            total_vol += vol
            total_position += point * vol

        return Point(*total_position) * (1.0 / total_vol)

    @property
    def volume(self):
        # type: () -> float
        return sum([element.obb.volume for element in self.elements()])

    def element_by_guid(self, guid):
        # type: (str) -> Beam
        """Get a beam by its unique identifier.

        Parameters
        ----------
        guid : str
            The GUID of the beam to retrieve.

        Returns
        -------
        :class:`~compas_model.elements.Element`
            The element with the specified GUID.

        """
        return self._guid_element[guid]

<<<<<<< HEAD
    def add_joint(self, joint):
=======
    def add_group_element(self, element, name=None):
        """Add an element which shall contain other elements.

        The container element is added to the group as well.

        TODO: upstream this to compas_model, maybe?

        Parameters
        ----------
        element : :class:`~compas_timber.elements.TimberElement`
            The element to add to the group.
        name : str, optional
            The name of the group to add the element to. If not provided, the element's name is used.

        Returns
        -------
        :class:`~compas_model.models.GroupNode`
            The group node containing the element.

        Raises
        ------
        ValueError
            If the group name is not provided and the element has no name.
            If a group with same name already exists in the model.

        Examples
        --------
        >>> from compas_timber.elements import Beam, Wall
        >>> from compas_timber.model import TimberModel
        >>> model = TimberModel()
        >>> wall1_group = model.add_group_element(Wall(5000, 200, 3000, name="wall1"))
        >>> beam_a = Beam(Frame.worldXY(), 100, 200, 300)
        >>> model.add_element(beam_a, parent=wall1_group)
        >>> model.has_group("wall1")
        True

        """
        # type: (TimberElement, str) -> GroupNode
        group_name = name or element.name

        if not element.is_group_element:
            raise ValueError("Element {} is not a group element.".format(element))

        if not group_name:
            raise ValueError("Group name must be provided or group element must have a name.")

        if self.has_group(group_name):
            raise ValueError("Group {} already exists in model.".format(group_name))

        group_node = self.add_group(group_name)
        self.add_element(element, parent=group_node)
        return group_node

    def has_group(self, group_name):
        # type: (str) -> bool
        """Check if a group with `group_name` exists in the model.

        TODO: upstream this to compas_model

        Parameters
        ----------
        group_name : str
            The name of the group to query.

        Returns
        -------
        bool
            True if the group exists in the model.
        """
        return group_name in (group.name for group in self._tree.groups)

    def get_elements_in_group(self, group_name, filter_=None):
        """Get all elements in a group with `group_name`.

        TODO: upstream this to compas_model

        Parameters
        ----------
        group_name : str
            The name of the group to query.
        filter_ : callable, optional
            A filter function to apply to the elements.

        Returns
        -------
        Generator[:class:`~compas_model.elements.Element`]
            A generator of elements in the group.

        """
        # type: (str, Optional[callable]) -> Generator[Element, None, None]
        if not self.has_group(group_name):
            raise ValueError("Group {} not found in model.".format(group_name))

        filter_ = filter_ or (lambda _: True)

        group = next((group for group in self._tree.groups if group.name == group_name))
        elements = (node.element for node in group.children)
        return filter(filter_, elements)

    def add_joint(self, joint, beams):
>>>>>>> 7c21e447
        # type: (Joint, tuple[Beam]) -> None
        """Add a joint object to the model.

        Parameters
        ----------
        joint : :class:`~compas_timber.connections.joint`
            An instance of a Joint class.

        beams : tuple(:class:`~compas_timber.elements.Beam`)
            The two beams that should be joined.

        """
        print("Adding joint")
        for a,b, interaction in joint.interactions:
            _ = self.add_interaction(a, b, interaction=interaction)

    def remove_joint(self, joint):
        # type: (Joint) -> None
        """Removes this joint object from the model.

        Parameters
        ----------
        joint : :class:`~compas_timber.connections.Joint`
            The joint to remove.

        """
        a, b = joint.beams  # TODO: make this generic elements not beams
        super(TimberModel, self).remove_interaction(a, b)  # TODO: Can two elements share more than one interaction?

    def set_topologies(self, topologies):
        """TODO: calculate the topologies inside the model using the ConnectionSolver."""
        self._topologies = topologies

    def process_joinery(self):
        """Process the joinery of the model. This methods instructs all joints to add their extensions and features.

        The sequence is important here since the feature parameters must be calculated based on the extended blanks.
        For this reason, the first iteration will only extend the beams, and the second iteration will add the features.

        """
        for joint in self.joints:
            joint.add_extensions()

        for joint in self.joints:
            joint.add_features()<|MERGE_RESOLUTION|>--- conflicted
+++ resolved
@@ -123,9 +123,6 @@
         """
         return self._guid_element[guid]
 
-<<<<<<< HEAD
-    def add_joint(self, joint):
-=======
     def add_group_element(self, element, name=None):
         """Add an element which shall contain other elements.
 
@@ -225,8 +222,7 @@
         elements = (node.element for node in group.children)
         return filter(filter_, elements)
 
-    def add_joint(self, joint, beams):
->>>>>>> 7c21e447
+    def add_joint(self, joint):
         # type: (Joint, tuple[Beam]) -> None
         """Add a joint object to the model.
 
