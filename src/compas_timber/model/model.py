import compas

if not compas.IPY:
    from typing import Generator  # noqa: F401
    from typing import List  # noqa: F401

    from compas.tolerance import Tolerance  # noqa: F401

from compas.geometry import Point
from compas.tolerance import TOL
from compas_model.models import Model

from compas_timber.connections import ConnectionSolver
from compas_timber.connections import JointCandidate
from compas_timber.connections import JointTopology
from compas_timber.connections import PlateConnectionSolver
from compas_timber.connections import PlateJoint
from compas_timber.connections import SlabJoint
from compas_timber.connections import PlateJointCandidate
from compas_timber.elements import Beam
from compas_timber.elements import Fastener
from compas_timber.elements import Plate
from compas_timber.elements import Slab
from compas_timber.errors import BeamJoiningError


class TimberModel(Model):
    """Represents a timber model containing different elements such as slabs, beams and joints.

    The timber model allows expressing the hierarchy and interactions between the different elements it contains.

    Attributes
    ----------
    beams : Generator[:class:`~compas_timber.elements.Beam`]
        A Generator object of all beams assigned to this model.
    plates : Generator[:class:`~compas_timber.elements.Plate`]
        A Generator object of all plates assigned to this model.
    joints : set[:class:`~compas_timber.connections.Joint`]
        A set of all actual joints assigned to this model.
    joint_candidates : set[:class:`~compas_timber.connections.JointCandidate`]
        A set of all joint candidates in the model.
    slabs : Generator[:class:`~compas_timber.elements.Slab`]
        A Generator object of all slabs assigned to this model.
    center_of_mass : :class:`~compas.geometry.Point`
        The calculated center of mass of the model.
    topologies :  list(dict)
        A list of JointTopology for model. dict is: {"detected_topo": detected_topo, "beam_a_key": beam_a_key, "beam_b_key":beam_b_key}
        See :class:`~compas_timber.connections.JointTopology`.
    tolerance : :class:`~compas.tolerance.Tolerance`
        The tolerance configuration used for this model. TOL if none provided.
    volume : float
        The calculated total volume of the model.

    """

    _TIMBER_GRAPH_EDGE_ATTRIBUTES = {"joints": None, "candidates": None}

    @classmethod
    def __from_data__(cls, data):
        model = super(TimberModel, cls).__from_data__(data)
        for joint in model.joints:  # TODO: allow for modifiers as well once they are implemented in compas_timber
            joint.restore_beams_from_keys(model)  # type: ignore
        return model

    def __init__(self, tolerance=None, **kwargs):
        super(TimberModel, self).__init__()
        self._topologies = []  # added to avoid calculating multiple times
        self._tolerance = tolerance or TOL
        self._graph.update_default_edge_attributes(**self._TIMBER_GRAPH_EDGE_ATTRIBUTES)

    def __str__(self):
        # type: () -> str
        return "TimberModel ({}) with {} elements(s) and {} joint(s).".format(str(self.guid), len(list(self.elements())), len(list(self.joints)))

    # =============================================================================
    # Attributes
    # =============================================================================

    @property
    def tolerance(self):
        # type: () -> Tolerance
        return self._tolerance

    @property
    def beams(self):
        # type: () -> List[Beam]
        return self.find_all_elements_of_type(Beam)

    @property
    def plates(self):
        # type: () -> List[Plate]
        return self.find_all_elements_of_type(Plate)

    @property
    def slabs(self):
        # type: () -> List[Slab]
        return self.find_all_elements_of_type(Slab)

    @property
    def fasteners(self):
        # type: () -> List[Fastener]
        return self.find_all_elements_of_type(Fastener)

    @property
    def joints(self):
        # type: () -> set[Joint]
        joints = set()  # some joints might apear on more than one interaction
        for edge in self._graph.edges():
            edge_joints = self._graph.edge_attribute(edge, "joints") or []
            for joint in edge_joints:
                joints.add(joint)
        return joints

    @property
    def joint_candidates(self):
        # type: () -> set[JointCandidate]
        candidates = set()
        for edge in self._graph.edges():
            edge_candidate = self._graph.edge_attribute(edge, "candidates")
            if edge_candidate is not None:
                candidates.add(edge_candidate)
        return candidates

    @property
    def topologies(self):
        return self._topologies

    @property
    def center_of_mass(self):
        # type: () -> Point
        total_vol = 0
        total_position = Point(0, 0, 0)

        for element in self.elements():
            vol = element.obb.volume  # TODO: include material density...? this uses volume as proxy for mass, which assumes all parts have equal density
            point = element.obb.frame.point
            total_vol += vol
            total_position += point * vol

        return Point(*total_position) * (1.0 / total_vol)

    @property
    def volume(self):
        # type: () -> float
        return sum([element.obb.volume for element in self.elements()])

    # =============================================================================
    # Elements
    # =============================================================================

    def element_by_guid(self, guid):
        # type: (str) -> Beam
        """Get a beam by its unique identifier.

        Parameters
        ----------
        guid : str
            The GUID of the beam to retrieve.

        Returns
        -------
        :class:`~compas_model.elements.Element`
            The element with the specified GUID.

        """
        return self._elements[guid]

    # =============================================================================
    # Groups
    # =============================================================================

    def has_group(self, group_element):
        # type: (TimberElement) -> bool
        """Check if a group with `group_element` exists in the model.

        Parameters
        ----------
        group_element : class:`~compas_timber.elements.TimberElement`
            The group element to check for existence.

        Returns
        -------
        bool
            True if the group element exists in the model.
        """
        return self.has_element(group_element)

    def get_elements_in_group(self, group_element, filter_=None):
        """Get all elements in a group element.

        TODO: upstream this to compas_model

        Parameters
        ----------
        group_element : :class:`~compas_timber.elements.TimberElement`
            The group element to query.
        filter_ : callable, optional
            A filter function to apply to the elements.

        Returns
        -------
        Generator[:class:`~compas_timber.elements.TimberElement`]
            A generator of elements in the group.

        """
        # type: (TimberElement, callable | None) -> Generator[TimberElement, None, None]
        if not self.has_group(group_element):
            raise ValueError("Group {} not found in model.".format(group_element.name))

        filter_ = filter_ or (lambda _: True)
        elements = group_element.children
        return filter(filter_, elements)

    # =============================================================================
    # Interactions
    # =============================================================================

    def _safely_get_interactions(self, node_pair):
        # type: (tuple) -> List[Interaction]
        try:
            return self._graph.edge_attribute(node_pair, "joints")
        except KeyError:
            return []

    def get_interactions_for_element(self, element):
        # type: (Element) -> List[Interaction]
        """Get all interactions for a given element.

        Parameters
        ----------
        element : :class:`~compas_model.elements.Element`
            The element to query.

        Returns
        -------
        list[:class:`~compas_model.interactions.Interaction`]
            A list of interactions for the given element.
        """

        neighbors = self._graph.neighbors(element.graphnode)
        result = []
        for nbr in neighbors:
            result.extend(self._safely_get_interactions((element.graphnode, nbr)))
            result.extend(self._safely_get_interactions((nbr, element.graphnode)))
        return result

    def add_joint(self, joint):
        # type: (Joint) -> None
        """Add a joint object to the model.

        Parameters
        ----------
        joint : :class:`~compas_timber.connections.joint`
            An instance of a Joint class.
        """
        # TODO: should we be removing the joint candidate(s) edge attributes when adding an actual joint?
        self.add_elements(joint.generated_elements)
        for interaction in joint.interactions:
            element_a, element_b = interaction
            edge = self.add_interaction(element_a, element_b)
            joints = self._graph.edge_attribute(edge, "joints") or []  # GET
            joints.append(joint)
            self._graph.edge_attribute(edge, "joints", value=joints)  # SET
            # TODO: should we create a bidirectional interaction here?

    def add_joint_candidate(self, candidate):
        # type: (JointCandidate) -> None
        """Add a joint candidate to the model.

        Joint candidates are stored on the graph edges under the "candidate" attribute,
        separate from actual joints which are stored under the "interaction" attribute.

        Parameters
        ----------
        candidate : :class:`~compas_timber.connections.JointCandidate`
            An instance of a JointCandidate class.
        """
        for interaction in candidate.interactions:
            element_a, element_b = interaction
            edge = (element_a.graphnode, element_b.graphnode)
            if edge not in self._graph.edges():
                self._graph.add_edge(*edge)

                # HACK: calls to `model.joints` expect there to be a "joints" on any edges
                self._graph.edge_attribute(edge, "joints", [])

            # this is how joints and candidates co-exist on the same edge, they are stored under different attributes
            # (``joints`` vs. ``candidates``)
            self._graph.edge_attribute(edge, "candidates", candidate)

    def remove_joint_candidate(self, candidate):
        # type: (JointCandidate) -> None
        """Removes this joint candidate from the model.

        Parameters
        ----------
        candidate : :class:`~compas_timber.connections.JointCandidate`
            The joint candidate to remove.
        """
        for interaction in candidate.interactions:
            element_a, element_b = interaction
            edge = (element_a.graphnode, element_b.graphnode)

            if edge in self._graph.edges():
                stored_candidate = self._graph.edge_attribute(edge, "candidates")
                if stored_candidate is candidate:
                    self._graph.unset_edge_attribute(edge, "candidates")

            if not self._is_remaining_attrs_on_edge(edge):
                # if there's no other timber related attributes on that edge, then remove the edge as well
                super(TimberModel, self).remove_interaction(element_a, element_b)

    def remove_joint(self, joint):
        # type: (Joint) -> None
        """Removes this joint object from the model.

        Parameters
        ----------
        joint : :class:`~compas_timber.connections.Joint`
            The joint to remove.

        """
        for interaction in joint.interactions:
            element_a, element_b = interaction
            self.remove_interaction(element_a, element_b)
        for element in joint.generated_elements:
            self.remove_element(element)

    def remove_interaction(self, a, b, _=None):
        """Remove the interaction between two elements.

        Extends :meth:`Model.remove_interaction` to not remove the edge if there are still other timber related attribute on the same edge.

        Parameters
        ----------
        a : :class:`TimberElement`
        b : :class:`TimberElement`

        Returns
        -------
        None

        """
        edge = (a.graphnode, b.graphnode)
        if edge not in self._graph.edges():
            return

        edge_interactions = self._graph.edge_attribute(edge, "joints")
        edge_interactions.clear()  # type: ignore

        if not self._is_remaining_attrs_on_edge(edge):
            # if there's no other timber related attributes on that edge, then remove the edge as well
            super(TimberModel, self).remove_interaction(a, b)

    def _is_remaining_attrs_on_edge(self, edge):
        # returns True if any TimeberModel attributes are left on edge
        for attr in self._TIMBER_GRAPH_EDGE_ATTRIBUTES:
            if self._graph.edge_attribute(edge, attr):
                return True
        return False

    # =============================================================================
    # Other Methods
    # =============================================================================

    def transform(self, transformation):
        """Transform the model and reset all computed properties of all elements."""
        # Override the base method to also reset computed properties of elements
        super().transform(transformation)
        for element in self.elements():
            element.reset_computed_properties()  # TODO: Find a better way to only update transformations of elements instead of resetting all computed properties.  # noqa: E501

    def set_topologies(self, topologies):
        """TODO: calculate the topologies inside the model using the ConnectionSolver."""
        self._topologies = topologies

    def process_joinery(self, stop_on_first_error=False):
        """Process the joinery of the model. This methods checks the feasibility of the joints and instructs all joints to add their extensions and features.

        The sequence is important here since the feature parameters must be calculated based on the extended blanks.
        For this reason, the first iteration will only extend the beams, and the second iteration will add the features.

        Parameters
        ----------
        stop_on_first_error : bool, optional
            If True, the method will raise an exception on the first error it encounters. Default is False.

        Returns
        -------
        list[:class:`~compas_timber.errors.BeamJoiningError`]
            A list of errors that occurred during the joinery process.

        """
        errors = []
        joints = self.joints

        for joint in joints:
            try:
                joint.check_elements_compatibility(joint.elements)  # TODO: is this necessary here? This should be done at joint creation.
                joint.add_extensions()
            except BeamJoiningError as bje:
                errors.append(bje)
                if stop_on_first_error:
                    raise bje

        for joint in joints:
            try:
                joint.add_features()
            except BeamJoiningError as bje:
                errors.append(bje)
                if stop_on_first_error:
                    raise bje
            # TODO: should we be handling the BTLxProcessing application errors differently?
            # TODO: Maybe a ProcessingApplicationError raised for the processing(s) that failed when adding the features to the elements?
            # TODO: This would allow us to catch the processing that failed with the necessary info, while applying the rest of the required by the joint processings that were sucessfull.  # noqa: E501
            except ValueError as ve:
                bje = BeamJoiningError(joint.elements, joint, debug_info=str(ve))
                errors.append(bje)
                if stop_on_first_error:
                    raise bje
        return errors

    def connect_adjacent_beams(self, max_distance=None):
        # Clear existing joint candidates
        for candidate in list(self.joint_candidates):
            self.remove_joint_candidate(candidate)

        max_distance = max_distance or TOL.relative
        beams = self.beams
        solver = ConnectionSolver()
        pairs = solver.find_intersecting_pairs(beams, rtree=True, max_distance=max_distance)
        for pair in pairs:
            beam_a, beam_b = pair
            result = solver.find_topology(beam_a, beam_b, max_distance=max_distance)
            if result.topology == JointTopology.TOPO_UNKNOWN:
                continue
            assert beam_a and beam_b

            # Create candidate and add it to the model
            candidate = JointCandidate(
                result.beam_a, result.beam_b, topology=result.topology, distance=result.distance, location=result.location
            )  # use the beam order determined by find_topology to keep main, cross relationship
            self.add_joint_candidate(candidate)

    def connect_adjacent_plates(self, max_distance=None):
        """Connects adjacent plates in the model.

        Parameters
        ----------
        max_distance : float, optional
            The maximum distance between plates to consider them adjacent. Default is 0.0.
        """
        for joint in self.joints:
            if isinstance(joint, PlateJoint):
                self.remove_joint(joint)  # TODO do we want to remove plate joints?

        max_distance = max_distance or TOL.absolute
        plates = self.plates
        solver = PlateConnectionSolver()
        pairs = solver.find_intersecting_pairs(plates, rtree=True, max_distance=max_distance)
        for pair in pairs:
            plate_a, plate_b = pair
            result = solver.find_topology(plate_a, plate_b, tol=TOL.relative, max_distance=max_distance)

            if result.topology is JointTopology.TOPO_UNKNOWN:
                continue
            kwargs = {"topology": result.topology, "a_segment_index": result.a_segment_index, "distance": result.distance, "location": result.location}

            if result.topology == JointTopology.TOPO_EDGE_EDGE:
                kwargs["b_segment_index"] = result.b_segment_index

            candidate = PlateJointCandidate(result.plate_a, result.plate_b, **kwargs)
<<<<<<< HEAD
            self.add_joint_candidate(candidate)

    def connect_adjacent_slabs(self, max_distance=None):
        """Connects adjacent plates in the model.

        Parameters
        ----------
        max_distance : float, optional
            The maximum distance between plates to consider them adjacent. Default is 0.0.
        """
        for joint in self.joints:
            if isinstance(joint, SlabJoint):
                self.remove_joint(joint)  # TODO do we want to remove plate joints?

        max_distance = max_distance or TOL.absolute
        slabs = self.slabs
        solver = PlateConnectionSolver()
        pairs = solver.find_intersecting_pairs(slabs, rtree=True, max_distance=max_distance)
        for pair in pairs:
            slab_a, slab_b = pair
            result = solver.find_topology(slab_a, slab_b, tol=TOL.relative, max_distance=max_distance)

            if result.topology is JointTopology.TOPO_UNKNOWN:
                continue
            kwargs = {"topology": result.topology, "a_segment_index": result.a_segment_index, "distance": result.distance, "location": result.location}

            if result.topology == JointTopology.TOPO_EDGE_EDGE:
                kwargs["b_segment_index"] = result.b_segment_index

            candidate = PlateJointCandidate(result.plate_a, result.plate_b, **kwargs)
            self.add_joint_candidate(candidate)

    def connect_adjacent_walls(self, max_distance=None):
        """Connects adjacent walls in the model.

        Parameters
        ----------
        max_distance : float, optional
            The maximum distance between walls to consider them adjacent. Default is 0.0.

        """
        self._clear_wall_joints()

        walls = self.walls

        if not walls:
            return

        if max_distance is None:
            max_distance = max(wall.thickness for wall in walls)

        solver = ConnectionSolver()
        pairs = solver.find_intersecting_pairs(walls, rtree=True, max_distance=max_distance)
        for pair in pairs:
            wall_a, wall_b = pair
            result = solver.find_wall_wall_topology(wall_a, wall_b, tol=self._tolerance.absolute, max_distance=max_distance)

            topology = result[0]

            unsupported_topos = (JointTopology.TOPO_UNKNOWN, JointTopology.TOPO_I, JointTopology.TOPO_X)
            if topology in unsupported_topos:
                continue

            wall_a, wall_b = result[1], result[2]

            assert wall_a and wall_b

            # assume wall_a is the main, unless wall_b is explicitly marked as main
            # TODO: use the Rule system? this isn't good enough, a wall can totally be main and cross at the same time (in two different interactions)
            if wall_b.attributes.get("role", "cross") == "main":
                WallJoint.create(self, wall_b, wall_a, topology=topology)
            else:
                WallJoint.create(self, wall_a, wall_b, topology=topology)

    def _clear_wall_joints(self):
        for joint in self.joints:
            if isinstance(joint, WallJoint):
                self.remove_joint(joint)
=======
            self.add_joint_candidate(candidate)
>>>>>>> 11e26817
<|MERGE_RESOLUTION|>--- conflicted
+++ resolved
@@ -470,7 +470,6 @@
                 kwargs["b_segment_index"] = result.b_segment_index
 
             candidate = PlateJointCandidate(result.plate_a, result.plate_b, **kwargs)
-<<<<<<< HEAD
             self.add_joint_candidate(candidate)
 
     def connect_adjacent_slabs(self, max_distance=None):
@@ -501,54 +500,4 @@
                 kwargs["b_segment_index"] = result.b_segment_index
 
             candidate = PlateJointCandidate(result.plate_a, result.plate_b, **kwargs)
-            self.add_joint_candidate(candidate)
-
-    def connect_adjacent_walls(self, max_distance=None):
-        """Connects adjacent walls in the model.
-
-        Parameters
-        ----------
-        max_distance : float, optional
-            The maximum distance between walls to consider them adjacent. Default is 0.0.
-
-        """
-        self._clear_wall_joints()
-
-        walls = self.walls
-
-        if not walls:
-            return
-
-        if max_distance is None:
-            max_distance = max(wall.thickness for wall in walls)
-
-        solver = ConnectionSolver()
-        pairs = solver.find_intersecting_pairs(walls, rtree=True, max_distance=max_distance)
-        for pair in pairs:
-            wall_a, wall_b = pair
-            result = solver.find_wall_wall_topology(wall_a, wall_b, tol=self._tolerance.absolute, max_distance=max_distance)
-
-            topology = result[0]
-
-            unsupported_topos = (JointTopology.TOPO_UNKNOWN, JointTopology.TOPO_I, JointTopology.TOPO_X)
-            if topology in unsupported_topos:
-                continue
-
-            wall_a, wall_b = result[1], result[2]
-
-            assert wall_a and wall_b
-
-            # assume wall_a is the main, unless wall_b is explicitly marked as main
-            # TODO: use the Rule system? this isn't good enough, a wall can totally be main and cross at the same time (in two different interactions)
-            if wall_b.attributes.get("role", "cross") == "main":
-                WallJoint.create(self, wall_b, wall_a, topology=topology)
-            else:
-                WallJoint.create(self, wall_a, wall_b, topology=topology)
-
-    def _clear_wall_joints(self):
-        for joint in self.joints:
-            if isinstance(joint, WallJoint):
-                self.remove_joint(joint)
-=======
-            self.add_joint_candidate(candidate)
->>>>>>> 11e26817
+            self.add_joint_candidate(candidate)