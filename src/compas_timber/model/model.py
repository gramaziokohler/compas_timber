import compas

from compas_timber.connections.plate_joint import PlateJoint

if not compas.IPY:
    from typing import Generator  # noqa: F401
    from typing import List  # noqa: F401

    from compas.tolerance import Tolerance  # noqa: F401

from compas.geometry import Point
from compas.tolerance import TOL
from compas_model.models import Model
from compas_model.models import ElementNode
from compas_model.models import GroupNode

from compas_timber.connections import ConnectionSolver
from compas_timber.connections import Joint
from compas_timber.connections import JointCandidate
from compas_timber.connections import JointTopology
from compas_timber.connections import PlateConnectionSolver
from compas_timber.connections import PlateJointCandidate
from compas_timber.connections import WallJoint
from compas_timber.errors import BeamJoiningError


class TimberModel(Model):
    """Represents a timber model containing different elements such as walls, beams and joints.

    The timber model allows expressing the hierarchy and interactions between the different elements it contains.

    Attributes
    ----------
    beams : Generator[:class:`~compas_timber.elements.Beam`]
        A Generator object of all beams assigned to this model.
    plates : Generator[:class:`~compas_timber.elements.Plate`]
        A Generator object of all plates assigned to this model.
    joints : set[:class:`~compas_timber.connections.Joint`]
        A set of all actual joints assigned to this model.
    joint_candidates : set[:class:`~compas_timber.connections.JointCandidate`]
        A set of all joint candidates in the model.
    walls : Generator[:class:`~compas_timber.elements.Wall`]
        A Generator object of all walls assigned to this model.
    center_of_mass : :class:`~compas.geometry.Point`
        The calculated center of mass of the model.
    topologies :  list(dict)
        A list of JointTopology for model. dict is: {"detected_topo": detected_topo, "beam_a_key": beam_a_key, "beam_b_key":beam_b_key}
        See :class:`~compas_timber.connections.JointTopology`.
    tolerance : :class:`~compas.tolerance.Tolerance`
        The tolerance configuration used for this model. TOL if none provided.
    volume : float
        The calculated total volume of the model.

    """

    _TIMBER_GRAPH_EDGE_ATTRIBUTES = ["interactions", "candidate"]

    @classmethod
    def __from_data__(cls, data):
        model = super(TimberModel, cls).__from_data__(data)
        for interaction in model.interactions(kind="joint"):  # TODO: allow for contacts as well once they are implemented in compas_timber
            interaction.restore_beams_from_keys(model)  # type: ignore
        return model

    def __init__(self, tolerance=None, **kwargs):
        super(TimberModel, self).__init__()
        self._topologies = []  # added to avoid calculating multiple times
        self._tolerance = tolerance or TOL
        self._graph.update_default_edge_attributes(joints=None, contacts=None)  # update the default edge attributes to include joints and contacts

    def __str__(self):  # TODO: add groups and contacts or use the parent method instead?
        # type: () -> str
        return "TimberModel ({}) with {} elements(s) and {} joint(s).".format(str(self.guid), len(list(self.elements())), len(list(self.joints)))

    # =============================================================================
    # Attributes
    # =============================================================================

    @property
    def tolerance(self):
        # type: () -> Tolerance
        return self._tolerance

    @property
    def beams(self):
        # type: () -> Generator[Beam, None, None]
        # TODO: think about using `filter` instead of all these
        # TODO: add `is_beam`, `is_plate` etc. to avoid using `isinstance`
        for element in self.elements():
            if getattr(element, "is_beam", False):
                yield element

    @property
    def plates(self):
        # type: () -> Generator[Plate, None, None]
        for element in self.elements():
            if getattr(element, "is_plate", False):
                yield element

    @property
    def joints(self):
        # type: () -> set[Joint]
        joints = set()  # some joints might apear on more than one interaction
        for interaction in self.interactions(kind="joint"):
            joints.add(interaction)
        return joints

    @property
    def joint_candidates(self):
        # type: () -> set[JointCandidate]
        candidates = set()
        for edge in self._graph.edges():
            candidate = self._graph.edge_attribute(edge, "candidate")
            if candidate is not None:
                candidates.add(candidate)
        return candidates

    @property
    def fasteners(self):
        # type: () -> Generator[Fastener, None, None]
        for element in self.elements():
            if getattr(element, "is_fastener", False):
                yield element

    @property
    def walls(self):
        # type: () -> Generator[Wall, None, None]
        for element in self.elements():
            if getattr(element, "is_wall", False):
                yield element

    @property
    def slabs(self):
        # type: () -> Generator[Slab, None, None]
        for element in self.elements():
            if getattr(element, "is_slab", False):
                yield element

    @property
    def topologies(self):
        return self._topologies

    @property
    def center_of_mass(self):
        # type: () -> Point
        total_vol = 0
        total_position = Point(0, 0, 0)

        for element in self.elements():
            vol = element.obb.volume  # TODO: include material density...? this uses volume as proxy for mass, which assumes all parts have equal density
            point = element.obb.frame.point
            total_vol += vol
            total_position += point * vol

        return Point(*total_position) * (1.0 / total_vol)

    @property
    def volume(self):
        # type: () -> float
        return sum([element.obb.volume for element in self.elements()])

    # =============================================================================
    # Elements
    # =============================================================================

    def element_by_guid(self, guid):
        # type: (str) -> Beam
        """Get a beam by its unique identifier.

        Parameters
        ----------
        guid : str
            The GUID of the beam to retrieve.

        Returns
        -------
        :class:`~compas_model.elements.Element`
            The element with the specified GUID.

        """
        return self._elements[guid]

    def add_element(self, element, parent=None, material=None):
        # type: (Element, GroupNode | None, Material | None) -> ElementNode
        """Add an element to the model.

        Parameters
        ----------
        element : :class:`Element`
            The element to add.
        parent : :class:`GroupNode`, optional
            The parent group node of the element.
            If ``None``, the element will be added directly under the root node.
        material : :class:`Material`, optional
            A material to assign to the element.
            Note that the material should have already been added to the model before it can be assigned.

        Returns
        -------
        :class:`Elementnode`
            The tree node containing the element in the hierarchy.

        Raises
        ------
        ValueError
            If the parent node is not a GroupNode.
        ValueError
            If a material is provided that is not part of the model.

        """
        guid = str(element.guid)
        if guid in self._guid_element:
            raise Exception("Element already in the model.")
        self._guid_element[guid] = element

        element.graph_node = self.graph.add_node(element=element)

        if not parent:
            parent = self._tree.root  # type: ignore

        if material and not self.has_material(material):
            raise ValueError("The material is not part of the model: {}".format(material))


        if not element.is_group_element:
            tree_node = ElementNode(element=element)
            parent.add(tree_node)
        else:
            tree_node = GroupNode(name=element.name, element=element)
            for e in element.elements:
                self.add_element(e, parent=tree_node)
        if material:
            self.assign_material(material=material, element=element)
        return tree_node

    def add_elements(self, elements, parent=None):
        # type: (list[Element], GroupNode | None) -> list[Element]
        """Add multiple elements to the model.

        Parameters
        ----------
        elements : list[:class:`~compas_model.elements.Element`]
            The model elements.
        parent : :class:`~compas_model.elements.Element`, optional
            The parent element of the elements to be added to the model.
            This can be a group element or any other element that can contain other elements.
            If ``None``, the elements will be added directly under the root node.

        Returns
        -------
        list[:class:`~compas_model.elements.Element`]
            The list of elements that were added to the model.

        """
        if not isinstance(elements, list):
            elements = [elements]
        for element in elements:
            self.add_element(element, parent=parent)
        return elements

    # =============================================================================
    # Groups
    # =============================================================================

    def add_group_element(self, element, name=None, parent=None):
        """Add an element which shall contain other elements.

        The container element is added to the group as well.

        TODO: upstream this to compas_model, maybe?
        TODO: should this allow for assigning it a parent in the future?

        Parameters
        ----------
        element : :class:`~compas_timber.elements.TimberElement`
            The element to add to the group.
        name : str, optional
            The name of the group to add the element to. If not provided, the element's name is used.

        Returns
        -------
        :class:`~compas_model.elements.Group`
            The group element that was created and to which the element was added.

        Raises
        ------
        ValueError
            If the element is not a group element.
            If the group name is not provided and the element has no name.
            If a group with same name already exists in the model.

        Examples
        --------
        >>> from compas_timber.elements import Beam, Wall
        >>> from compas_timber.model import TimberModel
        >>> model = TimberModel()
        >>> wall1_group = model.add_group_element(Wall(5000, 200, 3000, name="wall1"))
        >>> beam_a = Beam(Frame.worldXY(), 100, 200, 300)
        >>> model.add_element(beam_a, parent=wall1_group)
        >>> model.has_group("wall1")
        True

        """
        # type: (TimberElement, str) -> Group
        group_name = name or element.name

        if not element.is_group_element:
            raise ValueError("Element {} is not a group element.".format(element))

        if not group_name:
            raise ValueError("Group name must be provided or group element must have a name.")

        if self.has_group(element):
            raise ValueError("Group {} already exists in model.".format(group_name))

        group = self.add_group(group_name)
        if parent:
            self.add_element(element, parent=parent)
        else:
            self.add_element(element, parent=self.tree.root)  # add the group element to the root of the tree

        for e in element.elements:
            self.add_element(e, parent=group)

        element.name = group_name
        return group

    def has_group(self, group_element):
        # type: (TimberElement) -> bool
        """Check if a group with `group_element` exists in the model.

        Parameters
        ----------
        group_element : class:`~compas_timber.elements.TimberElement`
            The group element to check for existence.

        Returns
        -------
        bool
            True if the group element exists in the model.
        """
        return self.has_element(group_element)

    def get_elements_in_group(self, group_element, filter_=None):
        """Get all elements in a group element.

        TODO: upstream this to compas_model

        Parameters
        ----------
        group_element : :class:`~compas_timber.elements.TimberElement`
            The group element to query.
        filter_ : callable, optional
            A filter function to apply to the elements.

        Returns
        -------
        Generator[:class:`~compas_timber.elements.TimberElement`]
            A generator of elements in the group.

        """
        # type: (TimberElement, callable | None) -> Generator[TimberElement, None, None]
        if not self.has_group(group_element):
            raise ValueError("Group {} not found in model.".format(group_element.name))

        filter_ = filter_ or (lambda _: True)
        group = self._elements[str(group_element.guid)]
        elements = group.children
        return filter(filter_, elements)

    # =============================================================================
    # Interactions
    # =============================================================================

    def interactions(self, kind=None):
        # type: (str | None) -> Generator
        """Yield edge-level relationships, optionally filtered by kind.

        Parameters
        ----------
        kind : str or None, optional
            Filter interactions by type: "joint", "contact", or None for all.

        Yields
        ------
        Joint or Contact
            The interactions of the specified kind.
        """
        for (u, v), attr in self._graph.edges(data=True):
            if kind in (None, "joint"):
                for joint in attr.get("joints") or []:
                    yield joint
            if kind in (None, "contact"):
                for contact in attr.get("contacts") or []:
                    yield contact

    def _safely_get_interactions(self, node_pair):
        # type: (tuple) -> List[Interaction]
        try:
            return self._graph.edge_attribute(node_pair, "joints")  # TODO: should this be "contacts" as well?
        except KeyError:
            return []

    def get_interactions_for_element(self, element):
        # type: (Element) -> List[Interaction]
        """Get all interactions for a given element.

        Parameters
        ----------
        element : :class:`~compas_model.elements.Element`
            The element to query.

        Returns
        -------
        list[:class:`~compas_model.interactions.Interaction`]
            A list of interactions for the given element.
        """

        negihbors = self._graph.neighbors(element.graph_node)
        result = []
        for nbr in negihbors:
            result.extend(self._safely_get_interactions((element.graph_node, nbr)))
            result.extend(self._safely_get_interactions((nbr, element.graph_node)))
        return result

    def add_joint(self, joint):
        # type: (Joint) -> None
        """Add a joint object to the model.

        Parameters
        ----------
        joint : :class:`~compas_timber.connections.joint`
            An instance of a Joint class.
        """
        self.add_elements(joint.generated_elements)
        for interaction in joint.interactions:
            element_a, element_b = interaction
            edge = self.add_interaction(element_a, element_b)
            joints = self._graph.edge_attribute(edge, "joints") or []  # explicitly add the joint to the "joints" attribute
            joints.append(joint)
            self._graph.edge_attribute(edge, "joints", value=joints)
            # TODO: should we create a bidirectional interaction here?

    def add_joint_candidate(self, candidate):
        # type: (JointCandidate) -> None
        """Add a joint candidate to the model.

        Joint candidates are stored on the graph edges under the "candidate" attribute,
        separate from actual joints which are stored under the "interaction" attribute.

        Parameters
        ----------
        candidate : :class:`~compas_timber.connections.JointCandidate`
            An instance of a JointCandidate class.
        """
        for interaction in candidate.interactions:
            element_a, element_b = interaction
            edge = (element_a.graph_node, element_b.graph_node)
            if edge not in self._graph.edges():
                self._graph.add_edge(*edge)

                # HACK: calls to `model.joints` expect there to be a "interactions" on any edges
                self._graph.edge_attribute(edge, "interactions", [])

            # this is how joints and candidates co-exist on the same edge, they are stored under different attributes
            # (``interactions`` vs. ``candidate``)
            # TODO: ``interactions`` is a list, should ``candidate`` be a list as well? don't see a reason rn.
            self._graph.edge_attribute(edge, "candidate", candidate)

    def remove_joint_candidate(self, candidate):
        # type: (JointCandidate) -> None
        """Removes this joint candidate from the model.

        Parameters
        ----------
        candidate : :class:`~compas_timber.connections.JointCandidate`
            The joint candidate to remove.
        """
        for interaction in candidate.interactions:
            element_a, element_b = interaction
            edge = (element_a.graph_node, element_b.graph_node)

            if edge in self._graph.edges():
                stored_candidate = self._graph.edge_attribute(edge, "candidate")
                if stored_candidate is candidate:
                    self._graph.unset_edge_attribute(edge, "candidate")

            if not self._is_remaining_attrs_on_edge(edge):
                # if there's no other timber related attributes on that edge, then remove the edge as well
                super(TimberModel, self).remove_interaction(element_a, element_b)

    def remove_joint(self, joint):
        # type: (Joint) -> None
        """Removes this joint object from the model.

        Parameters
        ----------
        joint : :class:`~compas_timber.connections.Joint`
            The joint to remove.

        """
        for interaction in joint.interactions:
            element_a, element_b = interaction
            self.remove_interaction(element_a, element_b)
        for element in joint.generated_elements:
            self.remove_element(element)

<<<<<<< HEAD
    # =============================================================================
    # Other Methods
    # =============================================================================
=======
    def remove_interaction(self, a, b, _=None):
        """Remove the interaction between two elements.

        Extends :meth:`Model.remove_interaction` to not remove the edge if there are still other timber related attribute on the same edge.

        Parameters
        ----------
        a : :class:`TimberElement`
        b : :class:`TimberElement`

        Returns
        -------
        None

        """
        edge = (a.graph_node, b.graph_node)
        if edge not in self._graph.edges():
            return

        edge_interactions = self._graph.edge_attribute(edge, "interactions")
        edge_interactions.clear()  # type: ignore

        if not self._is_remaining_attrs_on_edge(edge):
            # if there's no other timber related attributes on that edge, then remove the edge as well
            super(TimberModel, self).remove_interaction(a, b)

    def _is_remaining_attrs_on_edge(self, edge):
        # returns True if any TimeberModel attributes are left on edge
        for attr in self._TIMBER_GRAPH_EDGE_ATTRIBUTES:
            if self._graph.edge_attribute(edge, attr):
                return True
        return False
>>>>>>> b4af5aef

    def set_topologies(self, topologies):
        """TODO: calculate the topologies inside the model using the ConnectionSolver."""
        self._topologies = topologies

    def process_joinery(self, stop_on_first_error=False):
        """Process the joinery of the model. This methods checks the feasibility of the joints and instructs all joints to add their extensions and features.

        The sequence is important here since the feature parameters must be calculated based on the extended blanks.
        For this reason, the first iteration will only extend the beams, and the second iteration will add the features.

        Parameters
        ----------
        stop_on_first_error : bool, optional
            If True, the method will raise an exception on the first error it encounters. Default is False.

        Returns
        -------
        list[:class:`~compas_timber.errors.BeamJoiningError`]
            A list of errors that occurred during the joinery process.

        """
        errors = []
        joints = self.joints

        for joint in joints:
            if isinstance(joint, JointCandidate):
                continue
            try:
                joint.add_extensions()
            except BeamJoiningError as bje:
                errors.append(bje)
                if stop_on_first_error:
                    raise bje

        for joint in joints:
            if isinstance(joint, JointCandidate):
                continue
            try:
                joint.add_features()
            except BeamJoiningError as bje:
                errors.append(bje)
                if stop_on_first_error:
                    raise bje
            # TODO: should we be handling the BTLxProcessing application errors differently?
            # TODO: Maybe a ProcessingApplicationError raised for the processing(s) that failed when adding the features to the elements?
            # TODO: This would allow us to catch the processing that failed with the necessary info, while applying the rest of the required by the joint processings that were sucessfull.  # noqa: E501
            except ValueError as ve:
                bje = BeamJoiningError(joint.elements, joint, debug_info=str(ve))
                errors.append(bje)
                if stop_on_first_error:
                    raise bje
        return errors

    def connect_adjacent_beams(self, max_distance=None):
<<<<<<< HEAD
        for joint in self.joints:
            if not isinstance(joint, WallJoint) or isinstance(joint, PlateJoint):
=======
        # Clear existing joint candidates
        for candidate in list(self.joint_candidates):
            self.remove_joint_candidate(candidate)

        # Clear existing joints (except WallJoints)
        for joint in list(self.joints):
            if not isinstance(joint, WallJoint):
>>>>>>> b4af5aef
                self.remove_joint(joint)

        max_distance = max_distance or TOL.absolute
        beams = list(self.beams)
        solver = ConnectionSolver()
        pairs = solver.find_intersecting_pairs(beams, rtree=True, max_distance=max_distance)
        for pair in pairs:
            beam_a, beam_b = pair
            result = solver.find_topology(beam_a, beam_b, max_distance=max_distance)
            topology = result.topology
            beam_a = result.beam_a
            beam_b = result.beam_b
            if topology == JointTopology.TOPO_UNKNOWN:
                continue

            assert beam_a and beam_b
            # p1, _ = intersection_line_line(beam_a.centerline, beam_b.centerline)
            # p1 = Point(*p1) if p1 else None
            joint = JointCandidate.create(self, beam_a, beam_b, topology=topology, distance=distance, location=pt)

    def connect_adjacent_plates(self, max_distance=None):
        for joint in self.joints:
            if isinstance(joint, PlateJoint):
                self.remove_joint(joint)

        max_distance = max_distance or TOL.absolute
        plates = list(self.plates)
        solver = PlateConnectionSolver()
        pairs = solver.find_intersecting_pairs(plates, rtree=True, max_distance=max_distance)
        for pair in pairs:
            plate_a, plate_b = pair
            topology, p_a, p_b, distance, pt = solver.find_topology(plate_a, plate_b, tol=TOL.relative, max_distance=max_distance)

            if topology is None:
                continue

            kwargs = {"topology": topology, "a_segment_index": p_a[1], "distance": distance, "location": pt}

            if topology == JointTopology.TOPO_EDGE_EDGE:
                kwargs["b_segment_index"] = p_b[1]

<<<<<<< HEAD
            PlateJointCandidate.create(self, p_a[0], p_b[0], **kwargs)
=======
            # Create candidate and add it to the model
            candidate = JointCandidate(beam_a, beam_b, topology=topology, location=p1)
            self.add_joint_candidate(candidate)
>>>>>>> b4af5aef

    def connect_adjacent_walls(self, max_distance=None):
        """Connects adjacent walls in the model.

        Parameters
        ----------
        max_distance : float, optional
            The maximum distance between walls to consider them adjacent. Default is 0.0.

        """
        self._clear_wall_joints()

        walls = list(self.walls)

        if not walls:
            return

        if max_distance is None:
            max_distance = max(wall.thickness for wall in walls)

        solver = ConnectionSolver()
        pairs = solver.find_intersecting_pairs(walls, rtree=True, max_distance=max_distance)
        for pair in pairs:
            wall_a, wall_b = pair
            result = solver.find_wall_wall_topology(wall_a, wall_b, tol=self._tolerance.absolute, max_distance=max_distance)

            topology = result[0]

            unsupported_topos = (JointTopology.TOPO_UNKNOWN, JointTopology.TOPO_I, JointTopology.TOPO_X)
            if topology in unsupported_topos:
                continue

            wall_a, wall_b = result[1], result[2]

            assert wall_a and wall_b

            # assume wall_a is the main, unless wall_b is explicitly marked as main
            # TODO: use the Rule system? this isn't good enough, a wall can totally be main and cross at the same time (in two different interactions)
            if wall_b.attributes.get("role", "cross") == "main":
                WallJoint.create(self, wall_b, wall_a, topology=topology)
            else:
                WallJoint.create(self, wall_a, wall_b, topology=topology)

    def _clear_wall_joints(self):
        for joint in self.joints:
            if isinstance(joint, WallJoint):
                self.remove_joint(joint)<|MERGE_RESOLUTION|>--- conflicted
+++ resolved
@@ -1,6 +1,4 @@
 import compas
-
-from compas_timber.connections.plate_joint import PlateJoint
 
 if not compas.IPY:
     from typing import Generator  # noqa: F401
@@ -9,17 +7,14 @@
     from compas.tolerance import Tolerance  # noqa: F401
 
 from compas.geometry import Point
+from compas.geometry import intersection_line_line
 from compas.tolerance import TOL
 from compas_model.models import Model
-from compas_model.models import ElementNode
-from compas_model.models import GroupNode
 
 from compas_timber.connections import ConnectionSolver
 from compas_timber.connections import Joint
 from compas_timber.connections import JointCandidate
 from compas_timber.connections import JointTopology
-from compas_timber.connections import PlateConnectionSolver
-from compas_timber.connections import PlateJointCandidate
 from compas_timber.connections import WallJoint
 from compas_timber.errors import BeamJoiningError
 
@@ -58,7 +53,14 @@
     @classmethod
     def __from_data__(cls, data):
         model = super(TimberModel, cls).__from_data__(data)
-        for interaction in model.interactions(kind="joint"):  # TODO: allow for contacts as well once they are implemented in compas_timber
+
+        # TODO: this is a workaround to ensure that the graph nodes are not lost during deserialization
+        # TODO: this was fixed in later compas_model release, remove after migrating
+        for graphnode in model._graph.nodes():
+            element = model._graph.node_element(graphnode)  # type: ignore
+            element.graph_node = graphnode  # type: ignore
+
+        for interaction in model.interactions():
             interaction.restore_beams_from_keys(model)  # type: ignore
         return model
 
@@ -66,15 +68,10 @@
         super(TimberModel, self).__init__()
         self._topologies = []  # added to avoid calculating multiple times
         self._tolerance = tolerance or TOL
-        self._graph.update_default_edge_attributes(joints=None, contacts=None)  # update the default edge attributes to include joints and contacts
-
-    def __str__(self):  # TODO: add groups and contacts or use the parent method instead?
+
+    def __str__(self):
         # type: () -> str
         return "TimberModel ({}) with {} elements(s) and {} joint(s).".format(str(self.guid), len(list(self.elements())), len(list(self.joints)))
-
-    # =============================================================================
-    # Attributes
-    # =============================================================================
 
     @property
     def tolerance(self):
@@ -101,8 +98,9 @@
     def joints(self):
         # type: () -> set[Joint]
         joints = set()  # some joints might apear on more than one interaction
-        for interaction in self.interactions(kind="joint"):
-            joints.add(interaction)
+        for interaction in self.interactions():
+            if isinstance(interaction, Joint):
+                joints.add(interaction)
         return joints
 
     @property
@@ -159,10 +157,6 @@
         # type: () -> float
         return sum([element.obb.volume for element in self.elements()])
 
-    # =============================================================================
-    # Elements
-    # =============================================================================
-
     def element_by_guid(self, guid):
         # type: (str) -> Beam
         """Get a beam by its unique identifier.
@@ -178,97 +172,23 @@
             The element with the specified GUID.
 
         """
-        return self._elements[guid]
-
-    def add_element(self, element, parent=None, material=None):
-        # type: (Element, GroupNode | None, Material | None) -> ElementNode
-        """Add an element to the model.
-
-        Parameters
-        ----------
-        element : :class:`Element`
-            The element to add.
-        parent : :class:`GroupNode`, optional
-            The parent group node of the element.
-            If ``None``, the element will be added directly under the root node.
-        material : :class:`Material`, optional
-            A material to assign to the element.
-            Note that the material should have already been added to the model before it can be assigned.
-
-        Returns
-        -------
-        :class:`Elementnode`
-            The tree node containing the element in the hierarchy.
-
-        Raises
-        ------
-        ValueError
-            If the parent node is not a GroupNode.
-        ValueError
-            If a material is provided that is not part of the model.
-
-        """
-        guid = str(element.guid)
-        if guid in self._guid_element:
-            raise Exception("Element already in the model.")
-        self._guid_element[guid] = element
-
-        element.graph_node = self.graph.add_node(element=element)
-
-        if not parent:
-            parent = self._tree.root  # type: ignore
-
-        if material and not self.has_material(material):
-            raise ValueError("The material is not part of the model: {}".format(material))
-
-
-        if not element.is_group_element:
-            tree_node = ElementNode(element=element)
-            parent.add(tree_node)
-        else:
-            tree_node = GroupNode(name=element.name, element=element)
-            for e in element.elements:
-                self.add_element(e, parent=tree_node)
-        if material:
-            self.assign_material(material=material, element=element)
-        return tree_node
-
-    def add_elements(self, elements, parent=None):
-        # type: (list[Element], GroupNode | None) -> list[Element]
-        """Add multiple elements to the model.
-
-        Parameters
-        ----------
-        elements : list[:class:`~compas_model.elements.Element`]
-            The model elements.
-        parent : :class:`~compas_model.elements.Element`, optional
-            The parent element of the elements to be added to the model.
-            This can be a group element or any other element that can contain other elements.
-            If ``None``, the elements will be added directly under the root node.
-
-        Returns
-        -------
-        list[:class:`~compas_model.elements.Element`]
-            The list of elements that were added to the model.
-
-        """
-        if not isinstance(elements, list):
-            elements = [elements]
-        for element in elements:
-            self.add_element(element, parent=parent)
-        return elements
-
-    # =============================================================================
-    # Groups
-    # =============================================================================
-
-    def add_group_element(self, element, name=None, parent=None):
+        return self._guid_element[guid]
+
+    def add_element(self, element, parent=None, **kwargs):
+        # resolve parent name to GroupNode object
+        # TODO: upstream this to compas_model
+        if parent and isinstance(parent, str):
+            if not self.has_group(parent):
+                raise ValueError("Group {} not found in model.".format(parent))
+            parent = next((group for group in self._tree.groups if group.name == parent))
+        return super(TimberModel, self).add_element(element, parent, **kwargs)
+
+    def add_group_element(self, element, name=None):
         """Add an element which shall contain other elements.
 
         The container element is added to the group as well.
 
         TODO: upstream this to compas_model, maybe?
-        TODO: should this allow for assigning it a parent in the future?
 
         Parameters
         ----------
@@ -279,13 +199,12 @@
 
         Returns
         -------
-        :class:`~compas_model.elements.Group`
-            The group element that was created and to which the element was added.
+        :class:`~compas_model.models.GroupNode`
+            The group node containing the element.
 
         Raises
         ------
         ValueError
-            If the element is not a group element.
             If the group name is not provided and the element has no name.
             If a group with same name already exists in the model.
 
@@ -301,7 +220,7 @@
         True
 
         """
-        # type: (TimberElement, str) -> Group
+        # type: (TimberElement, str) -> GroupNode
         group_name = name or element.name
 
         if not element.is_group_element:
@@ -310,94 +229,65 @@
         if not group_name:
             raise ValueError("Group name must be provided or group element must have a name.")
 
-        if self.has_group(element):
+        if self.has_group(group_name):
             raise ValueError("Group {} already exists in model.".format(group_name))
 
-        group = self.add_group(group_name)
-        if parent:
-            self.add_element(element, parent=parent)
-        else:
-            self.add_element(element, parent=self.tree.root)  # add the group element to the root of the tree
-
-        for e in element.elements:
-            self.add_element(e, parent=group)
+        group_node = self.add_group(group_name)
+        self.add_element(element, parent=group_node)
 
         element.name = group_name
-        return group
-
-    def has_group(self, group_element):
-        # type: (TimberElement) -> bool
-        """Check if a group with `group_element` exists in the model.
-
-        Parameters
-        ----------
-        group_element : class:`~compas_timber.elements.TimberElement`
-            The group element to check for existence.
+        return group_node
+
+    def has_group(self, group_name):
+        # type: (str) -> bool
+        """Check if a group with `group_name` exists in the model.
+
+        TODO: upstream this to compas_model
+
+        Parameters
+        ----------
+        group_name : str
+            The name of the group to query.
 
         Returns
         -------
         bool
-            True if the group element exists in the model.
-        """
-        return self.has_element(group_element)
-
-    def get_elements_in_group(self, group_element, filter_=None):
-        """Get all elements in a group element.
+            True if the group exists in the model.
+        """
+        return group_name in (group.name for group in self._tree.groups)
+
+    def get_elements_in_group(self, group_name, filter_=None):
+        """Get all elements in a group with `group_name`.
 
         TODO: upstream this to compas_model
 
         Parameters
         ----------
-        group_element : :class:`~compas_timber.elements.TimberElement`
-            The group element to query.
+        group_name : str
+            The name of the group to query.
         filter_ : callable, optional
             A filter function to apply to the elements.
 
         Returns
         -------
-        Generator[:class:`~compas_timber.elements.TimberElement`]
+        Generator[:class:`~compas_model.elements.Element`]
             A generator of elements in the group.
 
         """
-        # type: (TimberElement, callable | None) -> Generator[TimberElement, None, None]
-        if not self.has_group(group_element):
-            raise ValueError("Group {} not found in model.".format(group_element.name))
+        # type: (str, Optional[callable]) -> Generator[Element, None, None]
+        if not self.has_group(group_name):
+            raise ValueError("Group {} not found in model.".format(group_name))
 
         filter_ = filter_ or (lambda _: True)
-        group = self._elements[str(group_element.guid)]
-        elements = group.children
+
+        group = next((group for group in self._tree.groups if group.name == group_name))
+        elements = (node.element for node in group.children)
         return filter(filter_, elements)
-
-    # =============================================================================
-    # Interactions
-    # =============================================================================
-
-    def interactions(self, kind=None):
-        # type: (str | None) -> Generator
-        """Yield edge-level relationships, optionally filtered by kind.
-
-        Parameters
-        ----------
-        kind : str or None, optional
-            Filter interactions by type: "joint", "contact", or None for all.
-
-        Yields
-        ------
-        Joint or Contact
-            The interactions of the specified kind.
-        """
-        for (u, v), attr in self._graph.edges(data=True):
-            if kind in (None, "joint"):
-                for joint in attr.get("joints") or []:
-                    yield joint
-            if kind in (None, "contact"):
-                for contact in attr.get("contacts") or []:
-                    yield contact
 
     def _safely_get_interactions(self, node_pair):
         # type: (tuple) -> List[Interaction]
         try:
-            return self._graph.edge_attribute(node_pair, "joints")  # TODO: should this be "contacts" as well?
+            return self._graph.edge_interactions(node_pair)
         except KeyError:
             return []
 
@@ -435,10 +325,7 @@
         self.add_elements(joint.generated_elements)
         for interaction in joint.interactions:
             element_a, element_b = interaction
-            edge = self.add_interaction(element_a, element_b)
-            joints = self._graph.edge_attribute(edge, "joints") or []  # explicitly add the joint to the "joints" attribute
-            joints.append(joint)
-            self._graph.edge_attribute(edge, "joints", value=joints)
+            _ = self.add_interaction(element_a, element_b, joint)
             # TODO: should we create a bidirectional interaction here?
 
     def add_joint_candidate(self, candidate):
@@ -505,11 +392,6 @@
         for element in joint.generated_elements:
             self.remove_element(element)
 
-<<<<<<< HEAD
-    # =============================================================================
-    # Other Methods
-    # =============================================================================
-=======
     def remove_interaction(self, a, b, _=None):
         """Remove the interaction between two elements.
 
@@ -542,7 +424,6 @@
             if self._graph.edge_attribute(edge, attr):
                 return True
         return False
->>>>>>> b4af5aef
 
     def set_topologies(self, topologies):
         """TODO: calculate the topologies inside the model using the ConnectionSolver."""
@@ -569,9 +450,8 @@
         joints = self.joints
 
         for joint in joints:
-            if isinstance(joint, JointCandidate):
-                continue
             try:
+                joint.check_elements_compatibility()
                 joint.add_extensions()
             except BeamJoiningError as bje:
                 errors.append(bje)
@@ -579,8 +459,6 @@
                     raise bje
 
         for joint in joints:
-            if isinstance(joint, JointCandidate):
-                continue
             try:
                 joint.add_features()
             except BeamJoiningError as bje:
@@ -598,10 +476,6 @@
         return errors
 
     def connect_adjacent_beams(self, max_distance=None):
-<<<<<<< HEAD
-        for joint in self.joints:
-            if not isinstance(joint, WallJoint) or isinstance(joint, PlateJoint):
-=======
         # Clear existing joint candidates
         for candidate in list(self.joint_candidates):
             self.remove_joint_candidate(candidate)
@@ -609,10 +483,9 @@
         # Clear existing joints (except WallJoints)
         for joint in list(self.joints):
             if not isinstance(joint, WallJoint):
->>>>>>> b4af5aef
                 self.remove_joint(joint)
 
-        max_distance = max_distance or TOL.absolute
+        max_distance = max_distance or TOL.relative
         beams = list(self.beams)
         solver = ConnectionSolver()
         pairs = solver.find_intersecting_pairs(beams, rtree=True, max_distance=max_distance)
@@ -626,38 +499,12 @@
                 continue
 
             assert beam_a and beam_b
-            # p1, _ = intersection_line_line(beam_a.centerline, beam_b.centerline)
-            # p1 = Point(*p1) if p1 else None
-            joint = JointCandidate.create(self, beam_a, beam_b, topology=topology, distance=distance, location=pt)
-
-    def connect_adjacent_plates(self, max_distance=None):
-        for joint in self.joints:
-            if isinstance(joint, PlateJoint):
-                self.remove_joint(joint)
-
-        max_distance = max_distance or TOL.absolute
-        plates = list(self.plates)
-        solver = PlateConnectionSolver()
-        pairs = solver.find_intersecting_pairs(plates, rtree=True, max_distance=max_distance)
-        for pair in pairs:
-            plate_a, plate_b = pair
-            topology, p_a, p_b, distance, pt = solver.find_topology(plate_a, plate_b, tol=TOL.relative, max_distance=max_distance)
-
-            if topology is None:
-                continue
-
-            kwargs = {"topology": topology, "a_segment_index": p_a[1], "distance": distance, "location": pt}
-
-            if topology == JointTopology.TOPO_EDGE_EDGE:
-                kwargs["b_segment_index"] = p_b[1]
-
-<<<<<<< HEAD
-            PlateJointCandidate.create(self, p_a[0], p_b[0], **kwargs)
-=======
+            p1, _ = intersection_line_line(beam_a.centerline, beam_b.centerline)
+            p1 = Point(*p1) if p1 else None
+
             # Create candidate and add it to the model
             candidate = JointCandidate(beam_a, beam_b, topology=topology, location=p1)
             self.add_joint_candidate(candidate)
->>>>>>> b4af5aef
 
     def connect_adjacent_walls(self, max_distance=None):
         """Connects adjacent walls in the model.
