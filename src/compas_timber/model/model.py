import compas

from compas_timber.connections.plate_joint import PlateJoint

if not compas.IPY:
    from typing import Generator  # noqa: F401
    from typing import List  # noqa: F401

    from compas.tolerance import Tolerance  # noqa: F401

from compas.geometry import Point
from compas.tolerance import TOL
from compas_model.models import Model

from compas_timber.connections import ConnectionSolver
<<<<<<< HEAD
from compas_timber.connections import GenericJoint
from compas_timber.connections import GenericPlateJoint
=======
from compas_timber.connections import JointCandidate
>>>>>>> 158cd45c
from compas_timber.connections import Joint
from compas_timber.connections import JointTopology
from compas_timber.connections import PlateConnectionSolver
from compas_timber.connections import WallJoint
from compas_timber.errors import BeamJoiningError


class TimberModel(Model):
    """Represents a timber model containing different elements such as walls, beams and joints.

    The timber model allows expressing the hierarchy and interactions between the different elements it contains.

    Attributes
    ----------
    beams : Generator[:class:`~compas_timber.elements.Beam`]
        A Generator object of all beams assigned to this model.
    plates : Generator[:class:`~compas_timber.elements.Plate`]
        A Generator object of all plates assigned to this model.
    joints : Generator[:class:`~compas_timber.connections.Joint`]
        A Generator object of all joints assigned to this model.
    walls : Generator[:class:`~compas_timber.elements.Wall`]
        A Generator object of all walls assigned to this model.
    center_of_mass : :class:`~compas.geometry.Point`
        The calculated center of mass of the model.
    topologies :  list(dict)
        A list of JointTopology for model. dict is: {"detected_topo": detected_topo, "beam_a_key": beam_a_key, "beam_b_key":beam_b_key}
        See :class:`~compas_timber.connections.JointTopology`.
    tolerance : :class:`~compas.tolerance.Tolerance`
        The tolerance configuration used for this model. TOL if none provided.
    volume : float
        The calculated total volume of the model.

    """

    @classmethod
    def __from_data__(cls, data):
        model = super(TimberModel, cls).__from_data__(data)

        # TODO: this is a workaround to ensure that the graph nodes are not lost during deserialization
        # TODO: this was fixed in later compas_model release, remove after migrating
        for graphnode in model._graph.nodes():
            element = model._graph.node_element(graphnode)  # type: ignore
            element.graph_node = graphnode  # type: ignore

        for interaction in model.interactions():
            interaction.restore_beams_from_keys(model)  # type: ignore
        return model

    def __init__(self, tolerance=None, **kwargs):
        super(TimberModel, self).__init__()
        self._topologies = []  # added to avoid calculating multiple times
        self._tolerance = tolerance or TOL

    def __str__(self):
        # type: () -> str
        return "TimberModel ({}) with {} elements(s) and {} joint(s).".format(str(self.guid), len(list(self.elements())), len(list(self.joints)))

    @property
    def tolerance(self):
        # type: () -> Tolerance
        return self._tolerance

    @property
    def beams(self):
        # type: () -> Generator[Beam, None, None]
        # TODO: think about using `filter` instead of all these
        # TODO: add `is_beam`, `is_plate` etc. to avoid using `isinstance`
        for element in self.elements():
            if getattr(element, "is_beam", False):
                yield element

    @property
    def plates(self):
        # type: () -> Generator[Plate, None, None]
        for element in self.elements():
            if getattr(element, "is_plate", False):
                yield element

    @property
    def joints(self):
        # type: () -> set[Joint]
        joints = set()  # some joints might apear on more than one interaction
        for interaction in self.interactions():
            if isinstance(interaction, Joint):
                joints.add(interaction)
        return joints

    @property
    def fasteners(self):
        # type: () -> Generator[Fastener, None, None]
        for element in self.elements():
            if getattr(element, "is_fastener", False):
                yield element

    @property
    def walls(self):
        # type: () -> Generator[Wall, None, None]
        for element in self.elements():
            if getattr(element, "is_wall", False):
                yield element

    @property
    def slabs(self):
        # type: () -> Generator[Slab, None, None]
        for element in self.elements():
            if getattr(element, "is_slab", False):
                yield element

    @property
    def topologies(self):
        return self._topologies

    @property
    def center_of_mass(self):
        # type: () -> Point
        total_vol = 0
        total_position = Point(0, 0, 0)

        for element in self.elements():
            vol = element.obb.volume  # TODO: include material density...? this uses volume as proxy for mass, which assumes all parts have equal density
            point = element.obb.frame.point
            total_vol += vol
            total_position += point * vol

        return Point(*total_position) * (1.0 / total_vol)

    @property
    def volume(self):
        # type: () -> float
        return sum([element.obb.volume for element in self.elements()])

    def element_by_guid(self, guid):
        # type: (str) -> Beam
        """Get a beam by its unique identifier.

        Parameters
        ----------
        guid : str
            The GUID of the beam to retrieve.

        Returns
        -------
        :class:`~compas_model.elements.Element`
            The element with the specified GUID.

        """
        return self._guid_element[guid]

    def add_element(self, element, parent=None, **kwargs):
        # resolve parent name to GroupNode object
        # TODO: upstream this to compas_model
        if parent and isinstance(parent, str):
            if not self.has_group(parent):
                raise ValueError("Group {} not found in model.".format(parent))
            parent = next((group for group in self._tree.groups if group.name == parent))
        return super(TimberModel, self).add_element(element, parent, **kwargs)

    def add_group_element(self, element, name=None):
        """Add an element which shall contain other elements.

        The container element is added to the group as well.

        TODO: upstream this to compas_model, maybe?

        Parameters
        ----------
        element : :class:`~compas_timber.elements.TimberElement`
            The element to add to the group.
        name : str, optional
            The name of the group to add the element to. If not provided, the element's name is used.

        Returns
        -------
        :class:`~compas_model.models.GroupNode`
            The group node containing the element.

        Raises
        ------
        ValueError
            If the group name is not provided and the element has no name.
            If a group with same name already exists in the model.

        Examples
        --------
        >>> from compas_timber.elements import Beam, Wall
        >>> from compas_timber.model import TimberModel
        >>> model = TimberModel()
        >>> wall1_group = model.add_group_element(Wall(5000, 200, 3000, name="wall1"))
        >>> beam_a = Beam(Frame.worldXY(), 100, 200, 300)
        >>> model.add_element(beam_a, parent=wall1_group)
        >>> model.has_group("wall1")
        True

        """
        # type: (TimberElement, str) -> GroupNode
        group_name = name or element.name

        if not element.is_group_element:
            raise ValueError("Element {} is not a group element.".format(element))

        if not group_name:
            raise ValueError("Group name must be provided or group element must have a name.")

        if self.has_group(group_name):
            raise ValueError("Group {} already exists in model.".format(group_name))

        group_node = self.add_group(group_name)
        self.add_element(element, parent=group_node)

        element.name = group_name
        return group_node

    def has_group(self, group_name):
        # type: (str) -> bool
        """Check if a group with `group_name` exists in the model.

        TODO: upstream this to compas_model

        Parameters
        ----------
        group_name : str
            The name of the group to query.

        Returns
        -------
        bool
            True if the group exists in the model.
        """
        return group_name in (group.name for group in self._tree.groups)

    def get_elements_in_group(self, group_name, filter_=None):
        """Get all elements in a group with `group_name`.

        TODO: upstream this to compas_model

        Parameters
        ----------
        group_name : str
            The name of the group to query.
        filter_ : callable, optional
            A filter function to apply to the elements.

        Returns
        -------
        Generator[:class:`~compas_model.elements.Element`]
            A generator of elements in the group.

        """
        # type: (str, Optional[callable]) -> Generator[Element, None, None]
        if not self.has_group(group_name):
            raise ValueError("Group {} not found in model.".format(group_name))

        filter_ = filter_ or (lambda _: True)

        group = next((group for group in self._tree.groups if group.name == group_name))
        elements = (node.element for node in group.children)
        return filter(filter_, elements)

    def _safely_get_interactions(self, node_pair):
        # type: (tuple) -> List[Interaction]
        try:
            return self._graph.edge_interactions(node_pair)
        except KeyError:
            return []

    def get_interactions_for_element(self, element):
        # type: (Element) -> List[Interaction]
        """Get all interactions for a given element.

        Parameters
        ----------
        element : :class:`~compas_model.elements.Element`
            The element to query.

        Returns
        -------
        list[:class:`~compas_model.interactions.Interaction`]
            A list of interactions for the given element.
        """

        negihbors = self._graph.neighbors(element.graph_node)
        result = []
        for nbr in negihbors:
            result.extend(self._safely_get_interactions((element.graph_node, nbr)))
            result.extend(self._safely_get_interactions((nbr, element.graph_node)))
        return result

    def add_joint(self, joint):
        # type: (Joint) -> None
        """Add a joint object to the model.

        Parameters
        ----------
        joint : :class:`~compas_timber.connections.joint`
            An instance of a Joint class.
        """
        self.add_elements(joint.generated_elements)
        for interaction in joint.interactions:
            element_a, element_b = interaction
            _ = self.add_interaction(element_a, element_b, joint)
            # TODO: should we create a bidirectional interaction here?

    def remove_joint(self, joint):
        # type: (Joint) -> None
        """Removes this joint object from the model.

        Parameters
        ----------
        joint : :class:`~compas_timber.connections.Joint`
            The joint to remove.

        """
        for interaction in joint.interactions:
            element_a, element_b = interaction
            self.remove_interaction(element_a, element_b)
        for element in joint.generated_elements:
            self.remove_element(element)

    def set_topologies(self, topologies):
        """TODO: calculate the topologies inside the model using the ConnectionSolver."""
        self._topologies = topologies

    def process_joinery(self, stop_on_first_error=False):
        """Process the joinery of the model. This methods checks the feasibility of the joints and instructs all joints to add their extensions and features.

        The sequence is important here since the feature parameters must be calculated based on the extended blanks.
        For this reason, the first iteration will only extend the beams, and the second iteration will add the features.

        Parameters
        ----------
        stop_on_first_error : bool, optional
            If True, the method will raise an exception on the first error it encounters. Default is False.

        Returns
        -------
        list[:class:`~compas_timber.errors.BeamJoiningError`]
            A list of errors that occurred during the joinery process.

        """
        errors = []
        joints = self.joints

        for joint in joints:
            if isinstance(joint, GenericJoint):
                continue
            try:
                joint.add_extensions()
            except BeamJoiningError as bje:
                errors.append(bje)
                if stop_on_first_error:
                    raise bje

        for joint in joints:
            if isinstance(joint, GenericJoint):
                continue
            try:
                joint.add_features()
            except BeamJoiningError as bje:
                errors.append(bje)
                if stop_on_first_error:
                    raise bje
            # TODO: should we be handling the BTLxProcessing application errors differently?
            # TODO: Maybe a ProcessingApplicationError raised for the processing(s) that failed when adding the features to the elements?
            # TODO: This would allow us to catch the processing that failed with the necessary info, while applying the rest of the required by the joint processings that were sucessfull.  # noqa: E501
            except ValueError as ve:
                bje = BeamJoiningError(joint.elements, joint, debug_info=str(ve))
                errors.append(bje)
                if stop_on_first_error:
                    raise bje
        return errors

    def connect_adjacent_beams(self, max_distance=None):
        for joint in self.joints:
            if not isinstance(joint, WallJoint) or isinstance(joint, PlateJoint):
                self.remove_joint(joint)

        max_distance = max_distance or TOL.absolute
        beams = list(self.beams)
        solver = ConnectionSolver()
        pairs = solver.find_intersecting_pairs(beams, rtree=True, max_distance=max_distance)
        for pair in pairs:
            beam_a, beam_b = pair
            result = solver.find_topology(beam_a, beam_b, max_distance=max_distance)
            topology, beam_a, beam_b, distance, pt = result
            if topology == JointTopology.TOPO_UNKNOWN:
                continue

            assert beam_a and beam_b
            # p1, _ = intersection_line_line(beam_a.centerline, beam_b.centerline)
            # p1 = Point(*p1) if p1 else None
            joint = GenericJoint.create(self, beam_a, beam_b, topology=topology, distance=distance, location=pt)

    def connect_adjacent_plates(self, max_distance=None):
        for joint in self.joints:
            if isinstance(joint, PlateJoint):
                self.remove_joint(joint)

        max_distance = max_distance or TOL.absolute
        plates = list(self.plates)
        solver = PlateConnectionSolver()
        pairs = solver.find_intersecting_pairs(plates, rtree=True, max_distance=max_distance)
        for pair in pairs:
            plate_a, plate_b = pair
            topology, p_a, p_b, distance, pt = solver.find_topology(plate_a, plate_b, tol=TOL.relative, max_distance=max_distance)

            if topology is None:
                continue

            kwargs = {"topology": topology, "a_segment_index": p_a[1], "distance": distance, "location": pt}

            if topology == JointTopology.TOPO_EDGE_EDGE:
                kwargs["b_segment_index"] = p_b[1]

<<<<<<< HEAD
            GenericPlateJoint.create(self, p_a[0], p_b[0], **kwargs)
=======
            JointCandidate.create(self, beam_a, beam_b, topology=topology, location=p1)
>>>>>>> 158cd45c

    def connect_adjacent_walls(self, max_distance=None):
        """Connects adjacent walls in the model.

        Parameters
        ----------
        max_distance : float, optional
            The maximum distance between walls to consider them adjacent. Default is 0.0.

        """
        self._clear_wall_joints()

        walls = list(self.walls)

        if not walls:
            return

        if max_distance is None:
            max_distance = max(wall.thickness for wall in walls)

        solver = ConnectionSolver()
        pairs = solver.find_intersecting_pairs(walls, rtree=True, max_distance=max_distance)
        for pair in pairs:
            wall_a, wall_b = pair
            result = solver.find_wall_wall_topology(wall_a, wall_b, tol=self._tolerance.absolute, max_distance=max_distance)

            topology = result[0]

            unsupported_topos = (JointTopology.TOPO_UNKNOWN, JointTopology.TOPO_I, JointTopology.TOPO_X)
            if topology in unsupported_topos:
                continue

            wall_a, wall_b = result[1], result[2]

            assert wall_a and wall_b

            # assume wall_a is the main, unless wall_b is explicitly marked as main
            # TODO: use the Rule system? this isn't good enough, a wall can totally be main and cross at the same time (in two different interactions)
            if wall_b.attributes.get("role", "cross") == "main":
                WallJoint.create(self, wall_b, wall_a, topology=topology)
            else:
                WallJoint.create(self, wall_a, wall_b, topology=topology)

    def _clear_wall_joints(self):
        for joint in self.joints:
            if isinstance(joint, WallJoint):
                self.remove_joint(joint)<|MERGE_RESOLUTION|>--- conflicted
+++ resolved
@@ -13,12 +13,8 @@
 from compas_model.models import Model
 
 from compas_timber.connections import ConnectionSolver
-<<<<<<< HEAD
-from compas_timber.connections import GenericJoint
+from compas_timber.connections import JointCandidate
 from compas_timber.connections import GenericPlateJoint
-=======
-from compas_timber.connections import JointCandidate
->>>>>>> 158cd45c
 from compas_timber.connections import Joint
 from compas_timber.connections import JointTopology
 from compas_timber.connections import PlateConnectionSolver
@@ -409,7 +405,7 @@
             assert beam_a and beam_b
             # p1, _ = intersection_line_line(beam_a.centerline, beam_b.centerline)
             # p1 = Point(*p1) if p1 else None
-            joint = GenericJoint.create(self, beam_a, beam_b, topology=topology, distance=distance, location=pt)
+            joint = JointCandidate.create(self, beam_a, beam_b, topology=topology, distance=distance, location=pt)
 
     def connect_adjacent_plates(self, max_distance=None):
         for joint in self.joints:
@@ -432,11 +428,7 @@
             if topology == JointTopology.TOPO_EDGE_EDGE:
                 kwargs["b_segment_index"] = p_b[1]
 
-<<<<<<< HEAD
             GenericPlateJoint.create(self, p_a[0], p_b[0], **kwargs)
-=======
-            JointCandidate.create(self, beam_a, beam_b, topology=topology, location=p1)
->>>>>>> 158cd45c
 
     def connect_adjacent_walls(self, max_distance=None):
         """Connects adjacent walls in the model.
