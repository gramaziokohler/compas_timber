import compas

if not compas.IPY:
    from typing import Generator  # noqa: F401
    from typing import List  # noqa: F401

    from compas.tolerance import Tolerance  # noqa: F401

from compas.geometry import Point
from compas.tolerance import TOL
from compas_model.models import Model

from compas_timber.connections import ConnectionSolver
from compas_timber.connections import JointCandidate
from compas_timber.connections import JointTopology
from compas_timber.connections import PlateConnectionSolver
from compas_timber.connections import PlateJoint
from compas_timber.connections import PlateJointCandidate
from compas_timber.connections import WallJoint
from compas_timber.errors import BeamJoiningError


class TimberModel(Model):
    """Represents a timber model containing different elements such as walls, beams and joints.

    The timber model allows expressing the hierarchy and interactions between the different elements it contains.

    Attributes
    ----------
    beams : Generator[:class:`~compas_timber.elements.Beam`]
        A Generator object of all beams assigned to this model.
    plates : Generator[:class:`~compas_timber.elements.Plate`]
        A Generator object of all plates assigned to this model.
    joints : set[:class:`~compas_timber.connections.Joint`]
        A set of all actual joints assigned to this model.
    joint_candidates : set[:class:`~compas_timber.connections.JointCandidate`]
        A set of all joint candidates in the model.
    walls : Generator[:class:`~compas_timber.elements.Wall`]
        A Generator object of all walls assigned to this model.
    center_of_mass : :class:`~compas.geometry.Point`
        The calculated center of mass of the model.
    topologies :  list(dict)
        A list of JointTopology for model. dict is: {"detected_topo": detected_topo, "beam_a_key": beam_a_key, "beam_b_key":beam_b_key}
        See :class:`~compas_timber.connections.JointTopology`.
    tolerance : :class:`~compas.tolerance.Tolerance`
        The tolerance configuration used for this model. TOL if none provided.
    volume : float
        The calculated total volume of the model.

    """

    _TIMBER_GRAPH_EDGE_ATTRIBUTES = ["interactions", "candidate"]

    @classmethod
    def __from_data__(cls, data):
        model = super(TimberModel, cls).__from_data__(data)
        for interaction in model.interactions(kind="joint"):  # TODO: allow for contacts as well once they are implemented in compas_timber
            interaction.restore_beams_from_keys(model)  # type: ignore
        return model

    def __init__(self, tolerance=None, **kwargs):
        super(TimberModel, self).__init__()
        self._topologies = []  # added to avoid calculating multiple times
        self._tolerance = tolerance or TOL
        self._graph.update_default_edge_attributes(joints=None, contacts=None)  # update the default edge attributes to include joints and contacts

    def __str__(self):  # TODO: add groups and contacts or use the parent method instead?
        # type: () -> str
        return "TimberModel ({}) with {} elements(s) and {} joint(s).".format(str(self.guid), len(list(self.elements())), len(list(self.joints)))

    # =============================================================================
    # Attributes
    # =============================================================================

    @property
    def tolerance(self):
        # type: () -> Tolerance
        return self._tolerance

    @property
    def beams(self):
        # type: () -> Generator[Beam, None, None]
        # TODO: think about using `filter` instead of all these
        # TODO: add `is_beam`, `is_plate` etc. to avoid using `isinstance`
        for element in self.elements():
            if getattr(element, "is_beam", False):
                yield element

    @property
    def plates(self):
        # type: () -> Generator[Plate, None, None]
        for element in self.elements():
            if getattr(element, "is_plate", False):
                yield element

    @property
    def joints(self):
        # type: () -> set[Joint]
        joints = set()  # some joints might apear on more than one interaction
        for interaction in self.interactions(kind="joint"):
            joints.add(interaction)
        return joints

    @property
    def joint_candidates(self):
        # type: () -> set[JointCandidate]
        candidates = set()
        for edge in self._graph.edges():
            candidate = self._graph.edge_attribute(edge, "candidate")
            if candidate is not None:
                candidates.add(candidate)
        return candidates

    @property
    def fasteners(self):
        # type: () -> Generator[Fastener, None, None]
        for element in self.elements():
            if getattr(element, "is_fastener", False):
                yield element

    @property
    def walls(self):
        # type: () -> Generator[Wall, None, None]
        for element in self.elements():
            if getattr(element, "is_wall", False):
                yield element

    @property
    def slabs(self):
        # type: () -> Generator[Slab, None, None]
        for element in self.elements():
            if getattr(element, "is_slab", False):
                yield element

    @property
    def topologies(self):
        return self._topologies

    @property
    def center_of_mass(self):
        # type: () -> Point
        total_vol = 0
        total_position = Point(0, 0, 0)

        for element in self.elements():
            vol = element.obb.volume  # TODO: include material density...? this uses volume as proxy for mass, which assumes all parts have equal density
            point = element.obb.frame.point
            total_vol += vol
            total_position += point * vol

        return Point(*total_position) * (1.0 / total_vol)

    @property
    def volume(self):
        # type: () -> float
        return sum([element.obb.volume for element in self.elements()])

    # =============================================================================
    # Elements
    # =============================================================================

    def element_by_guid(self, guid):
        # type: (str) -> Beam
        """Get a beam by its unique identifier.

        Parameters
        ----------
        guid : str
            The GUID of the beam to retrieve.

        Returns
        -------
        :class:`~compas_model.elements.Element`
            The element with the specified GUID.

        """
        return self._elements[guid]

    def add_elements(self, elements, parent=None):
        # type: (list[Element], GroupNode | None) -> list[Element]
        """Add multiple elements to the model.

        Parameters
        ----------
        elements : list[:class:`~compas_model.elements.Element`]
            The model elements.
        parent : :class:`~compas_model.elements.Element`, optional
            The parent element of the elements to be added to the model.
            This can be a group element or any other element that can contain other elements.
            If ``None``, the elements will be added directly under the root node.

        Returns
        -------
        list[:class:`~compas_model.elements.Element`]
            The list of elements that were added to the model.

        """
        if not isinstance(elements, list):
            elements = [elements]
        for element in elements:
            self.add_element(element, parent=parent)
        return elements

    # =============================================================================
    # Groups
    # =============================================================================

    def add_group_element(self, element, name=None):
        """Add an element which shall contain other elements.

        The container element is added to the group as well.

        TODO: upstream this to compas_model, maybe?
        TODO: should this allow for assigning it a parent in the future?

        Parameters
        ----------
        element : :class:`~compas_timber.elements.TimberElement`
            The element to add to the group.
        name : str, optional
            The name of the group to add the element to. If not provided, the element's name is used.

        Returns
        -------
        :class:`~compas_model.elements.Group`
            The group element that was created and to which the element was added.

        Raises
        ------
        ValueError
            If the element is not a group element.
            If the group name is not provided and the element has no name.
            If a group with same name already exists in the model.

        Examples
        --------
        >>> from compas_timber.elements import Beam, Wall
        >>> from compas_timber.model import TimberModel
        >>> model = TimberModel()
        >>> wall1_group = model.add_group_element(Wall(5000, 200, 3000, name="wall1"))
        >>> beam_a = Beam(Frame.worldXY(), 100, 200, 300)
        >>> model.add_element(beam_a, parent=wall1_group)
        >>> model.has_group("wall1")
        True

        """
        # type: (TimberElement, str) -> Group
        group_name = name or element.name

        if not element.is_group_element:
            raise ValueError("Element {} is not a group element.".format(element))

        if not group_name:
            raise ValueError("Group name must be provided or group element must have a name.")

        if self.has_group(element):
            raise ValueError("Group {} already exists in model.".format(group_name))

        group = self.add_group(group_name)
        self.add_element(element, parent=group)

        element.name = group_name
        return group

    def has_group(self, group_element):
        # type: (TimberElement) -> bool
        """Check if a group with `group_element` exists in the model.

        Parameters
        ----------
        group_element : class:`~compas_timber.elements.TimberElement`
            The group element to check for existence.

        Returns
        -------
        bool
            True if the group element exists in the model.
        """
        return self.has_element(group_element)

    def get_elements_in_group(self, group_element, filter_=None):
        """Get all elements in a group element.

        TODO: upstream this to compas_model

        Parameters
        ----------
        group_element : :class:`~compas_timber.elements.TimberElement`
            The group element to query.
        filter_ : callable, optional
            A filter function to apply to the elements.

        Returns
        -------
        Generator[:class:`~compas_timber.elements.TimberElement`]
            A generator of elements in the group.

        """
        # type: (TimberElement, callable | None) -> Generator[TimberElement, None, None]
        if not self.has_group(group_element):
            raise ValueError("Group {} not found in model.".format(group_element.name))

        filter_ = filter_ or (lambda _: True)
        group = self._elements[str(group_element.guid)]
        elements = group.children
        return filter(filter_, elements)

    # =============================================================================
    # Interactions
    # =============================================================================

    def interactions(self, kind=None):
        # type: (str | None) -> Generator
        """Yield edge-level relationships, optionally filtered by kind.

        Parameters
        ----------
        kind : str or None, optional
            Filter interactions by type: "joint", "contact", or None for all.

        Yields
        ------
        Joint or Contact
            The interactions of the specified kind.
        """
        for (u, v), attr in self._graph.edges(data=True):
            if kind in (None, "joint"):
                for joint in attr.get("joints") or []:
                    yield joint
            if kind in (None, "contact"):
                for contact in attr.get("contacts") or []:
                    yield contact

    def _safely_get_interactions(self, node_pair):
        # type: (tuple) -> List[Interaction]
        try:
            return self._graph.edge_attribute(node_pair, "joints")  # TODO: should this be "contacts" as well?
        except KeyError:
            return []

    def get_interactions_for_element(self, element):
        # type: (Element) -> List[Interaction]
        """Get all interactions for a given element.

        Parameters
        ----------
        element : :class:`~compas_model.elements.Element`
            The element to query.

        Returns
        -------
        list[:class:`~compas_model.interactions.Interaction`]
            A list of interactions for the given element.
        """

        neighbors = self._graph.neighbors(element.graphnode)
        result = []
        for nbr in neighbors:
            result.extend(self._safely_get_interactions((element.graphnode, nbr)))
            result.extend(self._safely_get_interactions((nbr, element.graphnode)))
        return result

    def add_joint(self, joint):
        # type: (Joint) -> None
        """Add a joint object to the model.

        Parameters
        ----------
        joint : :class:`~compas_timber.connections.joint`
            An instance of a Joint class.
        """
        self.add_elements(joint.generated_elements)
        for interaction in joint.interactions:
            element_a, element_b = interaction
            edge = self.add_interaction(element_a, element_b)
            joints = self._graph.edge_attribute(edge, "joints") or []  # explicitly add the joint to the "joints" attribute
            joints.append(joint)
            self._graph.edge_attribute(edge, "joints", value=joints)
            # TODO: should we create a bidirectional interaction here?

    def add_joint_candidate(self, candidate):
        # type: (JointCandidate) -> None
        """Add a joint candidate to the model.

        Joint candidates are stored on the graph edges under the "candidate" attribute,
        separate from actual joints which are stored under the "interaction" attribute.

        Parameters
        ----------
        candidate : :class:`~compas_timber.connections.JointCandidate`
            An instance of a JointCandidate class.
        """
        for interaction in candidate.interactions:
            element_a, element_b = interaction
            edge = (element_a.graph_node, element_b.graph_node)
            if edge not in self._graph.edges():
                self._graph.add_edge(*edge)

                # HACK: calls to `model.joints` expect there to be a "interactions" on any edges
                self._graph.edge_attribute(edge, "interactions", [])

            # this is how joints and candidates co-exist on the same edge, they are stored under different attributes
            # (``interactions`` vs. ``candidate``)
            # TODO: ``interactions`` is a list, should ``candidate`` be a list as well? don't see a reason rn.
            self._graph.edge_attribute(edge, "candidate", candidate)

    def remove_joint_candidate(self, candidate):
        # type: (JointCandidate) -> None
        """Removes this joint candidate from the model.

        Parameters
        ----------
        candidate : :class:`~compas_timber.connections.JointCandidate`
            The joint candidate to remove.
        """
        for interaction in candidate.interactions:
            element_a, element_b = interaction
            edge = (element_a.graph_node, element_b.graph_node)

            if edge in self._graph.edges():
                stored_candidate = self._graph.edge_attribute(edge, "candidate")
                if stored_candidate is candidate:
                    self._graph.unset_edge_attribute(edge, "candidate")

            if not self._is_remaining_attrs_on_edge(edge):
                # if there's no other timber related attributes on that edge, then remove the edge as well
                super(TimberModel, self).remove_interaction(element_a, element_b)

    def remove_joint(self, joint):
        # type: (Joint) -> None
        """Removes this joint object from the model.

        Parameters
        ----------
        joint : :class:`~compas_timber.connections.Joint`
            The joint to remove.

        """
        for interaction in joint.interactions:
            element_a, element_b = interaction
            self.remove_interaction(element_a, element_b)
        for element in joint.generated_elements:
            self.remove_element(element)

<<<<<<< HEAD
    # =============================================================================
    # Other Methods
    # =============================================================================
=======
    def remove_interaction(self, a, b, _=None):
        """Remove the interaction between two elements.

        Extends :meth:`Model.remove_interaction` to not remove the edge if there are still other timber related attribute on the same edge.

        Parameters
        ----------
        a : :class:`TimberElement`
        b : :class:`TimberElement`

        Returns
        -------
        None

        """
        edge = (a.graph_node, b.graph_node)
        if edge not in self._graph.edges():
            return

        edge_interactions = self._graph.edge_attribute(edge, "interactions")
        edge_interactions.clear()  # type: ignore

        if not self._is_remaining_attrs_on_edge(edge):
            # if there's no other timber related attributes on that edge, then remove the edge as well
            super(TimberModel, self).remove_interaction(a, b)

    def _is_remaining_attrs_on_edge(self, edge):
        # returns True if any TimeberModel attributes are left on edge
        for attr in self._TIMBER_GRAPH_EDGE_ATTRIBUTES:
            if self._graph.edge_attribute(edge, attr):
                return True
        return False
>>>>>>> 23a8cbb2

    def set_topologies(self, topologies):
        """TODO: calculate the topologies inside the model using the ConnectionSolver."""
        self._topologies = topologies

    def process_joinery(self, stop_on_first_error=False):
        """Process the joinery of the model. This methods checks the feasibility of the joints and instructs all joints to add their extensions and features.

        The sequence is important here since the feature parameters must be calculated based on the extended blanks.
        For this reason, the first iteration will only extend the beams, and the second iteration will add the features.

        Parameters
        ----------
        stop_on_first_error : bool, optional
            If True, the method will raise an exception on the first error it encounters. Default is False.

        Returns
        -------
        list[:class:`~compas_timber.errors.BeamJoiningError`]
            A list of errors that occurred during the joinery process.

        """
        errors = []
        joints = self.joints

        for joint in joints:
            try:
                joint.check_elements_compatibility(joint.elements)  # TODO: is this necessary here? This should be done at joint creation.
                joint.add_extensions()
            except BeamJoiningError as bje:
                errors.append(bje)
                if stop_on_first_error:
                    raise bje

        for joint in joints:
            try:
                joint.add_features()
            except BeamJoiningError as bje:
                errors.append(bje)
                if stop_on_first_error:
                    raise bje
            # TODO: should we be handling the BTLxProcessing application errors differently?
            # TODO: Maybe a ProcessingApplicationError raised for the processing(s) that failed when adding the features to the elements?
            # TODO: This would allow us to catch the processing that failed with the necessary info, while applying the rest of the required by the joint processings that were sucessfull.  # noqa: E501
            except ValueError as ve:
                bje = BeamJoiningError(joint.elements, joint, debug_info=str(ve))
                errors.append(bje)
                if stop_on_first_error:
                    raise bje
        return errors

    def connect_adjacent_beams(self, max_distance=None):
        # Clear existing joint candidates
        for candidate in list(self.joint_candidates):
            self.remove_joint_candidate(candidate)

        # Clear existing joints (except WallJoints)
        for joint in list(self.joints):
            if not isinstance(joint, WallJoint):
                self.remove_joint(joint)

        max_distance = max_distance or TOL.relative
        beams = list(self.beams)
        solver = ConnectionSolver()
        pairs = solver.find_intersecting_pairs(beams, rtree=True, max_distance=max_distance)
        for pair in pairs:
            beam_a, beam_b = pair
            result = solver.find_topology(beam_a, beam_b, max_distance=max_distance)
            if result.topology == JointTopology.TOPO_UNKNOWN:
                continue
            assert beam_a and beam_b

            # Create candidate and add it to the model
            candidate = JointCandidate(
                result.beam_a, result.beam_b, topology=result.topology, distance=result.distance, location=result.location
            )  # use the beam order determined by find_topology to keep main, cross relationship
            self.add_joint_candidate(candidate)

    def connect_adjacent_plates(self, max_distance=None):
        """Connects adjacent plates in the model.

        Parameters
        ----------
        max_distance : float, optional
            The maximum distance between plates to consider them adjacent. Default is 0.0.
        """
        for joint in self.joints:
            if isinstance(joint, PlateJoint):
                self.remove_joint(joint)  # TODO do we want to remove plate joints?

        max_distance = max_distance or TOL.absolute
        plates = list(self.plates)
        solver = PlateConnectionSolver()
        pairs = solver.find_intersecting_pairs(plates, rtree=True, max_distance=max_distance)
        for pair in pairs:
            plate_a, plate_b = pair
            result = solver.find_topology(plate_a, plate_b, tol=TOL.relative, max_distance=max_distance)

            if result.topology is JointTopology.TOPO_UNKNOWN:
                continue
            kwargs = {"topology": result.topology, "a_segment_index": result.a_segment_index, "distance": result.distance, "location": result.location}

            if result.topology == JointTopology.TOPO_EDGE_EDGE:
                kwargs["b_segment_index"] = result.b_segment_index

            candidate = PlateJointCandidate(result.plate_a, result.plate_b, **kwargs)
            self.add_joint_candidate(candidate)

    def connect_adjacent_walls(self, max_distance=None):
        """Connects adjacent walls in the model.

        Parameters
        ----------
        max_distance : float, optional
            The maximum distance between walls to consider them adjacent. Default is 0.0.

        """
        self._clear_wall_joints()

        walls = list(self.walls)

        if not walls:
            return

        if max_distance is None:
            max_distance = max(wall.thickness for wall in walls)

        solver = ConnectionSolver()
        pairs = solver.find_intersecting_pairs(walls, rtree=True, max_distance=max_distance)
        for pair in pairs:
            wall_a, wall_b = pair
            result = solver.find_wall_wall_topology(wall_a, wall_b, tol=self._tolerance.absolute, max_distance=max_distance)

            topology = result[0]

            unsupported_topos = (JointTopology.TOPO_UNKNOWN, JointTopology.TOPO_I, JointTopology.TOPO_X)
            if topology in unsupported_topos:
                continue

            wall_a, wall_b = result[1], result[2]

            assert wall_a and wall_b

            # assume wall_a is the main, unless wall_b is explicitly marked as main
            # TODO: use the Rule system? this isn't good enough, a wall can totally be main and cross at the same time (in two different interactions)
            if wall_b.attributes.get("role", "cross") == "main":
                WallJoint.create(self, wall_b, wall_a, topology=topology)
            else:
                WallJoint.create(self, wall_a, wall_b, topology=topology)

    def _clear_wall_joints(self):
        for joint in self.joints:
            if isinstance(joint, WallJoint):
                self.remove_joint(joint)<|MERGE_RESOLUTION|>--- conflicted
+++ resolved
@@ -442,11 +442,6 @@
         for element in joint.generated_elements:
             self.remove_element(element)
 
-<<<<<<< HEAD
-    # =============================================================================
-    # Other Methods
-    # =============================================================================
-=======
     def remove_interaction(self, a, b, _=None):
         """Remove the interaction between two elements.
 
@@ -479,7 +474,10 @@
             if self._graph.edge_attribute(edge, attr):
                 return True
         return False
->>>>>>> 23a8cbb2
+
+    # =============================================================================
+    # Other Methods
+    # =============================================================================
 
     def set_topologies(self, topologies):
         """TODO: calculate the topologies inside the model using the ConnectionSolver."""
