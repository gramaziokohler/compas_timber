--- conflicted
+++ resolved
@@ -70,19 +70,11 @@
     @property
     def joints(self):
         # type: () -> Generator[Joint, None, None]
-<<<<<<< HEAD
-        interactions = []
-        for interaction in self.interactions():
-            if isinstance(interaction, Joint):
-                interactions.append(interaction)
-        return set(interactions)
-=======
         joints = []
         for interaction in self.interactions():
             if isinstance(interaction, Joint):
                 joints.append(interaction)
         return set(joints)  # remove duplicates
->>>>>>> 7fde3209
 
     @property
     def walls(self):
@@ -240,17 +232,9 @@
         ----------
         joint : :class:`~compas_timber.connections.joint`
             An instance of a Joint class.
-<<<<<<< HEAD
-
-
         """
         for interaction in joint.interactions:
             _ = self.add_interaction(*interaction)
-=======
-        """
-        for a, b, interaction in joint.interactions:
-            _ = self.add_interaction(a, b, interaction=interaction)
->>>>>>> 7fde3209
 
     def remove_joint(self, joint):
         # type: (Joint) -> None
