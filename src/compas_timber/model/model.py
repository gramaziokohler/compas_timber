--- conflicted
+++ resolved
@@ -170,73 +170,10 @@
 
         """
         return self._elements[guid]
-<<<<<<< HEAD
 
     # =============================================================================
     # Groups
     # =============================================================================
-
-    def add_group_element(self, element, name=None):
-        """Add an element which shall contain other elements.
-=======
->>>>>>> dc223d05
-
-    # =============================================================================
-    # Groups
-    # =============================================================================
-
-<<<<<<< HEAD
-        TODO: upstream this to compas_model, maybe?
-        TODO: should this allow for assigning it a parent in the future?
-
-        Parameters
-        ----------
-        element : :class:`~compas_timber.elements.TimberElement`
-            The element to add to the group.
-        name : str, optional
-            The name of the group to add the element to. If not provided, the element's name is used.
-
-        Returns
-        -------
-        :class:`~compas_model.elements.Group`
-            The group element that was created and to which the element was added.
-
-        Raises
-        ------
-        ValueError
-            If the element is not a group element.
-            If the group name is not provided and the element has no name.
-            If a group with same name already exists in the model.
-
-        Examples
-        --------
-        >>> from compas_timber.elements import Beam, Wall
-        >>> from compas_timber.model import TimberModel
-        >>> model = TimberModel()
-        >>> wall1_group = model.add_group_element(Wall(5000, 200, 3000, name="wall1"))
-        >>> beam_a = Beam(Frame.worldXY(), 100, 200, 300)
-        >>> model.add_element(beam_a, parent=wall1_group)
-        >>> model.has_group("wall1")
-        True
-
-        """
-        # type: (TimberElement, str) -> Group
-        group_name = name or element.name
-
-        if not element.is_group_element:
-            raise ValueError("Element {} is not a group element.".format(element))
-
-        if not group_name:
-            raise ValueError("Group name must be provided or group element must have a name.")
-
-        if self.has_group(element):
-            raise ValueError("Group {} already exists in model.".format(group_name))
-
-        group = self.add_group(group_name)
-        self.add_element(element, parent=group)
-
-        element.name = group_name
-        return group
 
     def has_group(self, group_element):
         # type: (TimberElement) -> bool
@@ -244,14 +181,6 @@
 
         Parameters
         ----------
-=======
-    def has_group(self, group_element):
-        # type: (TimberElement) -> bool
-        """Check if a group with `group_element` exists in the model.
-
-        Parameters
-        ----------
->>>>>>> dc223d05
         group_element : class:`~compas_timber.elements.TimberElement`
             The group element to check for existence.
 
@@ -285,12 +214,7 @@
             raise ValueError("Group {} not found in model.".format(group_element.name))
 
         filter_ = filter_ or (lambda _: True)
-<<<<<<< HEAD
-        group = self._elements[str(group_element.guid)]
-        elements = group.children
-=======
         elements = group_element.children
->>>>>>> dc223d05
         return filter(filter_, elements)
 
     # =============================================================================
@@ -450,11 +374,7 @@
         # Override the base method to also reset computed properties of elements
         super().transform(transformation)
         for element in self.elements():
-<<<<<<< HEAD
-            element.reset_computed_properties()
-=======
             element.reset_computed_properties()  # TODO: Find a better way to only update transformations of elements instead of resetting all computed properties.  # noqa: E501
->>>>>>> dc223d05
 
     def set_topologies(self, topologies):
         """TODO: calculate the topologies inside the model using the ConnectionSolver."""
