import compas

from compas_timber.connections.plate_joint import PlateJoint

if not compas.IPY:
    from typing import Generator  # noqa: F401
    from typing import List  # noqa: F401

    from compas.tolerance import Tolerance  # noqa: F401

from compas.geometry import Point
from compas.tolerance import TOL
from compas_model.models import Model

from compas_timber.connections import ConnectionSolver
<<<<<<< HEAD
from compas_timber.connections import Joint
=======
>>>>>>> f76c5281
from compas_timber.connections import JointCandidate
from compas_timber.connections import JointTopology
from compas_timber.connections import PlateConnectionSolver
from compas_timber.connections import PlateJointCandidate
from compas_timber.connections import WallJoint
from compas_timber.errors import BeamJoiningError


class TimberModel(Model):
    """Represents a timber model containing different elements such as walls, beams and joints.

    The timber model allows expressing the hierarchy and interactions between the different elements it contains.

    Attributes
    ----------
    beams : Generator[:class:`~compas_timber.elements.Beam`]
        A Generator object of all beams assigned to this model.
    plates : Generator[:class:`~compas_timber.elements.Plate`]
        A Generator object of all plates assigned to this model.
    joints : Generator[:class:`~compas_timber.connections.Joint`]
        A Generator object of all joints assigned to this model.
    walls : Generator[:class:`~compas_timber.elements.Wall`]
        A Generator object of all walls assigned to this model.
    center_of_mass : :class:`~compas.geometry.Point`
        The calculated center of mass of the model.
    topologies :  list(dict)
        A list of JointTopology for model. dict is: {"detected_topo": detected_topo, "beam_a_key": beam_a_key, "beam_b_key":beam_b_key}
        See :class:`~compas_timber.connections.JointTopology`.
    tolerance : :class:`~compas.tolerance.Tolerance`
        The tolerance configuration used for this model. TOL if none provided.
    volume : float
        The calculated total volume of the model.

    """

    @classmethod
    def __from_data__(cls, data):
        model = super(TimberModel, cls).__from_data__(data)
        for interaction in model.interactions(kind="joint"):  # TODO: allow for contacts as well once they are implemented in compas_timber
            interaction.restore_beams_from_keys(model)  # type: ignore
        return model

    def __init__(self, tolerance=None, **kwargs):
        super(TimberModel, self).__init__()
        self._topologies = []  # added to avoid calculating multiple times
        self._tolerance = tolerance or TOL
        self._graph.update_default_edge_attributes(joints=None, contacts=None)  # update the default edge attributes to include joints and contacts

    def __str__(self):  # TODO: add groups and contacts or use the parent method instead?
        # type: () -> str
        return "TimberModel ({}) with {} elements(s) and {} joint(s).".format(str(self.guid), len(list(self.elements())), len(list(self.joints)))

    # =============================================================================
    # Attributes
    # =============================================================================

    @property
    def tolerance(self):
        # type: () -> Tolerance
        return self._tolerance

    @property
    def beams(self):
        # type: () -> Generator[Beam, None, None]
        # TODO: think about using `filter` instead of all these
        # TODO: add `is_beam`, `is_plate` etc. to avoid using `isinstance`
        for element in self.elements():
            if getattr(element, "is_beam", False):
                yield element

    @property
    def plates(self):
        # type: () -> Generator[Plate, None, None]
        for element in self.elements():
            if getattr(element, "is_plate", False):
                yield element

    @property
    def joints(self):
        # type: () -> set[Joint]
        joints = set()  # some joints might apear on more than one interaction
        for interaction in self.interactions(kind="joint"):
            joints.add(interaction)
        return joints

    @property
    def fasteners(self):
        # type: () -> Generator[Fastener, None, None]
        for element in self.elements():
            if getattr(element, "is_fastener", False):
                yield element

    @property
    def walls(self):
        # type: () -> Generator[Wall, None, None]
        for element in self.elements():
            if getattr(element, "is_wall", False):
                yield element

    @property
    def slabs(self):
        # type: () -> Generator[Slab, None, None]
        for element in self.elements():
            if getattr(element, "is_slab", False):
                yield element

    @property
    def topologies(self):
        return self._topologies

    @property
    def center_of_mass(self):
        # type: () -> Point
        total_vol = 0
        total_position = Point(0, 0, 0)

        for element in self.elements():
            vol = element.obb.volume  # TODO: include material density...? this uses volume as proxy for mass, which assumes all parts have equal density
            point = element.obb.frame.point
            total_vol += vol
            total_position += point * vol

        return Point(*total_position) * (1.0 / total_vol)

    @property
    def volume(self):
        # type: () -> float
        return sum([element.obb.volume for element in self.elements()])

    # =============================================================================
    # Elements
    # =============================================================================

    def element_by_guid(self, guid):
        # type: (str) -> Beam
        """Get a beam by its unique identifier.

        Parameters
        ----------
        guid : str
            The GUID of the beam to retrieve.

        Returns
        -------
        :class:`~compas_model.elements.Element`
            The element with the specified GUID.

        """
        return self._elements[guid]

    def add_elements(self, elements, parent=None):
        # type: (list[Element], GroupNode | None) -> list[Element]
        """Add multiple elements to the model.

        Parameters
        ----------
        elements : list[:class:`~compas_model.elements.Element`]
            The model elements.
        parent : :class:`~compas_model.elements.Element`, optional
            The parent element of the elements to be added to the model.
            This can be a group element or any other element that can contain other elements.
            If ``None``, the elements will be added directly under the root node.

        Returns
        -------
        list[:class:`~compas_model.elements.Element`]
            The list of elements that were added to the model.

        """
        if not isinstance(elements, list):
            elements = [elements]
        for element in elements:
            self.add_element(element, parent=parent)
        return elements

    # =============================================================================
    # Groups
    # =============================================================================

    def add_group_element(self, element, name=None):
        """Add an element which shall contain other elements.

        The container element is added to the group as well.

        TODO: upstream this to compas_model, maybe?
        TODO: should this allow for assigning it a parent in the future?

        Parameters
        ----------
        element : :class:`~compas_timber.elements.TimberElement`
            The element to add to the group.
        name : str, optional
            The name of the group to add the element to. If not provided, the element's name is used.

        Returns
        -------
        :class:`~compas_model.elements.Group`
            The group element that was created and to which the element was added.

        Raises
        ------
        ValueError
            If the element is not a group element.
            If the group name is not provided and the element has no name.
            If a group with same name already exists in the model.

        Examples
        --------
        >>> from compas_timber.elements import Beam, Wall
        >>> from compas_timber.model import TimberModel
        >>> model = TimberModel()
        >>> wall1_group = model.add_group_element(Wall(5000, 200, 3000, name="wall1"))
        >>> beam_a = Beam(Frame.worldXY(), 100, 200, 300)
        >>> model.add_element(beam_a, parent=wall1_group)
        >>> model.has_group("wall1")
        True

        """
        # type: (TimberElement, str) -> Group
        group_name = name or element.name

        if not element.is_group_element:
            raise ValueError("Element {} is not a group element.".format(element))

        if not group_name:
            raise ValueError("Group name must be provided or group element must have a name.")

        if self.has_group(element):
            raise ValueError("Group {} already exists in model.".format(group_name))

        group = self.add_group(group_name)
        self.add_element(element, parent=group)

        element.name = group_name
        return group

    def has_group(self, group_element):
        # type: (TimberElement) -> bool
        """Check if a group with `group_element` exists in the model.

        Parameters
        ----------
        group_element : class:`~compas_timber.elements.TimberElement`
            The group element to check for existence.

        Returns
        -------
        bool
            True if the group element exists in the model.
        """
        return self.has_element(group_element)

    def get_elements_in_group(self, group_element, filter_=None):
        """Get all elements in a group element.

        TODO: upstream this to compas_model

        Parameters
        ----------
        group_element : :class:`~compas_timber.elements.TimberElement`
            The group element to query.
        filter_ : callable, optional
            A filter function to apply to the elements.

        Returns
        -------
        Generator[:class:`~compas_timber.elements.TimberElement`]
            A generator of elements in the group.

        """
        # type: (TimberElement, callable | None) -> Generator[TimberElement, None, None]
        if not self.has_group(group_element):
            raise ValueError("Group {} not found in model.".format(group_element.name))

        filter_ = filter_ or (lambda _: True)
        group = self._elements[str(group_element.guid)]
        elements = group.children
        return filter(filter_, elements)

    # =============================================================================
    # Interactions
    # =============================================================================

    def interactions(self, kind=None):
        # type: (str | None) -> Generator
        """Yield edge-level relationships, optionally filtered by kind.

        Parameters
        ----------
        kind : str or None, optional
            Filter interactions by type: "joint", "contact", or None for all.

        Yields
        ------
        Joint or Contact
            The interactions of the specified kind.
        """
        for (u, v), attr in self._graph.edges(data=True):
            if kind in (None, "joint"):
                for joint in attr.get("joints") or []:
                    yield joint
            if kind in (None, "contact"):
                for contact in attr.get("contacts") or []:
                    yield contact

    def _safely_get_interactions(self, node_pair):
        # type: (tuple) -> List[Interaction]
        try:
            return self._graph.edge_attribute(node_pair, "joints")  # TODO: should this be "contacts" as well?
        except KeyError:
            return []

    def get_interactions_for_element(self, element):
        # type: (Element) -> List[Interaction]
        """Get all interactions for a given element.

        Parameters
        ----------
        element : :class:`~compas_model.elements.Element`
            The element to query.

        Returns
        -------
        list[:class:`~compas_model.interactions.Interaction`]
            A list of interactions for the given element.
        """

        negihbors = self._graph.neighbors(element.graph_node)
        result = []
        for nbr in negihbors:
            result.extend(self._safely_get_interactions((element.graph_node, nbr)))
            result.extend(self._safely_get_interactions((nbr, element.graph_node)))
        return result

    def add_joint(self, joint):
        # type: (Joint) -> None
        """Add a joint object to the model.

        Parameters
        ----------
        joint : :class:`~compas_timber.connections.joint`
            An instance of a Joint class.
        """
        self.add_elements(joint.generated_elements)
        for interaction in joint.interactions:
            element_a, element_b = interaction
            edge = self.add_interaction(element_a, element_b)
            joints = self._graph.edge_attribute(edge, "joints") or []  # explicitly add the joint to the "joints" attribute
            joints.append(joint)
            self._graph.edge_attribute(edge, "joints", value=joints)
            # TODO: should we create a bidirectional interaction here?

    def remove_joint(self, joint):
        # type: (Joint) -> None
        """Removes this joint object from the model.

        Parameters
        ----------
        joint : :class:`~compas_timber.connections.Joint`
            The joint to remove.

        """
        for interaction in joint.interactions:
            element_a, element_b = interaction
            self.remove_interaction(element_a, element_b)
        for element in joint.generated_elements:
            self.remove_element(element)

    # =============================================================================
    # Other Methods
    # =============================================================================

    def set_topologies(self, topologies):
        """TODO: calculate the topologies inside the model using the ConnectionSolver."""
        self._topologies = topologies

    def process_joinery(self, stop_on_first_error=False):
        """Process the joinery of the model. This methods checks the feasibility of the joints and instructs all joints to add their extensions and features.

        The sequence is important here since the feature parameters must be calculated based on the extended blanks.
        For this reason, the first iteration will only extend the beams, and the second iteration will add the features.

        Parameters
        ----------
        stop_on_first_error : bool, optional
            If True, the method will raise an exception on the first error it encounters. Default is False.

        Returns
        -------
        list[:class:`~compas_timber.errors.BeamJoiningError`]
            A list of errors that occurred during the joinery process.

        """
        errors = []
        joints = self.joints

        for joint in joints:
            if isinstance(joint, JointCandidate):
                continue
            try:
                joint.add_extensions()
            except BeamJoiningError as bje:
                errors.append(bje)
                if stop_on_first_error:
                    raise bje

        for joint in joints:
            if isinstance(joint, JointCandidate):
                continue
            try:
                joint.add_features()
            except BeamJoiningError as bje:
                errors.append(bje)
                if stop_on_first_error:
                    raise bje
            # TODO: should we be handling the BTLxProcessing application errors differently?
            # TODO: Maybe a ProcessingApplicationError raised for the processing(s) that failed when adding the features to the elements?
            # TODO: This would allow us to catch the processing that failed with the necessary info, while applying the rest of the required by the joint processings that were sucessfull.  # noqa: E501
            except ValueError as ve:
                bje = BeamJoiningError(joint.elements, joint, debug_info=str(ve))
                errors.append(bje)
                if stop_on_first_error:
                    raise bje
        return errors

    def connect_adjacent_beams(self, max_distance=None):
        for joint in self.joints:
            if not isinstance(joint, WallJoint) or isinstance(joint, PlateJoint):
                self.remove_joint(joint)

        max_distance = max_distance or TOL.absolute
        beams = list(self.beams)
        solver = ConnectionSolver()
        pairs = solver.find_intersecting_pairs(beams, rtree=True, max_distance=max_distance)
        for pair in pairs:
            beam_a, beam_b = pair
            result = solver.find_topology(beam_a, beam_b, max_distance=max_distance)
<<<<<<< HEAD
            topology, beam_a, beam_b, distance, pt = result
=======
            topology = result.topology
            beam_a = result.beam_a
            beam_b = result.beam_b
>>>>>>> f76c5281
            if topology == JointTopology.TOPO_UNKNOWN:
                continue

            assert beam_a and beam_b
            # p1, _ = intersection_line_line(beam_a.centerline, beam_b.centerline)
            # p1 = Point(*p1) if p1 else None
            joint = JointCandidate.create(self, beam_a, beam_b, topology=topology, distance=distance, location=pt)

    def connect_adjacent_plates(self, max_distance=None):
        for joint in self.joints:
            if isinstance(joint, PlateJoint):
                self.remove_joint(joint)

        max_distance = max_distance or TOL.absolute
        plates = list(self.plates)
        solver = PlateConnectionSolver()
        pairs = solver.find_intersecting_pairs(plates, rtree=True, max_distance=max_distance)
        for pair in pairs:
            plate_a, plate_b = pair
            topology, p_a, p_b, distance, pt = solver.find_topology(plate_a, plate_b, tol=TOL.relative, max_distance=max_distance)

            if topology is None:
                continue

            kwargs = {"topology": topology, "a_segment_index": p_a[1], "distance": distance, "location": pt}

            if topology == JointTopology.TOPO_EDGE_EDGE:
                kwargs["b_segment_index"] = p_b[1]

            PlateJointCandidate.create(self, p_a[0], p_b[0], **kwargs)

    def connect_adjacent_walls(self, max_distance=None):
        """Connects adjacent walls in the model.

        Parameters
        ----------
        max_distance : float, optional
            The maximum distance between walls to consider them adjacent. Default is 0.0.

        """
        self._clear_wall_joints()

        walls = list(self.walls)

        if not walls:
            return

        if max_distance is None:
            max_distance = max(wall.thickness for wall in walls)

        solver = ConnectionSolver()
        pairs = solver.find_intersecting_pairs(walls, rtree=True, max_distance=max_distance)
        for pair in pairs:
            wall_a, wall_b = pair
            result = solver.find_wall_wall_topology(wall_a, wall_b, tol=self._tolerance.absolute, max_distance=max_distance)

            topology = result[0]

            unsupported_topos = (JointTopology.TOPO_UNKNOWN, JointTopology.TOPO_I, JointTopology.TOPO_X)
            if topology in unsupported_topos:
                continue

            wall_a, wall_b = result[1], result[2]

            assert wall_a and wall_b

            # assume wall_a is the main, unless wall_b is explicitly marked as main
            # TODO: use the Rule system? this isn't good enough, a wall can totally be main and cross at the same time (in two different interactions)
            if wall_b.attributes.get("role", "cross") == "main":
                WallJoint.create(self, wall_b, wall_a, topology=topology)
            else:
                WallJoint.create(self, wall_a, wall_b, topology=topology)

    def _clear_wall_joints(self):
        for joint in self.joints:
            if isinstance(joint, WallJoint):
                self.remove_joint(joint)<|MERGE_RESOLUTION|>--- conflicted
+++ resolved
@@ -13,10 +13,7 @@
 from compas_model.models import Model
 
 from compas_timber.connections import ConnectionSolver
-<<<<<<< HEAD
 from compas_timber.connections import Joint
-=======
->>>>>>> f76c5281
 from compas_timber.connections import JointCandidate
 from compas_timber.connections import JointTopology
 from compas_timber.connections import PlateConnectionSolver
@@ -454,13 +451,9 @@
         for pair in pairs:
             beam_a, beam_b = pair
             result = solver.find_topology(beam_a, beam_b, max_distance=max_distance)
-<<<<<<< HEAD
-            topology, beam_a, beam_b, distance, pt = result
-=======
             topology = result.topology
             beam_a = result.beam_a
             beam_b = result.beam_b
->>>>>>> f76c5281
             if topology == JointTopology.TOPO_UNKNOWN:
                 continue
 
