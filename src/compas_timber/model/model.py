--- conflicted
+++ resolved
@@ -12,11 +12,6 @@
 from compas_model.models import Model
 
 from compas_timber.connections import ConnectionSolver
-<<<<<<< HEAD
-=======
-from compas_timber.connections import GenericJoint
-from compas_timber.connections import Joint
->>>>>>> 63b6292e
 from compas_timber.connections import JointTopology
 from compas_timber.connections import WallJoint
 from compas_timber.errors import BeamJoiningError
@@ -52,18 +47,7 @@
     @classmethod
     def __from_data__(cls, data):
         model = super(TimberModel, cls).__from_data__(data)
-<<<<<<< HEAD
         for interaction in model.interactions(kind="joint"):  # TODO: allow for contacts as well once they are implemented in compas_timber
-=======
-
-        # TODO: this is a workaround to ensure that the graph nodes are not lost during deserialization
-        # TODO: this was fixed in later compas_model release, remove after migrating
-        for graphnode in model._graph.nodes():
-            element = model._graph.node_element(graphnode)  # type: ignore
-            element.graph_node = graphnode  # type: ignore
-
-        for interaction in model.interactions():
->>>>>>> 63b6292e
             interaction.restore_beams_from_keys(model)  # type: ignore
         return model
 
