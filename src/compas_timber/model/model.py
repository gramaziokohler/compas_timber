--- conflicted
+++ resolved
@@ -392,14 +392,9 @@
         for pair in pairs:
             beam_a, beam_b = pair
             result = solver.find_topology(beam_a, beam_b, max_distance=max_distance)
-<<<<<<< HEAD
-
-            topology, beam_a, beam_b, _, _ = result
-=======
             topology = result.topology
             beam_a = result.beam_a
             beam_b = result.beam_b
->>>>>>> b3701c43
             if topology == JointTopology.TOPO_UNKNOWN:
                 continue
 
