from itertools import product
from math import fabs

from compas.geometry import Plane
from compas.geometry import Point
from compas.geometry import add_vectors
from compas.geometry import angle_vectors_signed
from compas.geometry import cross_vectors
from compas.geometry import distance_point_point
from compas.geometry import dot_vectors
from compas.geometry import length_vector
from compas.geometry import normalize_vector
from compas.geometry import scale_vector
from compas.geometry import subtract_vectors
from compas.geometry import Frame
from compas.geometry import Transformation
from compas.geometry import Vector
from compas.geometry import intersection_line_plane
from compas.geometry import closest_point_on_segment
from compas.geometry import intersection_line_line


def intersection_line_line_param(line1, line2, max_distance=1e-6, limit_to_segments=True, tol=1e-6):
    """Find, if exists, the intersection point of `line1` and `line2` and returns parametric information about it.

    For each of the lines, the point of intersection and a `t` parameter are returned.

    The `t` parameter is the normalized parametric value (0.0 -> 1.0) of the location of the intersection point
    in relation to the line's starting point.
    0.0 indicates intersaction near the starting point, 1.0 indicates intersection near the end.

    If no intersection is detected within the max_distance, or the intersection falls outside either of the line segments,
    [None, None], [None, None] is returned.

    Parameters
    ----------
    line1 : :class:`~compas.geometry.Line`
        First line.
    line2 : :class:`~compas.geometry.Line`
        Second line.
    max_distance : float
        Maximum distance between the lines to still consider as intersection.
    limit_to_segments : bool, defualt is True
        If True, the lines are considered intersection only if the intersection point falls whithin the given line segments for both lines.
    tol : float, default is 1e-6
        The tolerance used for floating point operations.

    Returns
    -------
    tuple(:class:`~compas.geometry.Point`, float), tuple(:class:`~compas.geometry.Point`, float)

    """
    a, b = line1
    c, d = line2

    ab = subtract_vectors(b, a)
    cd = subtract_vectors(d, c)

    n = cross_vectors(ab, cd)

    # check if lines are parallel
    if length_vector(n) < tol:  # if any([abs(x)<tol for x in n]):
        return [None, None], [None, None]

    n1 = normalize_vector(cross_vectors(ab, n))
    n2 = normalize_vector(cross_vectors(cd, n))

    pln1 = Plane(a, n1)
    pln2 = Plane(c, n2)

    # get intersection points (should never be None, only if parallel, which was errorcatched before)
    x1, t1 = intersection_line_plane_param(line1, pln2, tol)
    x2, t2 = intersection_line_plane_param(line2, pln1, tol)

    # double-check for parallels, should not happen:
    if t1 is None or t2 is None:
        print("intersection_line_plane detected parallel lines")
        return [None, None], [None, None]

    # is intersection exact / within some max_distance?
    d = distance_point_point(x1, x2)
    if d > max_distance:
        return [None, None], [None, None]

    # is intersection within the line segment? if not, override results with None
    if limit_to_segments:
        if t1 < 0.0 - tol or t1 > 1.0 + tol:
            x1 = None
            t1 = None
        if t2 < 0.0 - tol or t2 > 1.0 + tol:
            x2 = None
            t2 = None
    return [x1, t1], [x2, t2]


def intersection_line_plane_param(line, plane, tol=1e-6):
    """Computes the intersection point of a line and a plane.

    A tuple containing the intersection point and a `t` value are returned.

    The `t` parameter is the normalized parametric value (0.0 -> 1.0) of the location of the intersection point
    in relation to the line's starting point.
    0.0 indicates intersaction near the starting point, 1.0 indicates intersection near the end.

    If no intersection is found, [None, None] is returned.

    Parameters
    ----------
    line : :class:`~compas.geometry.Line`
        Two points defining the line.
    plane : :class:`~compas.geometry.Plane`
        The base point and normal defining the plane.
    tol : float, optional. Default is 1e-6.
        A tolerance for membership verification.

    Returns
    -------
    tuple(:class:`~compas.geometry.Point`, float)

    """
    a, b = line
    o, n = plane

    ab = subtract_vectors(b, a)
    dotv = dot_vectors(n, ab)

    if fabs(dotv) <= tol:
        # if the dot product (cosine of the angle between segment and plane)
        # is close to zero the line and the normal are almost perpendicular
        # hence there is no intersection
        return None, None

    # based on the ratio = -dot_vectors(n, ab) / dot_vectors(n, oa)
    # there are three scenarios
    # 1) 0.0 < ratio < 1.0: the intersection is between a and b
    # 2) ratio < 0.0: the intersection is on the other side of a
    # 3) ratio > 1.0: the intersection is on the other side of b
    oa = subtract_vectors(a, o)
    t = -dot_vectors(n, oa) / dotv
    ab = scale_vector(ab, t)
    return Point(*add_vectors(a, ab)), t


def intersection_line_beam_param(line, beam, ignore_ends=False):
    """Get the intersection of a line with a beam in the XY plane and the corresponding ref_face_indices.

    Parameters
    ----------
    line : :class:`~compas.geometry.Line`
        The line to intersect with the beam.
    beam : :class:`~compas_timber.geometry.Beam`
        The beam to intersect with the line.
    ignore_ends : bool, optional
        If True, the intersection with the beam ends is ignored. Default is False.

    Returns
    -------
    list of :class:`~compas.geometry.Point`
        list of intersection points.
    list of int
        list of indices of the reference faces of the beam that the intersection points lie on.

    """

    sides = beam.ref_sides[:4] if ignore_ends else beam.ref_sides
    pts = []
    ref_side_indices = []
    for i, face in enumerate(sides):
        intersection = intersection_line_plane(line, Plane.from_frame(face))
        if intersection:
            int_pt = Point(*intersection)
            intersection_uv = int_pt.transformed(Transformation.from_frame_to_frame(face, Frame.worldXY()))
            if intersection_uv[0] >= 0 and intersection_uv[0] < beam.side_as_surface(i).xsize and intersection_uv[1] > 0 and intersection_uv[1] < beam.side_as_surface(i).ysize:
                pts.append(intersection)
                ref_side_indices.append(i)
    return [Point(*coords) for coords in pts], ref_side_indices


<<<<<<< HEAD
def _split_into_consecutive_sequences(source, wrap_on):
    # type: (list[int], int) -> list[list[int]]
    if not source:
        return []

    sequences = []
    current_sequence = [source[0]]

    for i in range(1, len(source)):
        curr_val = source[i]
        prev_incremented = (source[i - 1] + 1) % wrap_on
        if curr_val == prev_incremented:
            current_sequence.append(curr_val)
        else:
            sequences.append(current_sequence)
            current_sequence = [curr_val]

    sequences.append(current_sequence)  # add the last sequence
    return sequences


def classify_polyline_segments(polyline, normal, direction="cw"):
    """Classify polyline segments as external or part of a cutout based on turning angles.

    Parameters
    ----------
    polyline : :class:`compas.geometry.Polyline`
        The polyline to classify.
    normal : :class:`compas.geometry.Vector`
        The normal vector of the wall. Used as reference palne for turning angles calculation.
    direction : str, optional
        The winding direction of the outline around the given normal vector. One of: ("cw", "ccw"). Default is "cw".

    Returns
    -------
    tuple(list[int], list[list[int]])
        A tuple containing two lists:
        - the first list contains the indices of outline vertices
        - the second list contains the indices of internal vertices grouped in sequences
    """
    if direction not in ("cw", "ccw"):
        raise ValueError("Direction must be either 'cw' or 'ccw'.")

    # iterate on polyline without p[0] == p[-1]
    if polyline[0] == polyline[-1]:
        polyline = polyline[:-1]

    outline_vertices = []
    internal_vertices = []

    num_points = len(polyline)

    for i in range(num_points):
        p_prev = polyline[i]
        p_curr = polyline[(i + 1) % num_points]
        p_next = polyline[(i + 2) % num_points]

        v1 = Vector.from_start_end(p_prev, p_curr)
        v2 = Vector.from_start_end(p_curr, p_next)

        angle = angle_vectors_signed(v1, v2, normal, deg=True)

        if direction == "ccw":
            angle = -angle

        if angle < 0:
            outline_vertices.append((i + 1) % num_points)
        else:
            internal_vertices.append((i + 1) % num_points)

    # vertices that lie on the outline but are at openings count as internal
    # they are removed from the outline list and added to the internal list
    internal_groups = _split_into_consecutive_sequences(internal_vertices, wrap_on=num_points)
    polyline_indices = list(range(num_points))
    for group in internal_groups:
        prev_value = polyline_indices[group[0] - 1]
        next_value = polyline_indices[(group[1] + 1) % num_points]
        group.insert(0, prev_value)
        group.append(next_value)
        outline_vertices.remove(prev_value)
        outline_vertices.remove(next_value)

    return outline_vertices, internal_groups


__all__ = ["intersection_line_line_param", "intersection_line_plane_param", "intersection_line_beam_param", "classify_polyline_segments"]
=======
def distance_segment_segment(segment_a, segment_b):
    """Computes the distance between two segments.

    Parameters
    ----------
    segment_a : tuple(tuple(float, float, float), tuple(float, float, float))
        The first segment, defined by two points.
    segment_b : tuple(tuple(float, float, float), tuple(float, float, float))
        The second segment, defined by two points.

    Returns
    -------
    float
        The distance between the two segments.

    """
    pta, ptb = intersection_line_line(segment_a, segment_b)
    if not pta:  # segments are parallel
        dists = []
        for pair in product(segment_a, segment_b):
            # gets shortest distance between all 4 possible pairs of endpoints. only for L/I_Topo.
            # T_Topology cannot have paralell segments
            dists.append(distance_point_point(*pair))
        return min(dists)
    pt_seg_a = closest_point_on_segment(pta, segment_a)
    pt_seg_b = closest_point_on_segment(ptb, segment_b)
    return distance_point_point(pt_seg_a, pt_seg_b)


__all__ = ["intersection_line_line_param", "intersection_line_plane_param", "intersection_line_beam_param", "distance_segment_segment"]
>>>>>>> 297d90b5
<|MERGE_RESOLUTION|>--- conflicted
+++ resolved
@@ -176,7 +176,6 @@
     return [Point(*coords) for coords in pts], ref_side_indices
 
 
-<<<<<<< HEAD
 def _split_into_consecutive_sequences(source, wrap_on):
     # type: (list[int], int) -> list[list[int]]
     if not source:
@@ -262,8 +261,6 @@
     return outline_vertices, internal_groups
 
 
-__all__ = ["intersection_line_line_param", "intersection_line_plane_param", "intersection_line_beam_param", "classify_polyline_segments"]
-=======
 def distance_segment_segment(segment_a, segment_b):
     """Computes the distance between two segments.
 
@@ -293,5 +290,4 @@
     return distance_point_point(pt_seg_a, pt_seg_b)
 
 
-__all__ = ["intersection_line_line_param", "intersection_line_plane_param", "intersection_line_beam_param", "distance_segment_segment"]
->>>>>>> 297d90b5
+__all__ = ["intersection_line_line_param", "intersection_line_plane_param", "intersection_line_beam_param", "classify_polyline_segments", "distance_segment_segment"]