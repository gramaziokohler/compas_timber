from math import fabs

from compas.geometry import Plane
from compas.geometry import Point
from compas.geometry import Vector
from compas.geometry import Polyline
from compas.geometry import Polygon
from compas.geometry import is_point_in_polygon_xy
from compas.geometry import angle_vectors_signed
from compas.geometry import add_vectors
from compas.geometry import cross_vectors
from compas.geometry import distance_point_point
from compas.geometry import dot_vectors
from compas.geometry import length_vector
from compas.geometry import normalize_vector
from compas.geometry import scale_vector
from compas.geometry import subtract_vectors
from compas.geometry import Frame
from compas.geometry import Transformation
from compas.geometry import intersection_line_plane
from compas.geometry import intersection_line_segment
from compas.geometry import closest_point_on_segment
from compas.geometry import intersection_segment_segment

from compas.tolerance import TOL


def intersection_line_line_param(line1, line2, max_distance=1e-6, limit_to_segments=True, tol=1e-6):
    """Find, if exists, the intersection point of `line1` and `line2` and returns parametric information about it.

    For each of the lines, the point of intersection and a `t` parameter are returned.

    The `t` parameter is the normalized parametric value (0.0 -> 1.0) of the location of the intersection point
    in relation to the line's starting point.
    0.0 indicates intersaction near the starting point, 1.0 indicates intersection near the end.

    If no intersection is detected within the max_distance, or the intersection falls outside either of the line segments,
    [None, None], [None, None] is returned.

    Parameters
    ----------
    line1 : :class:`~compas.geometry.Line`
        First line.
    line2 : :class:`~compas.geometry.Line`
        Second line.
    max_distance : float
        Maximum distance between the lines to still consider as intersection.
    limit_to_segments : bool, defualt is True
        If True, the lines are considered intersection only if the intersection point falls whithin the given line segments for both lines.
    tol : float, default is 1e-6
        The tolerance used for floating point operations.

    Returns
    -------
    tuple(:class:`~compas.geometry.Point`, float), tuple(:class:`~compas.geometry.Point`, float)

    """
    a, b = line1
    c, d = line2

    ab = subtract_vectors(b, a)
    cd = subtract_vectors(d, c)

    n = cross_vectors(ab, cd)

    # check if lines are parallel
    if length_vector(n) < tol:  # if any([abs(x)<tol for x in n]):
        return [None, None], [None, None]

    n1 = normalize_vector(cross_vectors(ab, n))
    n2 = normalize_vector(cross_vectors(cd, n))

    pln1 = Plane(a, n1)
    pln2 = Plane(c, n2)

    # get intersection points (should never be None, only if parallel, which was errorcatched before)
    x1, t1 = intersection_line_plane_param(line1, pln2, tol)
    x2, t2 = intersection_line_plane_param(line2, pln1, tol)

    # double-check for parallels, should not happen:
    if t1 is None or t2 is None:
        return [None, None], [None, None]

    # is intersection exact / within some max_distance?
    d = distance_point_point(x1, x2)
    if d > max_distance:
        return [None, None], [None, None]

    # is intersection within the line segment? if not, override results with None
    if limit_to_segments:
        if t1 < 0.0 - tol or t1 > 1.0 + tol:
            x1 = None
            t1 = None
        if t2 < 0.0 - tol or t2 > 1.0 + tol:
            x2 = None
            t2 = None
    return [x1, t1], [x2, t2]


def intersection_line_plane_param(line, plane, tol=1e-6):
    """Computes the intersection point of a line and a plane.

    A tuple containing the intersection point and a `t` value are returned.

    The `t` parameter is the normalized parametric value (0.0 -> 1.0) of the location of the intersection point
    in relation to the line's starting point.
    0.0 indicates intersaction near the starting point, 1.0 indicates intersection near the end.

    If no intersection is found, [None, None] is returned.

    Parameters
    ----------
    line : :class:`~compas.geometry.Line`
        Two points defining the line.
    plane : :class:`~compas.geometry.Plane`
        The base point and normal defining the plane.
    tol : float, optional. Default is 1e-6.
        A tolerance for membership verification.

    Returns
    -------
    tuple(:class:`~compas.geometry.Point`, float)

    """
    a, b = line
    o, n = plane

    ab = subtract_vectors(b, a)
    dotv = dot_vectors(n, ab)

    if fabs(dotv) <= tol:
        # if the dot product (cosine of the angle between segment and plane)
        # is close to zero the line and the normal are almost perpendicular
        # hence there is no intersection
        return None, None

    # based on the ratio = -dot_vectors(n, ab) / dot_vectors(n, oa)
    # there are three scenarios
    # 1) 0.0 < ratio < 1.0: the intersection is between a and b
    # 2) ratio < 0.0: the intersection is on the other side of a
    # 3) ratio > 1.0: the intersection is on the other side of b
    oa = subtract_vectors(a, o)
    t = -dot_vectors(n, oa) / dotv
    ab = scale_vector(ab, t)
    return Point(*add_vectors(a, ab)), t


def intersection_line_beam_param(line, beam, ignore_ends=False):
    """Get the intersection of a line with a beam in the XY plane and the corresponding ref_face_indices.

    Parameters
    ----------
    line : :class:`~compas.geometry.Line`
        The line to intersect with the beam.
    beam : :class:`~compas_timber.geometry.Beam`
        The beam to intersect with the line.
    ignore_ends : bool, optional
        If True, the intersection with the beam ends is ignored. Default is False.

    Returns
    -------
    list of :class:`~compas.geometry.Point`
        list of intersection points.
    list of int
        list of indices of the reference faces of the beam that the intersection points lie on.

    """

    sides = beam.ref_sides[:4] if ignore_ends else beam.ref_sides
    pts = []
    ref_side_indices = []
    for i, face in enumerate(sides):
        intersection = intersection_line_plane(line, Plane.from_frame(face))
        if intersection:
            int_pt = Point(*intersection)
            intersection_uv = int_pt.transformed(Transformation.from_frame_to_frame(face, Frame.worldXY()))
            if intersection_uv[0] >= 0 and intersection_uv[0] < beam.side_as_surface(i).xsize and intersection_uv[1] > 0 and intersection_uv[1] < beam.side_as_surface(i).ysize:
                pts.append(intersection)
                ref_side_indices.append(i)
    return [Point(*coords) for coords in pts], ref_side_indices


def _split_into_consecutive_sequences(source, wrap_on):
    # type: (list[int], int) -> list[list[int]]
    if not source:
        return []

    sequences = []
    current_sequence = [source[0]]

    for i in range(1, len(source)):
        curr_val = source[i]
        prev_incremented = (source[i - 1] + 1) % wrap_on
        if curr_val == prev_incremented:
            current_sequence.append(curr_val)
        else:
            sequences.append(current_sequence)
            current_sequence = [curr_val]

    sequences.append(current_sequence)  # add the last sequence
    return sequences


def classify_polyline_segments(polyline, normal, direction="cw"):
    """Classify polyline segments as external or part of a cutout based on turning angles.

    Parameters
    ----------
    polyline : :class:`compas.geometry.Polyline`
        The polyline to classify.
    normal : :class:`compas.geometry.Vector`
        The normal vector of the wall. Used as reference palne for turning angles calculation.
    direction : str, optional
        The winding direction of the outline around the given normal vector. One of: ("cw", "ccw"). Default is "cw".

    Returns
    -------
    tuple(list[int], list[list[int]])
        A tuple containing two lists:
        - the first list contains the indices of outline vertices
        - the second list contains the indices of internal vertices grouped in sequences
    """
    if direction not in ("cw", "ccw"):
        raise ValueError("Direction must be either 'cw' or 'ccw'.")

    # iterate on polyline without p[0] == p[-1]
    if polyline[0] == polyline[-1]:
        polyline = polyline[:-1]

    outline_vertices = []
    internal_vertices = []

    num_points = len(polyline)

    for i in range(num_points):
        p_prev = polyline[i]
        p_curr = polyline[(i + 1) % num_points]
        p_next = polyline[(i + 2) % num_points]

        v1 = Vector.from_start_end(p_prev, p_curr)
        v2 = Vector.from_start_end(p_curr, p_next)

        angle = angle_vectors_signed(v1, v2, normal, deg=True)

        if direction == "ccw":
            angle = -angle

        if angle < 0:
            outline_vertices.append((i + 1) % num_points)
        else:
            internal_vertices.append((i + 1) % num_points)

    # vertices that lie on the outline but are at openings count as internal
    # they are removed from the outline list and added to the internal list
    internal_groups = _split_into_consecutive_sequences(internal_vertices, wrap_on=num_points)
    polyline_indices = list(range(num_points))
    for group in internal_groups:
        prev_value = polyline_indices[group[0] - 1]
        next_value = polyline_indices[(group[1] + 1) % num_points]
        group.insert(0, prev_value)
        group.append(next_value)
        outline_vertices.remove(prev_value)
        outline_vertices.remove(next_value)

    return outline_vertices, internal_groups


def distance_segment_segment(segment_a, segment_b):
    """Computes the distance between two segments.

    Parameters
    ----------
    segment_a : tuple(tuple(float, float, float), tuple(float, float, float))
        The first segment, defined by two points.
    segment_b : tuple(tuple(float, float, float), tuple(float, float, float))
        The second segment, defined by two points.

    Returns
    -------
    float
        The distance between the two segments.

    """
    pta, ptb = intersection_segment_segment(segment_a, segment_b)
    if pta and ptb:
        return distance_point_point(pta, ptb)

    dists = []
    for pt in [segment_a.start, segment_a.end]:
        dists.append(distance_point_point(pt, closest_point_on_segment(pt, segment_b)))
    for pt in [segment_b.start, segment_b.end]:
        dists.append(distance_point_point(pt, closest_point_on_segment(pt, segment_a)))
    return min(dists)


def distance_segment_segment_points(segment_a, segment_b):
    """Computes the distance between two segments.

    Parameters
    ----------
    segment_a : tuple(tuple(float, float, float), tuple(float, float, float))
        The first segment, defined by two points.
    segment_b : tuple(tuple(float, float, float), tuple(float, float, float))
        The second segment, defined by two points.

    Returns
    -------

    tuple(float, :class:`~compas.geometry.Point`, :class:`~compas.geometry.Point`)
        The distance between the two segments, and the closest points on each segment.

    """
    pta, ptb = intersection_segment_segment(segment_a, segment_b)
    if pta and ptb:
        return distance_point_point(pta, ptb), pta, ptb

    dists = []
    closest_pts = []
    for pt in [segment_a.start, segment_a.end]:
        cp = closest_point_on_segment(pt, segment_b)
        dists.append(distance_point_point(pt, cp))
        closest_pts.append((pt, cp))
    for pt in [segment_b.start, segment_b.end]:
        cp = closest_point_on_segment(pt, segment_a)
        dists.append(distance_point_point(pt, cp))
        closest_pts.append((cp, pt))
    min_index = dists.index(min(dists))
    return dists[min_index], closest_pts[min_index][0], closest_pts[min_index][1]


def is_polyline_clockwise(polyline, normal_vector):
    """Check if a polyline is clockwise. If the polyline is open, it is closed before the check.

    Parameters
    ----------
    polyline : :class:`compas.geometry.Polyline`
        The polyline to check.
    normal_vector : :class:`compas.geometry.Vector`
        The normal vector to use for the angle calculation.

    Returns
    -------
    bool
        True if the polyline is clockwise, False otherwise.

    """
    # make sure the polyline is closed
    if not polyline[0] == polyline[-1]:
        polyline = polyline[:]  # create a copy
        polyline.append(polyline[0])

    angle_sum = 0
    for i in range(len(polyline) - 1):
        u = Vector.from_start_end(polyline[i - 1], polyline[i])
        v = Vector.from_start_end(polyline[i], polyline[i + 1])
        angle = angle_vectors_signed(u, v, normal_vector)
        angle_sum += angle
    return angle_sum < 0


def correct_polyline_direction(polyline, normal_vector, clockwise=False):
    """Corrects the direction of a polyline to be counter-clockwise around a given vector.

    Parameters
    ----------
    polyline : :class:`compas.geometry.Polyline`
        The polyline to correct.

    Returns
    -------
    :class:`compas.geometry.Polyline`
        The corrected polyline.

    """
    cw = is_polyline_clockwise(polyline, normal_vector)
    if cw ^ clockwise:
        return Polyline(polyline[::-1])
    return polyline


def get_polyline_segment_perpendicular_vector(polyline, segment_index):
    """Get the vector perpendicular to a polyline segment. This vector points outside of the polyline.
    The polyline must be closed.

    Parameters
    ----------
    polyline : :class:`compas.geometry.Polyline`
        The polyline to check. Must be closed.
    segment_index : int
        The index of the segment in the polyline.

    Returns
    -------
    :class:`compas.geometry.Vector`
        The vector perpendicular to the segment, pointing outside of the polyline.

    """
<<<<<<< HEAD
    normal = Plane.from_points(polyline.points[:3]).normal
    if is_polyline_clockwise(polyline, normal):
        return Vector(*cross_vectors(normal, polyline.lines[segment_index].direction))
    else:
        return Vector(*cross_vectors(polyline.lines[segment_index].direction, normal))
=======
    plane = Plane.from_points(polyline.points)
    pt = polyline.lines[segment_index].point_at(0.5)
    perp_vector = Vector(*cross_vectors(polyline.lines[segment_index].direction, plane.normal))
    point = pt + (perp_vector * 0.1)
    if is_point_in_polyline(point, polyline):
        return Vector.from_start_end(point, pt).unitized()
    return Vector.from_start_end(pt, point).unitized()
>>>>>>> dc223d05


def is_point_in_polyline(point, polyline, in_plane=True, tol=TOL):
    """Check if a point is inside a polyline. Polyline must be closed. The polyline must be closed, planar, and not self-intersecting.

    Parameters
    ----------
    point : :class:`compas.geometry.Point`
        The point to check.
    polyline : :class:`compas.geometry.Polyline`
        The polyline to check against.
    in_plane : bool, optional
        If True, the point must be in the same plane as the polyline. Default is True.
    tol : float, optional
        The tolerance used for calculation. Default is TOL.

    Returns
    -------
    bool
        True if the point is inside the polyline, False otherwise.
    """
    frame = Frame.from_points(*polyline.points[:3])
    xform = Transformation.from_frame_to_frame(frame, Frame.worldXY())
    pgon = Polygon([pt.transformed(xform) for pt in polyline.points[:-1]])
    pt = point.transformed(xform)
    if in_plane and not tol.is_zero(pt[2]):
        return False
    return is_point_in_polygon_xy(pt, pgon)


def do_segments_overlap(segment_a, segment_b):
    """Checks if two segments overlap.

    Parameters
    ----------
    seg_a : :class:`~compas.geometry.Segment`
        The first segment.
    seg_b : :class:`~compas.geometry.Segment`
        The second segment.

    Returns
    -------
    bool
        True if the segments overlap, False otherwise.
    """
    a_end_dot = dot_vectors(segment_a.direction, Vector.from_start_end(segment_a.start, segment_a.end))
    for pt in [segment_b.start, segment_b.end, segment_b.point_at(0.5)]:
        b_dot = dot_vectors(segment_a.direction, Vector.from_start_end(segment_a.start, pt))
        if b_dot > 0 and b_dot < a_end_dot:
            return True

    b_end_dot = dot_vectors(segment_b.direction, Vector.from_start_end(segment_b.start, segment_b.end))
    for pt in [segment_a.start, segment_a.end, segment_a.point_at(0.5)]:
        a_dot = dot_vectors(segment_b.direction, Vector.from_start_end(segment_b.start, pt))
        if a_dot > 0 and a_dot < b_end_dot:
            return True

    return False


def get_segment_overlap(segment_a, segment_b, unitize=False):
    """gets the length parameters of the overlap between two segments.

    Parameters
    ----------
    segment_a : :class:`~compas.geometry.Segment`
        The segment upon which the overlap is tested.
    segment_b : :class:`~compas.geometry.Segment`
        The segment that is overlapped on segment_a.
    unitize : bool, optional
        If True, the returned parameters are normalized to the length of segment_a. Default is False

    Returns
    -------
    tuple(float, float) or None
        A tuple containing the start and end parameters of the overlap on segment_a.
        If there is no overlap, None is returned.
    """
    dots = []
    for pt in segment_b:
        dots.append(dot_vectors(segment_a.direction, Vector.from_start_end(segment_a.start, pt)))
    length = segment_a.length
    dots.sort()
    if dots[0] >= length or dots[1] <= 0.0:
        return None

    if dots[0] < 0.0:
        dots[0] = 0.0
    if dots[1] > length:
        dots[1] = length
    if unitize:
        dots[0] /= length
        dots[1] /= length

    return (dots[0], dots[1])


def intersection_line_beams(line, beams, max_distance=None):
    """Find intersections between a line and a list of beams.
    Parameters
    ----------
    line : :class:`compas.geometry.Line`
        The line to check for intersections.
    beams : list of :class:`compas_timber.elements.Beam`
        The beams to check for intersections.
    max_distance : float, optional
        The maximum distance from the line to consider an intersection valid.
        Defaults to 0.0, meaning no distance check.
    Returns
    -------
    list of dict
        A list of dictionaries containing the intersection points, dot products, and the corresponding beams.
    Each dictionary has the keys "point", "dot", and "beam".
    """
    intersections = []
    max_distance = max_distance or TOL.relative
    for beam in beams:
        line_pt, beam_pt = intersection_line_segment(line, beam.centerline)
        if line_pt:
            if distance_point_point(beam_pt, closest_point_on_segment(beam_pt, beam.centerline)) > max_distance:
                continue
            intersection = {}
            intersection["point"] = Point(*line_pt)
            intersection["dot"] = dot_vectors(Vector.from_start_end(line.start, Point(*line_pt)), line.direction)
            intersection["beam"] = beam
            intersections.append(intersection)
    return intersections


def split_beam_at_lengths(beam, lengths):
    """Splits a beam at given lengths.

    Parameters
    ----------
    beam : :class:`compas_timber.elements.Beam`
        The beam to split.
    length : float
        The length at which to split the beam.

    Returns
    -------
    :class:`compas_timber.elements.Beam` or None
        The new beam that is created by the split, or None if the length is outside the beam's length.

    """
    lengths.sort(reverse=True)
    for length in lengths:
        if length <= 0.0 or length >= beam.length:
            lengths.remove(length)  # remove lengths that are outside the beam's length
    beams = [beam]
    for length in lengths:
        new_beam = beam.copy()
        new_beam.attributes.update(beam.attributes)
        new_beam.length = beam.length - length
        beam.length = length
        new_beam.frame.translate(beam.frame.xaxis * length)
        beams.insert(1, new_beam)
    return beams


def move_polyline_segment_to_plane(polyline, segment_index, plane):
    """Move a segment of a polyline to lay on a given plane. this is accomplished by extending the adjacent segments to intersect with the plane.
    Parameters
    ----------
    polyline : :class:`~compas.geometry.Polyline`
        The polyline to modify.
    segment_index : int
        The index of the segment to move.
    plane : :class:`~compas.geometry.Plane`
        The plane to intersect with.
    """
    start_pt = intersection_line_plane(polyline.lines[segment_index - 1], plane)
    if start_pt:
        polyline[segment_index] = start_pt
        if segment_index == 0:
            polyline[-1] = start_pt
    end_pt = intersection_line_plane(polyline.lines[(segment_index + 1) % len(polyline.lines)], plane)
    if end_pt:
        polyline[segment_index + 1] = end_pt
        if segment_index + 1 == len(polyline.lines):
            polyline[0] = end_pt



__all__ = [
    "intersection_line_line_param",
    "intersection_line_plane_param",
    "intersection_line_beam_param",
    "classify_polyline_segments",
    "distance_segment_segment",
    "is_polyline_clockwise",
    "correct_polyline_direction",
    "get_polyline_segment_perpendicular_vector",
    "is_point_in_polyline",
    "do_segments_overlap",
    "get_segment_overlap",
    "split_beam_at_lengths",
    "intersection_line_beams",
    "distance_segment_segment_points",
    "move_polyline_segment_to_plane",
]<|MERGE_RESOLUTION|>--- conflicted
+++ resolved
@@ -18,7 +18,6 @@
 from compas.geometry import Frame
 from compas.geometry import Transformation
 from compas.geometry import intersection_line_plane
-from compas.geometry import intersection_line_segment
 from compas.geometry import closest_point_on_segment
 from compas.geometry import intersection_segment_segment
 
@@ -395,13 +394,6 @@
         The vector perpendicular to the segment, pointing outside of the polyline.
 
     """
-<<<<<<< HEAD
-    normal = Plane.from_points(polyline.points[:3]).normal
-    if is_polyline_clockwise(polyline, normal):
-        return Vector(*cross_vectors(normal, polyline.lines[segment_index].direction))
-    else:
-        return Vector(*cross_vectors(polyline.lines[segment_index].direction, normal))
-=======
     plane = Plane.from_points(polyline.points)
     pt = polyline.lines[segment_index].point_at(0.5)
     perp_vector = Vector(*cross_vectors(polyline.lines[segment_index].direction, plane.normal))
@@ -409,7 +401,6 @@
     if is_point_in_polyline(point, polyline):
         return Vector.from_start_end(point, pt).unitized()
     return Vector.from_start_end(pt, point).unitized()
->>>>>>> dc223d05
 
 
 def is_point_in_polyline(point, polyline, in_plane=True, tol=TOL):
@@ -505,69 +496,6 @@
         dots[1] /= length
 
     return (dots[0], dots[1])
-
-
-def intersection_line_beams(line, beams, max_distance=None):
-    """Find intersections between a line and a list of beams.
-    Parameters
-    ----------
-    line : :class:`compas.geometry.Line`
-        The line to check for intersections.
-    beams : list of :class:`compas_timber.elements.Beam`
-        The beams to check for intersections.
-    max_distance : float, optional
-        The maximum distance from the line to consider an intersection valid.
-        Defaults to 0.0, meaning no distance check.
-    Returns
-    -------
-    list of dict
-        A list of dictionaries containing the intersection points, dot products, and the corresponding beams.
-    Each dictionary has the keys "point", "dot", and "beam".
-    """
-    intersections = []
-    max_distance = max_distance or TOL.relative
-    for beam in beams:
-        line_pt, beam_pt = intersection_line_segment(line, beam.centerline)
-        if line_pt:
-            if distance_point_point(beam_pt, closest_point_on_segment(beam_pt, beam.centerline)) > max_distance:
-                continue
-            intersection = {}
-            intersection["point"] = Point(*line_pt)
-            intersection["dot"] = dot_vectors(Vector.from_start_end(line.start, Point(*line_pt)), line.direction)
-            intersection["beam"] = beam
-            intersections.append(intersection)
-    return intersections
-
-
-def split_beam_at_lengths(beam, lengths):
-    """Splits a beam at given lengths.
-
-    Parameters
-    ----------
-    beam : :class:`compas_timber.elements.Beam`
-        The beam to split.
-    length : float
-        The length at which to split the beam.
-
-    Returns
-    -------
-    :class:`compas_timber.elements.Beam` or None
-        The new beam that is created by the split, or None if the length is outside the beam's length.
-
-    """
-    lengths.sort(reverse=True)
-    for length in lengths:
-        if length <= 0.0 or length >= beam.length:
-            lengths.remove(length)  # remove lengths that are outside the beam's length
-    beams = [beam]
-    for length in lengths:
-        new_beam = beam.copy()
-        new_beam.attributes.update(beam.attributes)
-        new_beam.length = beam.length - length
-        beam.length = length
-        new_beam.frame.translate(beam.frame.xaxis * length)
-        beams.insert(1, new_beam)
-    return beams
 
 
 def move_polyline_segment_to_plane(polyline, segment_index, plane):
@@ -591,7 +519,6 @@
         polyline[segment_index + 1] = end_pt
         if segment_index + 1 == len(polyline.lines):
             polyline[0] = end_pt
-
 
 
 __all__ = [
@@ -606,8 +533,5 @@
     "is_point_in_polyline",
     "do_segments_overlap",
     "get_segment_overlap",
-    "split_beam_at_lengths",
-    "intersection_line_beams",
-    "distance_segment_segment_points",
     "move_polyline_segment_to_plane",
 ]