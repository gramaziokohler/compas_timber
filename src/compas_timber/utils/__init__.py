from math import fabs

from compas.geometry import Plane
from compas.geometry import Point
from compas.geometry import Vector
from compas.geometry import Polyline
from compas.geometry import Polygon
from compas.geometry import is_point_in_polygon_xy
from compas.geometry import angle_vectors_signed
from compas.geometry import add_vectors
from compas.geometry import cross_vectors
from compas.geometry import distance_point_point
from compas.geometry import dot_vectors
from compas.geometry import length_vector
from compas.geometry import normalize_vector
from compas.geometry import scale_vector
from compas.geometry import subtract_vectors
from compas.geometry import Frame
from compas.geometry import Transformation
from compas.geometry import intersection_line_plane
from compas.geometry import closest_point_on_segment
from compas.geometry import intersection_segment_segment

from compas.tolerance import TOL


def intersection_line_line_param(line1, line2, max_distance=1e-6, limit_to_segments=True, tol=1e-6):
    """Find, if exists, the intersection point of `line1` and `line2` and returns parametric information about it.

    For each of the lines, the point of intersection and a `t` parameter are returned.

    The `t` parameter is the normalized parametric value (0.0 -> 1.0) of the location of the intersection point
    in relation to the line's starting point.
    0.0 indicates intersaction near the starting point, 1.0 indicates intersection near the end.

    If no intersection is detected within the max_distance, or the intersection falls outside either of the line segments,
    [None, None], [None, None] is returned.

    Parameters
    ----------
    line1 : :class:`~compas.geometry.Line`
        First line.
    line2 : :class:`~compas.geometry.Line`
        Second line.
    max_distance : float
        Maximum distance between the lines to still consider as intersection.
    limit_to_segments : bool, defualt is True
        If True, the lines are considered intersection only if the intersection point falls whithin the given line segments for both lines.
    tol : float, default is 1e-6
        The tolerance used for floating point operations.

    Returns
    -------
    tuple(:class:`~compas.geometry.Point`, float), tuple(:class:`~compas.geometry.Point`, float)

    """
    a, b = line1
    c, d = line2

    ab = subtract_vectors(b, a)
    cd = subtract_vectors(d, c)

    n = cross_vectors(ab, cd)

    # check if lines are parallel
    if length_vector(n) < tol:  # if any([abs(x)<tol for x in n]):
        return [None, None], [None, None]

    n1 = normalize_vector(cross_vectors(ab, n))
    n2 = normalize_vector(cross_vectors(cd, n))

    pln1 = Plane(a, n1)
    pln2 = Plane(c, n2)

    # get intersection points (should never be None, only if parallel, which was errorcatched before)
    x1, t1 = intersection_line_plane_param(line1, pln2, tol)
    x2, t2 = intersection_line_plane_param(line2, pln1, tol)

    # double-check for parallels, should not happen:
    if t1 is None or t2 is None:
        return [None, None], [None, None]

    # is intersection exact / within some max_distance?
    d = distance_point_point(x1, x2)
    if d > max_distance:
        return [None, None], [None, None]

    # is intersection within the line segment? if not, override results with None
    if limit_to_segments:
        if t1 < 0.0 - tol or t1 > 1.0 + tol:
            x1 = None
            t1 = None
        if t2 < 0.0 - tol or t2 > 1.0 + tol:
            x2 = None
            t2 = None
    return [x1, t1], [x2, t2]


def intersection_line_plane_param(line, plane, tol=1e-6):
    """Computes the intersection point of a line and a plane.

    A tuple containing the intersection point and a `t` value are returned.

    The `t` parameter is the normalized parametric value (0.0 -> 1.0) of the location of the intersection point
    in relation to the line's starting point.
    0.0 indicates intersaction near the starting point, 1.0 indicates intersection near the end.

    If no intersection is found, [None, None] is returned.

    Parameters
    ----------
    line : :class:`~compas.geometry.Line`
        Two points defining the line.
    plane : :class:`~compas.geometry.Plane`
        The base point and normal defining the plane.
    tol : float, optional. Default is 1e-6.
        A tolerance for membership verification.

    Returns
    -------
    tuple(:class:`~compas.geometry.Point`, float)

    """
    a, b = line
    o, n = plane

    ab = subtract_vectors(b, a)
    dotv = dot_vectors(n, ab)

    if fabs(dotv) <= tol:
        # if the dot product (cosine of the angle between segment and plane)
        # is close to zero the line and the normal are almost perpendicular
        # hence there is no intersection
        return None, None

    # based on the ratio = -dot_vectors(n, ab) / dot_vectors(n, oa)
    # there are three scenarios
    # 1) 0.0 < ratio < 1.0: the intersection is between a and b
    # 2) ratio < 0.0: the intersection is on the other side of a
    # 3) ratio > 1.0: the intersection is on the other side of b
    oa = subtract_vectors(a, o)
    t = -dot_vectors(n, oa) / dotv
    ab = scale_vector(ab, t)
    return Point(*add_vectors(a, ab)), t


def intersection_line_beam_param(line, beam, ignore_ends=False):
    """Get the intersection of a line with a beam in the XY plane and the corresponding ref_face_indices.

    Parameters
    ----------
    line : :class:`~compas.geometry.Line`
        The line to intersect with the beam.
    beam : :class:`~compas_timber.geometry.Beam`
        The beam to intersect with the line.
    ignore_ends : bool, optional
        If True, the intersection with the beam ends is ignored. Default is False.

    Returns
    -------
    list of :class:`~compas.geometry.Point`
        list of intersection points.
    list of int
        list of indices of the reference faces of the beam that the intersection points lie on.

    """

    sides = beam.ref_sides[:4] if ignore_ends else beam.ref_sides
    pts = []
    ref_side_indices = []
    for i, face in enumerate(sides):
        intersection = intersection_line_plane(line, Plane.from_frame(face))
        if intersection:
            int_pt = Point(*intersection)
            intersection_uv = int_pt.transformed(Transformation.from_frame_to_frame(face, Frame.worldXY()))
            if intersection_uv[0] >= 0 and intersection_uv[0] < beam.side_as_surface(i).xsize and intersection_uv[1] > 0 and intersection_uv[1] < beam.side_as_surface(i).ysize:
                pts.append(intersection)
                ref_side_indices.append(i)
    return [Point(*coords) for coords in pts], ref_side_indices


def _split_into_consecutive_sequences(source, wrap_on):
    # type: (list[int], int) -> list[list[int]]
    if not source:
        return []

    sequences = []
    current_sequence = [source[0]]

    for i in range(1, len(source)):
        curr_val = source[i]
        prev_incremented = (source[i - 1] + 1) % wrap_on
        if curr_val == prev_incremented:
            current_sequence.append(curr_val)
        else:
            sequences.append(current_sequence)
            current_sequence = [curr_val]

    sequences.append(current_sequence)  # add the last sequence
    return sequences


def classify_polyline_segments(polyline, normal, direction="cw"):
    """Classify polyline segments as external or part of a cutout based on turning angles.

    Parameters
    ----------
    polyline : :class:`compas.geometry.Polyline`
        The polyline to classify.
    normal : :class:`compas.geometry.Vector`
        The normal vector of the wall. Used as reference palne for turning angles calculation.
    direction : str, optional
        The winding direction of the outline around the given normal vector. One of: ("cw", "ccw"). Default is "cw".

    Returns
    -------
    tuple(list[int], list[list[int]])
        A tuple containing two lists:
        - the first list contains the indices of outline vertices
        - the second list contains the indices of internal vertices grouped in sequences
    """
    if direction not in ("cw", "ccw"):
        raise ValueError("Direction must be either 'cw' or 'ccw'.")

    # iterate on polyline without p[0] == p[-1]
    if polyline[0] == polyline[-1]:
        polyline = polyline[:-1]

    outline_vertices = []
    internal_vertices = []

    num_points = len(polyline)

    for i in range(num_points):
        p_prev = polyline[i]
        p_curr = polyline[(i + 1) % num_points]
        p_next = polyline[(i + 2) % num_points]

        v1 = Vector.from_start_end(p_prev, p_curr)
        v2 = Vector.from_start_end(p_curr, p_next)

        angle = angle_vectors_signed(v1, v2, normal, deg=True)

        if direction == "ccw":
            angle = -angle

        if angle < 0:
            outline_vertices.append((i + 1) % num_points)
        else:
            internal_vertices.append((i + 1) % num_points)

    # vertices that lie on the outline but are at openings count as internal
    # they are removed from the outline list and added to the internal list
    internal_groups = _split_into_consecutive_sequences(internal_vertices, wrap_on=num_points)
    polyline_indices = list(range(num_points))
    for group in internal_groups:
        prev_value = polyline_indices[group[0] - 1]
        next_value = polyline_indices[(group[1] + 1) % num_points]
        group.insert(0, prev_value)
        group.append(next_value)
        outline_vertices.remove(prev_value)
        outline_vertices.remove(next_value)

    return outline_vertices, internal_groups


def distance_segment_segment(segment_a, segment_b):
    """Computes the distance between two segments.

    Parameters
    ----------
    segment_a : tuple(tuple(float, float, float), tuple(float, float, float))
        The first segment, defined by two points.
    segment_b : tuple(tuple(float, float, float), tuple(float, float, float))
        The second segment, defined by two points.

    Returns
    -------
    float
        The distance between the two segments.

    """
    pta, ptb = intersection_segment_segment(segment_a, segment_b)
    if pta and ptb:
        return distance_point_point(pta, ptb)

    dists = []
    for pt in [segment_a.start, segment_a.end]:
        dists.append(distance_point_point(pt, closest_point_on_segment(pt, segment_b)))
    for pt in [segment_b.start, segment_b.end]:
        dists.append(distance_point_point(pt, closest_point_on_segment(pt, segment_a)))
    return min(dists)


def distance_segment_segment_points(segment_a, segment_b):
    """Computes the distance between two segments.

    Parameters
    ----------
    segment_a : tuple(tuple(float, float, float), tuple(float, float, float))
        The first segment, defined by two points.
    segment_b : tuple(tuple(float, float, float), tuple(float, float, float))
        The second segment, defined by two points.

    Returns
    -------

    tuple(float, :class:`~compas.geometry.Point`, :class:`~compas.geometry.Point`)
        The distance between the two segments, and the closest points on each segment.

    """
    pta, ptb = intersection_segment_segment(segment_a, segment_b)
    if pta and ptb:
        return distance_point_point(pta, ptb), pta, ptb

    dists = []
    closest_pts = []
    for pt in [segment_a.start, segment_a.end]:
        cp = closest_point_on_segment(pt, segment_b)
        dists.append(distance_point_point(pt, cp))
        closest_pts.append((pt, cp))
    for pt in [segment_b.start, segment_b.end]:
        cp = closest_point_on_segment(pt, segment_a)
        dists.append(distance_point_point(pt, cp))
        closest_pts.append((cp, pt))
    min_index = dists.index(min(dists))
    return dists[min_index], closest_pts[min_index][0], closest_pts[min_index][1]


def is_polyline_clockwise(polyline, normal_vector):
    """Check if a polyline is clockwise. If the polyline is open, it is closed before the check.

    Parameters
    ----------
    polyline : :class:`compas.geometry.Polyline`
        The polyline to check.
    normal_vector : :class:`compas.geometry.Vector`
        The normal vector to use for the angle calculation.

    Returns
    -------
    bool
        True if the polyline is clockwise, False otherwise.

    """
    # make sure the polyline is closed
    if not polyline[0] == polyline[-1]:
        polyline = polyline[:]  # create a copy
        polyline.append(polyline[0])

    angle_sum = 0
    for i in range(len(polyline) - 1):
        u = Vector.from_start_end(polyline[i - 1], polyline[i])
        v = Vector.from_start_end(polyline[i], polyline[i + 1])
        angle = angle_vectors_signed(u, v, normal_vector)
        angle_sum += angle
    return angle_sum < 0


def correct_polyline_direction(polyline, normal_vector, clockwise=False):
    """Corrects the direction of a polyline to be counter-clockwise around a given vector.

    Parameters
    ----------
    polyline : :class:`compas.geometry.Polyline`
        The polyline to correct.

    Returns
    -------
    :class:`compas.geometry.Polyline`
        The corrected polyline.

    """
    cw = is_polyline_clockwise(polyline, normal_vector)
    if cw ^ clockwise:
        return Polyline(polyline[::-1])
    return polyline


def get_polyline_segment_perpendicular_vector(polyline, segment_index):
    """Get the vector perpendicular to a polyline segment. This vector points outside of the polyline.
    The polyline must be closed.

    Parameters
    ----------
    polyline : :class:`compas.geometry.Polyline`
        The polyline to check. Must be closed.
    segment_index : int
        The index of the segment in the polyline.

    Returns
    -------
    :class:`compas.geometry.Vector`
        The vector perpendicular to the segment, pointing outside of the polyline.

    """
    plane = Plane.from_points(polyline.points)
    pt = polyline.lines[segment_index].point_at(0.5)
    perp_vector = Vector(*cross_vectors(polyline.lines[segment_index].direction, plane.normal))
    point = pt + (perp_vector * 0.1)
    if is_point_in_polyline(point, polyline):
        return Vector.from_start_end(point, pt)
    return Vector.from_start_end(pt, point)


def is_point_in_polyline(point, polyline, in_plane=True, tol=TOL):
    """Check if a point is inside a polyline. Polyline must be closed. The polyline must be closed, planar, and not self-intersecting.

    Parameters
    ----------
    point : :class:`compas.geometry.Point`
        The point to check.
    polyline : :class:`compas.geometry.Polyline`
        The polyline to check against.
    in_plane : bool, optional
        If True, the point must be in the same plane as the polyline. Default is True.
    tol : float, optional
        The tolerance used for calculation. Default is TOL.

    Returns
    -------
    bool
        True if the point is inside the polyline, False otherwise.
    """
    frame = Frame.from_points(*polyline.points[:3])
    xform = Transformation.from_frame_to_frame(frame, Frame.worldXY())
    pgon = Polygon([pt.transformed(xform) for pt in polyline.points[:-1]])
    pt = point.transformed(xform)
    if in_plane and not tol.is_zero(pt[2]):
        return False
    return is_point_in_polygon_xy(pt, pgon)


def do_segments_overlap(segment_a, segment_b):
    """Checks if two segments overlap.

    Parameters
    ----------
    seg_a : :class:`~compas.geometry.Segment`
        The first segment.
    seg_b : :class:`~compas.geometry.Segment`
        The second segment.

    Returns
    -------
    bool
        True if the segments overlap, False otherwise.
    """
    a_end_dot = dot_vectors(segment_a.direction, Vector.from_start_end(segment_a.start, segment_a.end))
    for pt in [segment_b.start, segment_b.end, segment_b.point_at(0.5)]:
        b_dot = dot_vectors(segment_a.direction, Vector.from_start_end(segment_a.start, pt))
        if b_dot > 0 and b_dot < a_end_dot:
            return True

    b_end_dot = dot_vectors(segment_b.direction, Vector.from_start_end(segment_b.start, segment_b.end))
    for pt in [segment_a.start, segment_a.end, segment_a.point_at(0.5)]:
        a_dot = dot_vectors(segment_b.direction, Vector.from_start_end(segment_b.start, pt))
        if a_dot > 0 and a_dot < b_end_dot:
            return True

    return False


def get_segment_overlap(segment_a, segment_b, unitize=False):
<<<<<<< HEAD
    """Checks if two segments overlap.
=======
    """gets the length parameters of the overlap between two segments.
>>>>>>> 47d613d6

    Parameters
    ----------
    segment_a : :class:`~compas.geometry.Segment`
        The segment upon which the overlap is tested.
    segment_b : :class:`~compas.geometry.Segment`
        The segment that is overlapped on segment_a.
    unitize : bool, optional
        If True, the returned parameters are normalized to the length of segment_a. Default is False

    Returns
    -------
    tuple(float, float) or None
        A tuple containing the start and end parameters of the overlap on segment_a.
        If there is no overlap, None is returned.
    """
    dots = []
    for pt in segment_b:
        dots.append(dot_vectors(segment_a.direction, Vector.from_start_end(segment_a.start, pt)))
    length = segment_a.length
    dots.sort()
    if dots[0] >= length or dots[1] <= 0.0:
        return None

    if dots[0] < 0.0:
        dots[0] = 0.0
    if dots[1] > length:
        dots[1] = length
    if unitize:
        dots[0] /= length
        dots[1] /= length

    return (dots[0], dots[1])


__all__ = [
    "intersection_line_line_param",
    "intersection_line_plane_param",
    "intersection_line_beam_param",
    "classify_polyline_segments",
    "distance_segment_segment",
    "is_polyline_clockwise",
    "correct_polyline_direction",
    "get_polyline_segment_perpendicular_vector",
    "is_point_in_polyline",
    "do_segments_overlap",
    "get_segment_overlap",
]<|MERGE_RESOLUTION|>--- conflicted
+++ resolved
@@ -462,11 +462,7 @@
 
 
 def get_segment_overlap(segment_a, segment_b, unitize=False):
-<<<<<<< HEAD
-    """Checks if two segments overlap.
-=======
     """gets the length parameters of the overlap between two segments.
->>>>>>> 47d613d6
 
     Parameters
     ----------
