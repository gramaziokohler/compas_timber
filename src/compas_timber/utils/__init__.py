--- conflicted
+++ resolved
@@ -501,9 +501,6 @@
 
 
 def move_polyline_segment_to_plane(polyline, segment_index, plane):
-<<<<<<< HEAD
-    """Move a segment of a polyline to the intersection with a plane."""
-=======
     """Move a segment of a polyline to lay on a given plane. this is accomplished by extending the adjacent segments to intersect with the plane.
     Parameters
     ----------
@@ -514,7 +511,6 @@
     plane : :class:`~compas.geometry.Plane`
         The plane to intersect with.
     """
->>>>>>> acab91f7
     start_pt = intersection_line_plane(polyline.lines[segment_index - 1], plane)
     if start_pt:
         polyline[segment_index] = start_pt
@@ -527,7 +523,6 @@
             polyline[0] = end_pt
 
 
-<<<<<<< HEAD
 def intersection_line_beams(line, beams, max_distance=None):
     """Find intersections between a line and a list of beams.
     Parameters
@@ -600,8 +595,6 @@
             seg_b.start = pt
 
 
-=======
->>>>>>> acab91f7
 __all__ = [
     "intersection_line_line_param",
     "intersection_line_plane_param",
@@ -615,9 +608,6 @@
     "do_segments_overlap",
     "get_segment_overlap",
     "move_polyline_segment_to_plane",
-<<<<<<< HEAD
     "intersection_line_beams",
     "split_beam_at_lengths",
-=======
->>>>>>> acab91f7
 ]