--- conflicted
+++ resolved
@@ -290,8 +290,6 @@
     for pt in [segment_b.start, segment_b.end]:
         dists.append(distance_point_point(pt, closest_point_on_segment(pt, segment_a)))
     return min(dists)
-<<<<<<< HEAD
-=======
 
 
 def distance_segment_segment_points(segment_a, segment_b):
@@ -327,7 +325,6 @@
         closest_pts.append((cp, pt))
     min_index = dists.index(min(dists))
     return dists[min_index], closest_pts[min_index][0], closest_pts[min_index][1]
->>>>>>> 1a454fe8
 
 
 def is_polyline_clockwise(polyline, normal_vector):
@@ -463,8 +460,6 @@
 
     return False
 
-<<<<<<< HEAD
-=======
 
 def get_segment_overlap(segment_a, segment_b, unitize=False):
     """Checks if two segments overlap.
@@ -503,7 +498,6 @@
     return (dots[0], dots[1])
 
 
->>>>>>> 1a454fe8
 __all__ = [
     "intersection_line_line_param",
     "intersection_line_plane_param",
@@ -515,8 +509,5 @@
     "get_polyline_segment_perpendicular_vector",
     "is_point_in_polyline",
     "do_segments_overlap",
-<<<<<<< HEAD
-=======
     "get_segment_overlap",
->>>>>>> 1a454fe8
 ]