--- conflicted
+++ resolved
@@ -524,7 +524,40 @@
         if segment_index + 1 == len(polyline.lines):
             polyline[0] = end_pt
 
-<<<<<<< HEAD
+
+def planar_surface_point_at(surface, u, v):
+    """
+    Returns the point at parameters u, v on a planar surface transformed using the surface's transformation.
+    The domain of u and v is assumed to be [0.0 => surface.xsize] and [0.0 => surface.ysize] respectively.
+
+    Parameters
+    ----------
+    surface : :class:`~compas.geometry.PlanarSurface`
+        The planar surface.
+    u : float
+        The first parameter.
+    v : float
+        The second parameter.
+
+    Returns
+    -------
+    :class:`compas.geometry.Point`
+        A point on the planar surface.
+
+    Note
+    ----
+    This is a re-implementation of `PlanarSurface.point_at` which takes u and v in un-normalized coordinates.
+    Starting with COMPAS 2.15.0, `PlanarSurface.point_at` expects u and v to be normalized.
+    This method exists because life is hard and we believe
+    backwards compatibility is a value worth protecting,
+    together with freedom of speech, right of self-determination,
+    democracy, and bodily autonomy.
+
+    """
+    point = Point(u, v, 0)
+    point.transform(surface.transformation)
+    return point
+
 def move_polyline_segment_to_line(polyline, segment_index, line):
     """Move a segment of a polyline to lay colinear to the projection of a line on that polyline. this is accomplished by extending the adjacent segments to intersect with the line.
     Parameters
@@ -660,42 +693,6 @@
         v2 = Vector.from_start_end(polyline[i], polyline[i + 1])
         if tol.is_zero(angle_vectors(v1, v2)):
             polyline.points.pop(i)
-=======
-
-def planar_surface_point_at(surface, u, v):
-    """
-    Returns the point at parameters u, v on a planar surface transformed using the surface's transformation.
-    The domain of u and v is assumed to be [0.0 => surface.xsize] and [0.0 => surface.ysize] respectively.
-
-    Parameters
-    ----------
-    surface : :class:`~compas.geometry.PlanarSurface`
-        The planar surface.
-    u : float
-        The first parameter.
-    v : float
-        The second parameter.
-
-    Returns
-    -------
-    :class:`compas.geometry.Point`
-        A point on the planar surface.
-
-    Note
-    ----
-    This is a re-implementation of `PlanarSurface.point_at` which takes u and v in un-normalized coordinates.
-    Starting with COMPAS 2.15.0, `PlanarSurface.point_at` expects u and v to be normalized.
-    This method exists because life is hard and we believe
-    backwards compatibility is a value worth protecting,
-    together with freedom of speech, right of self-determination,
-    democracy, and bodily autonomy.
-
-    """
-    point = Point(u, v, 0)
-    point.transform(surface.transformation)
-    return point
-
->>>>>>> d6f890fb
 
 __all__ = [
     "intersection_line_line_param",
@@ -710,14 +707,11 @@
     "do_segments_overlap",
     "get_segment_overlap",
     "move_polyline_segment_to_plane",
-<<<<<<< HEAD
+    "planar_surface_point_at",
     "intersection_line_beams",
     "split_beam_at_lengths",
     "extend_line_segments",
     "join_polyline_segments",
     "polyline_from_brep_loop",
     "combine_parallel_segments",
-=======
-    "planar_surface_point_at",
->>>>>>> d6f890fb
 ]