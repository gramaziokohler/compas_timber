from math import fabs

from compas.geometry import Plane
from compas.geometry import Point
from compas.geometry import Vector
from compas.geometry import Polyline
from compas.geometry import Polygon
from compas.geometry import is_point_in_polygon_xy
from compas.geometry import angle_vectors_signed
from compas.geometry import add_vectors
from compas.geometry import cross_vectors
from compas.geometry import distance_point_point
from compas.geometry import dot_vectors
from compas.geometry import length_vector
from compas.geometry import normalize_vector
from compas.geometry import scale_vector
from compas.geometry import subtract_vectors
from compas.geometry import Frame
from compas.geometry import Transformation
from compas.geometry import intersection_line_plane
from compas.geometry import closest_point_on_segment
from compas.geometry import intersection_segment_segment
<<<<<<< HEAD
from compas.geometry import distance_point_line
=======

>>>>>>> 3e1218a6
from compas.tolerance import TOL


def intersection_line_line_param(line1, line2, max_distance=1e-6, limit_to_segments=True, tol=1e-6):
    """Find, if exists, the intersection point of `line1` and `line2` and returns parametric information about it.

    For each of the lines, the point of intersection and a `t` parameter are returned.

    The `t` parameter is the normalized parametric value (0.0 -> 1.0) of the location of the intersection point
    in relation to the line's starting point.
    0.0 indicates intersaction near the starting point, 1.0 indicates intersection near the end.

    If no intersection is detected within the max_distance, or the intersection falls outside either of the line segments,
    [None, None], [None, None] is returned.

    Parameters
    ----------
    line1 : :class:`~compas.geometry.Line`
        First line.
    line2 : :class:`~compas.geometry.Line`
        Second line.
    max_distance : float
        Maximum distance between the lines to still consider as intersection.
    limit_to_segments : bool, defualt is True
        If True, the lines are considered intersection only if the intersection point falls whithin the given line segments for both lines.
    tol : float, default is 1e-6
        The tolerance used for floating point operations.

    Returns
    -------
    tuple(:class:`~compas.geometry.Point`, float), tuple(:class:`~compas.geometry.Point`, float)

    """
    a, b = line1
    c, d = line2

    ab = subtract_vectors(b, a)
    cd = subtract_vectors(d, c)

    n = cross_vectors(ab, cd)

    # check if lines are parallel
    if length_vector(n) < tol:  # if any([abs(x)<tol for x in n]):
        return [None, None], [None, None]

    n1 = normalize_vector(cross_vectors(ab, n))
    n2 = normalize_vector(cross_vectors(cd, n))

    pln1 = Plane(a, n1)
    pln2 = Plane(c, n2)

    # get intersection points (should never be None, only if parallel, which was errorcatched before)
    x1, t1 = intersection_line_plane_param(line1, pln2, tol)
    x2, t2 = intersection_line_plane_param(line2, pln1, tol)

    # double-check for parallels, should not happen:
    if t1 is None or t2 is None:
        return [None, None], [None, None]

    # is intersection exact / within some max_distance?
    d = distance_point_point(x1, x2)
    if d > max_distance:
        return [None, None], [None, None]

    # is intersection within the line segment? if not, override results with None
    if limit_to_segments:
        if t1 < 0.0 - tol or t1 > 1.0 + tol:
            x1 = None
            t1 = None
        if t2 < 0.0 - tol or t2 > 1.0 + tol:
            x2 = None
            t2 = None
    return [x1, t1], [x2, t2]


def intersection_line_plane_param(line, plane, tol=1e-6):
    """Computes the intersection point of a line and a plane.

    A tuple containing the intersection point and a `t` value are returned.

    The `t` parameter is the normalized parametric value (0.0 -> 1.0) of the location of the intersection point
    in relation to the line's starting point.
    0.0 indicates intersaction near the starting point, 1.0 indicates intersection near the end.

    If no intersection is found, [None, None] is returned.

    Parameters
    ----------
    line : :class:`~compas.geometry.Line`
        Two points defining the line.
    plane : :class:`~compas.geometry.Plane`
        The base point and normal defining the plane.
    tol : float, optional. Default is 1e-6.
        A tolerance for membership verification.

    Returns
    -------
    tuple(:class:`~compas.geometry.Point`, float)

    """
    a, b = line
    o, n = plane

    ab = subtract_vectors(b, a)
    dotv = dot_vectors(n, ab)

    if fabs(dotv) <= tol:
        # if the dot product (cosine of the angle between segment and plane)
        # is close to zero the line and the normal are almost perpendicular
        # hence there is no intersection
        return None, None

    # based on the ratio = -dot_vectors(n, ab) / dot_vectors(n, oa)
    # there are three scenarios
    # 1) 0.0 < ratio < 1.0: the intersection is between a and b
    # 2) ratio < 0.0: the intersection is on the other side of a
    # 3) ratio > 1.0: the intersection is on the other side of b
    oa = subtract_vectors(a, o)
    t = -dot_vectors(n, oa) / dotv
    ab = scale_vector(ab, t)
    return Point(*add_vectors(a, ab)), t


def intersection_line_beam_param(line, beam, ignore_ends=False):
    """Get the intersection of a line with a beam in the XY plane and the corresponding ref_face_indices.

    Parameters
    ----------
    line : :class:`~compas.geometry.Line`
        The line to intersect with the beam.
    beam : :class:`~compas_timber.geometry.Beam`
        The beam to intersect with the line.
    ignore_ends : bool, optional
        If True, the intersection with the beam ends is ignored. Default is False.

    Returns
    -------
    list of :class:`~compas.geometry.Point`
        list of intersection points.
    list of int
        list of indices of the reference faces of the beam that the intersection points lie on.

    """

    sides = beam.ref_sides[:4] if ignore_ends else beam.ref_sides
    pts = []
    ref_side_indices = []
    for i, face in enumerate(sides):
        intersection = intersection_line_plane(line, Plane.from_frame(face))
        if intersection:
            int_pt = Point(*intersection)
            intersection_uv = int_pt.transformed(Transformation.from_frame_to_frame(face, Frame.worldXY()))
            if intersection_uv[0] >= 0 and intersection_uv[0] < beam.side_as_surface(i).xsize and intersection_uv[1] > 0 and intersection_uv[1] < beam.side_as_surface(i).ysize:
                pts.append(intersection)
                ref_side_indices.append(i)
    return [Point(*coords) for coords in pts], ref_side_indices


def _split_into_consecutive_sequences(source, wrap_on):
    # type: (list[int], int) -> list[list[int]]
    if not source:
        return []

    sequences = []
    current_sequence = [source[0]]

    for i in range(1, len(source)):
        curr_val = source[i]
        prev_incremented = (source[i - 1] + 1) % wrap_on
        if curr_val == prev_incremented:
            current_sequence.append(curr_val)
        else:
            sequences.append(current_sequence)
            current_sequence = [curr_val]

    sequences.append(current_sequence)  # add the last sequence
    return sequences


def classify_polyline_segments(polyline, normal, direction="cw"):
    """Classify polyline segments as external or part of a cutout based on turning angles.

    Parameters
    ----------
    polyline : :class:`compas.geometry.Polyline`
        The polyline to classify.
    normal : :class:`compas.geometry.Vector`
        The normal vector of the wall. Used as reference palne for turning angles calculation.
    direction : str, optional
        The winding direction of the outline around the given normal vector. One of: ("cw", "ccw"). Default is "cw".

    Returns
    -------
    tuple(list[int], list[list[int]])
        A tuple containing two lists:
        - the first list contains the indices of outline vertices
        - the second list contains the indices of internal vertices grouped in sequences
    """
    if direction not in ("cw", "ccw"):
        raise ValueError("Direction must be either 'cw' or 'ccw'.")

    # iterate on polyline without p[0] == p[-1]
    if polyline[0] == polyline[-1]:
        polyline = polyline[:-1]

    outline_vertices = []
    internal_vertices = []

    num_points = len(polyline)

    for i in range(num_points):
        p_prev = polyline[i]
        p_curr = polyline[(i + 1) % num_points]
        p_next = polyline[(i + 2) % num_points]

        v1 = Vector.from_start_end(p_prev, p_curr)
        v2 = Vector.from_start_end(p_curr, p_next)

        angle = angle_vectors_signed(v1, v2, normal, deg=True)

        if direction == "ccw":
            angle = -angle

        if angle < 0:
            outline_vertices.append((i + 1) % num_points)
        else:
            internal_vertices.append((i + 1) % num_points)

    # vertices that lie on the outline but are at openings count as internal
    # they are removed from the outline list and added to the internal list
    internal_groups = _split_into_consecutive_sequences(internal_vertices, wrap_on=num_points)
    polyline_indices = list(range(num_points))
    for group in internal_groups:
        prev_value = polyline_indices[group[0] - 1]
        next_value = polyline_indices[(group[1] + 1) % num_points]
        group.insert(0, prev_value)
        group.append(next_value)
        outline_vertices.remove(prev_value)
        outline_vertices.remove(next_value)

    return outline_vertices, internal_groups


def distance_segment_segment(segment_a, segment_b):
    """Computes the distance between two segments.

    Parameters
    ----------
    segment_a : tuple(tuple(float, float, float), tuple(float, float, float))
        The first segment, defined by two points.
    segment_b : tuple(tuple(float, float, float), tuple(float, float, float))
        The second segment, defined by two points.

    Returns
    -------
    float
        The distance between the two segments.

    """
    pta, ptb = intersection_segment_segment(segment_a, segment_b)
    if pta and ptb:
        return distance_point_point(pta, ptb)

    dists = []
    for pt in [segment_a.start, segment_a.end]:
        dists.append(distance_point_point(pt, closest_point_on_segment(pt, segment_b)))
    for pt in [segment_b.start, segment_b.end]:
        dists.append(distance_point_point(pt, closest_point_on_segment(pt, segment_a)))
    return min(dists)
<<<<<<< HEAD
=======


def distance_segment_segment_points(segment_a, segment_b):
    """Computes the distance between two segments.

    Parameters
    ----------
    segment_a : tuple(tuple(float, float, float), tuple(float, float, float))
        The first segment, defined by two points.
    segment_b : tuple(tuple(float, float, float), tuple(float, float, float))
        The second segment, defined by two points.

    Returns
    -------

    tuple(float, :class:`~compas.geometry.Point`, :class:`~compas.geometry.Point`)
        The distance between the two segments, and the closest points on each segment.

    """
    pta, ptb = intersection_segment_segment(segment_a, segment_b)
    if pta and ptb:
        return distance_point_point(pta, ptb), pta, ptb

    dists = []
    closest_pts = []
    for pt in [segment_a.start, segment_a.end]:
        cp = closest_point_on_segment(pt, segment_b)
        dists.append(distance_point_point(pt, cp))
        closest_pts.append((pt, cp))
    for pt in [segment_b.start, segment_b.end]:
        cp = closest_point_on_segment(pt, segment_a)
        dists.append(distance_point_point(pt, cp))
        closest_pts.append((cp, pt))
    min_index = dists.index(min(dists))
    return dists[min_index], closest_pts[min_index][0], closest_pts[min_index][1]
>>>>>>> 3e1218a6


def is_polyline_clockwise(polyline, normal_vector):
    """Check if a polyline is clockwise. If the polyline is open, it is closed before the check.

    Parameters
    ----------
    polyline : :class:`compas.geometry.Polyline`
        The polyline to check.
    normal_vector : :class:`compas.geometry.Vector`
        The normal vector to use for the angle calculation.

    Returns
    -------
    bool
        True if the polyline is clockwise, False otherwise.

    """
    # make sure the polyline is closed
    if not polyline[0] == polyline[-1]:
        polyline = polyline[:]  # create a copy
        polyline.append(polyline[0])

    angle_sum = 0
    for i in range(len(polyline) - 1):
        u = Vector.from_start_end(polyline[i - 1], polyline[i])
        v = Vector.from_start_end(polyline[i], polyline[i + 1])
        angle = angle_vectors_signed(u, v, normal_vector)
        angle_sum += angle
    return angle_sum < 0


def correct_polyline_direction(polyline, normal_vector, clockwise=False):
    """Corrects the direction of a polyline to be counter-clockwise around a given vector.

    Parameters
    ----------
    polyline : :class:`compas.geometry.Polyline`
        The polyline to correct.

    Returns
    -------
    :class:`compas.geometry.Polyline`
        The corrected polyline.

    """
    cw = is_polyline_clockwise(polyline, normal_vector)
    if cw ^ clockwise:
        return Polyline(polyline[::-1])
    return polyline


def get_polyline_segment_perpendicular_vector(polyline, segment_index):
    """Get the vector perpendicular to a polyline segment. This vector points outside of the polyline.
    The polyline must be closed.

    Parameters
    ----------
    polyline : :class:`compas.geometry.Polyline`
        The polyline to check. Must be closed.
    segment_index : int
        The index of the segment in the polyline.

    Returns
    -------
    :class:`compas.geometry.Vector`
        The vector perpendicular to the segment, pointing outside of the polyline.

    """
    plane = Plane.from_points(polyline.points)
    if is_polyline_clockwise(polyline, plane.normal):
        return Vector(*cross_vectors(plane.normal, polyline.lines[segment_index].direction))
    else:
        return Vector(*cross_vectors(polyline.lines[segment_index].direction, plane.normal))


def is_point_in_polyline(point, polyline, in_plane=True, tol=TOL):
    """Check if a point is inside a polyline. Polyline must be closed. The polyline must be closed, planar, and not self-intersecting.

    Parameters
    ----------
    point : :class:`compas.geometry.Point`
        The point to check.
    polyline : :class:`compas.geometry.Polyline`
        The polyline to check against.
    in_plane : bool, optional
        If True, the point must be in the same plane as the polyline. Default is True.
    tol : float, optional
        The tolerance used for calculation. Default is TOL.

    Returns
    -------
    bool
        True if the point is inside the polyline, False otherwise.
    """
    frame = Frame.from_points(*polyline.points[:3])
    xform = Transformation.from_frame_to_frame(frame, Frame.worldXY())
    pgon = Polygon([pt.transformed(xform) for pt in polyline.points[:-1]])
    pt = point.transformed(xform)
    if in_plane and not tol.is_zero(pt[2]):
        return False
    return is_point_in_polygon_xy(pt, pgon)

def do_segments_overlap(segment_a, segment_b):
    """Checks if two segments overlap.

    Parameters
    ----------
    seg_a : :class:`~compas.geometry.Segment`
        The first segment.
    seg_b : :class:`~compas.geometry.Segment`
        The second segment.

    Returns
    -------
    bool
        True if the segments overlap, False otherwise.
    """
    a_end_dot = dot_vectors(segment_a.direction, Vector.from_start_end(segment_a.start, segment_a.end))
    for pt in [segment_b.start, segment_b.end, segment_b.point_at(0.5)]:
        b_dot = dot_vectors(segment_a.direction, Vector.from_start_end(segment_a.start, pt))
        if b_dot > 0 and b_dot < a_end_dot:
            return True

    b_end_dot = dot_vectors(segment_b.direction, Vector.from_start_end(segment_b.start, segment_b.end))
    for pt in [segment_a.start, segment_a.end, segment_a.point_at(0.5)]:
        a_dot = dot_vectors(segment_b.direction, Vector.from_start_end(segment_b.start, pt))
        if a_dot > 0 and a_dot < b_end_dot:
            return True

    return False

def do_segments_overlap(segment_a, segment_b):
    """Checks if two segments overlap.

    Parameters
    ----------
    seg_a : :class:`~compas.geometry.Segment`
        The first segment.
    seg_b : :class:`~compas.geometry.Segment`
        The second segment.

    Returns
    -------
    bool
        True if the segments overlap, False otherwise.
    """
    a_end_dot = dot_vectors(segment_a.direction, Vector.from_start_end(segment_a.start, segment_a.end))
    for pt in [segment_b.start, segment_b.end, segment_b.point_at(0.5)]:
        b_dot = dot_vectors(segment_a.direction, Vector.from_start_end(segment_a.start, pt))
        if b_dot > 0 and b_dot < a_end_dot:
            return True

    b_end_dot = dot_vectors(segment_b.direction, Vector.from_start_end(segment_b.start, segment_b.end))
    for pt in [segment_a.start, segment_a.end, segment_a.point_at(0.5)]:
        a_dot = dot_vectors(segment_b.direction, Vector.from_start_end(segment_b.start, pt))
        if a_dot > 0 and a_dot < b_end_dot:
            return True

    return False


def get_segment_overlap(segment_a, segment_b, unitize=False):
    """Checks if two segments overlap.

    Parameters
    ----------
    segment_a : :class:`~compas.geometry.Segment`
        The segment upon which the overlap is tested.
    segment_b : :class:`~compas.geometry.Segment`
        The segment that is overlapped on segment_a.
    unitize : bool, optional
        If True, the returned parameters are normalized to the length of segment_a. Default is False

    Returns
    -------
    tuple(float, float) or None
        A tuple containing the start and end parameters of the overlap on segment_a.
        If there is no overlap, None is returned.
    """
    dots = []
    for pt in segment_b:
        dots.append(dot_vectors(segment_a.direction, Vector.from_start_end(segment_a.start, pt)))
    length = segment_a.length
    dots.sort()
    if dots[0] >= length or dots[1] <= 0.0:
        return None

    if dots[0] < 0.0:
        dots[0] = 0.0
    if dots[1] > length:
        dots[1] = length
    if unitize:
        dots[0] /= length
        dots[1] /= length

    return (dots[0], dots[1])


__all__ = [
    "intersection_line_line_param",
    "intersection_line_plane_param",
    "intersection_line_beam_param",
    "classify_polyline_segments",
    "distance_segment_segment",
    "is_polyline_clockwise",
    "correct_polyline_direction",
    "get_polyline_segment_perpendicular_vector",
    "is_point_in_polyline",
    "do_segments_overlap",
<<<<<<< HEAD
=======
    "get_segment_overlap",
>>>>>>> 3e1218a6
]<|MERGE_RESOLUTION|>--- conflicted
+++ resolved
@@ -20,11 +20,7 @@
 from compas.geometry import intersection_line_plane
 from compas.geometry import closest_point_on_segment
 from compas.geometry import intersection_segment_segment
-<<<<<<< HEAD
-from compas.geometry import distance_point_line
-=======
-
->>>>>>> 3e1218a6
+
 from compas.tolerance import TOL
 
 
@@ -294,8 +290,6 @@
     for pt in [segment_b.start, segment_b.end]:
         dists.append(distance_point_point(pt, closest_point_on_segment(pt, segment_a)))
     return min(dists)
-<<<<<<< HEAD
-=======
 
 
 def distance_segment_segment_points(segment_a, segment_b):
@@ -331,7 +325,6 @@
         closest_pts.append((cp, pt))
     min_index = dists.index(min(dists))
     return dists[min_index], closest_pts[min_index][0], closest_pts[min_index][1]
->>>>>>> 3e1218a6
 
 
 def is_polyline_clockwise(polyline, normal_vector):
@@ -402,10 +395,12 @@
 
     """
     plane = Plane.from_points(polyline.points)
-    if is_polyline_clockwise(polyline, plane.normal):
-        return Vector(*cross_vectors(plane.normal, polyline.lines[segment_index].direction))
-    else:
-        return Vector(*cross_vectors(polyline.lines[segment_index].direction, plane.normal))
+    pt = polyline.lines[segment_index].point_at(0.5)
+    perp_vector = Vector(*cross_vectors(polyline.lines[segment_index].direction, plane.normal))
+    point = pt + (perp_vector * 0.1)
+    if is_point_in_polyline(point, polyline):
+        return Vector.from_start_end(point, pt)
+    return Vector.from_start_end(pt, point)
 
 
 def is_point_in_polyline(point, polyline, in_plane=True, tol=TOL):
@@ -435,34 +430,6 @@
         return False
     return is_point_in_polygon_xy(pt, pgon)
 
-def do_segments_overlap(segment_a, segment_b):
-    """Checks if two segments overlap.
-
-    Parameters
-    ----------
-    seg_a : :class:`~compas.geometry.Segment`
-        The first segment.
-    seg_b : :class:`~compas.geometry.Segment`
-        The second segment.
-
-    Returns
-    -------
-    bool
-        True if the segments overlap, False otherwise.
-    """
-    a_end_dot = dot_vectors(segment_a.direction, Vector.from_start_end(segment_a.start, segment_a.end))
-    for pt in [segment_b.start, segment_b.end, segment_b.point_at(0.5)]:
-        b_dot = dot_vectors(segment_a.direction, Vector.from_start_end(segment_a.start, pt))
-        if b_dot > 0 and b_dot < a_end_dot:
-            return True
-
-    b_end_dot = dot_vectors(segment_b.direction, Vector.from_start_end(segment_b.start, segment_b.end))
-    for pt in [segment_a.start, segment_a.end, segment_a.point_at(0.5)]:
-        a_dot = dot_vectors(segment_b.direction, Vector.from_start_end(segment_b.start, pt))
-        if a_dot > 0 and a_dot < b_end_dot:
-            return True
-
-    return False
 
 def do_segments_overlap(segment_a, segment_b):
     """Checks if two segments overlap.
@@ -542,8 +509,5 @@
     "get_polyline_segment_perpendicular_vector",
     "is_point_in_polyline",
     "do_segments_overlap",
-<<<<<<< HEAD
-=======
     "get_segment_overlap",
->>>>>>> 3e1218a6
 ]