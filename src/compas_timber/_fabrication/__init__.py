--- conflicted
+++ resolved
@@ -6,15 +6,12 @@
 from .jack_cut import JackRafterCutParams
 from .drilling import Drilling
 from .drilling import DrillingParams
-<<<<<<< HEAD
-from .slot import Slot
-from .slot import SlotParams
-=======
 from .step_joint_notch import StepJointNotch
 from .step_joint_notch import StepJointNotchParams
 from .step_joint import StepJoint
 from .step_joint import StepJointParams
->>>>>>> 718c69b0
+from .slot import Slot
+from .slot import SlotParams
 
 
 __all__ = [
@@ -24,13 +21,10 @@
     "JackRafterCutParams",
     "Drilling",
     "DrillingParams",
-<<<<<<< HEAD
-    "Slot",
-    "SlotParams",
-=======
     "StepJointNotch",
     "StepJointNotchParams",
     "StepJoint",
     "StepJointParams",
->>>>>>> 718c69b0
+    "Slot",
+    "SlotParams",
 ]