--- conflicted
+++ resolved
@@ -16,13 +16,10 @@
 from .dovetail_tenon import DovetailTenonParams
 from .dovetail_mortise import DovetailMortise
 from .dovetail_mortise import DovetailMortiseParams
-<<<<<<< HEAD
+from .lap import Lap
+from .lap import LapParams
 from .french_ridge_lap import FrenchRidgeLap
 from .french_ridge_lap import FrenchRidgeLapParams
-=======
-from .lap import Lap
-from .lap import LapParams
->>>>>>> 06eff09d
 
 
 __all__ = [
@@ -42,11 +39,8 @@
     "DovetailTenonParams",
     "DovetailMortise",
     "DovetailMortiseParams",
-<<<<<<< HEAD
+    "Lap",
+    "LapParams",
     "FrenchRidgeLap",
     "FrenchRidgeLapParams",
-=======
-    "Lap",
-    "LapParams",
->>>>>>> 06eff09d
 ]