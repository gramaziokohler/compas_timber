--- conflicted
+++ resolved
@@ -496,7 +496,7 @@
             stocks = self._nest_beam_collection(self.model.beams, fast)
             nesting_stocks.extend(stocks)
 
-        return NestingResult(nesting_stocks)
+        return NestingResult(nesting_stocks, tolerance=self.model.tolerance)
 
     def _nest_beam_collection(self, beams, fast=True):
         # Nest a collection of beams into stock pieces.
@@ -543,39 +543,6 @@
             )
         return stock_beam_map
 
-<<<<<<< HEAD
-    def nest(self, fast=True):
-        """
-        Perform 1D nesting of all beams in the model.
-
-        Parameters
-        ----------
-        fast : bool, optional
-            Whether to use a fast nesting algorithm (First Fit Decreasing) or a more
-            accurate one (Best Fit Decreasing). Default is True (fast).
-
-        Returns
-        -------
-        :class:`NestingResult`
-            Nesting result containing stocks with assigned beams and metadata
-        """
-        nesting_stocks = []
-        stock_beam_map = self._sort_beams_by_stock()
-        for stock_type, compatible_beams in stock_beam_map.items():
-            if not compatible_beams:
-                continue
-            # Apply selected algorithm
-            if fast:
-                stocks = self._first_fit_decreasing(compatible_beams, stock_type, self.spacing)
-            else:
-                stocks = self._best_fit_decreasing(compatible_beams, stock_type, self.spacing)
-            # Add to overall result
-            nesting_stocks.extend(stocks)
-
-        return NestingResult(nesting_stocks, tolerance=self.model.tolerance)
-
-=======
->>>>>>> 852b51d4
     @staticmethod
     def _first_fit_decreasing(beams, stock, spacing=0.0):
         # Fast but more wasteful packing
