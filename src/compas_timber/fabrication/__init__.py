--- conflicted
+++ resolved
@@ -15,11 +15,8 @@
 from .tenon import Tenon
 from .mortise import Mortise
 from .slot import Slot
-<<<<<<< HEAD
 from .pocket import Pocket
-=======
 from .free_contour import FreeContour
->>>>>>> e72627f9
 from .btlx import TenonShapeType
 from .btlx import EdgePositionType
 from .btlx import LimitationTopType
@@ -45,11 +42,8 @@
     "Tenon",
     "Mortise",
     "Slot",
-<<<<<<< HEAD
     "Pocket",
-=======
     "FreeContour",
->>>>>>> e72627f9
     "TenonShapeType",
     "EdgePositionType",
     "LimitationTopType",
