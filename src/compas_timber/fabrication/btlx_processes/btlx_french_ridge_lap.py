import math
from collections import OrderedDict

from compas.geometry import angle_vectors_signed, angle_vectors

from compas_timber.fabrication import BTLx
from compas_timber.fabrication import BTLxProcess


class BTLxFrenchRidgeLap(object):
    """
    BTLxFrenchRidgeLap represents a fabrication process for creating a French Ridge Lap joint.

    Parameters
    ----------
    part : :class:`~compas_timber.fabrication.btlx_part.BTLxPart`
        The BTLxPart object representing the beam.
    joint : :class:`~compas_timber.connections.joint.Joint`
        The joint object.
    is_top : bool
        Flag indicating if the part is the top part or bottom part.

    Attributes
    ----------
    PROCESS_TYPE : str
        The type of the process, which is "FrenchRidgeLap".
    beam : :class:`~compas_timber.parts.beam.Beam`
        The beam object associated with the part.
    other_beam : :class:`~compas_timber.parts.beam.Beam`
        The other beam object associated with the joint.
    part : :class:`~compas_timber.fabrication.btlx_part.BTLxPart`
        The BTLxPart object this process is applied to.
    joint : :class:`~compas_timber.connections.joint.Joint`
        The joint object.
    orientation : str
        Indicates which end of the beam this join is applied to.
    drill_hole_diameter : float
        The diameter of the drill hole.
    ref_face_index : int
        The index of the reference face.
    ref_face : :class:`~compas.geometry.Frame`
        The reference surface frame object.
    header_attributes : dict
        The header attributes for the process.
    process_parameters : dict
        The process parameters that define the geometric parameters of the BTLx process.
    angle : float
        The angle of the joint in degrees.

    """

    PROCESS_TYPE = "FrenchRidgeLap"

    def __init__(self, part, joint, is_top):
        for beam in joint.beams:
            if beam.key == part.key:
                self.beam = beam
            else:
                self.other_beam = beam
        self.part = part
        self.joint = joint
        self.is_top = is_top
        self.orientation = joint.ends[str(part.key)]
        self._ref_edge = True
        self._drill_hole = True
        self.drill_hole_diameter = 10.0

        self.ref_face_index = self.joint.reference_face_indices[str(self.beam.key)]
<<<<<<< HEAD
        self.ref_face = self.part.faces[self.ref_face_index]
=======
        self.ref_face = self.part.reference_surface_planes(str(self.ref_face_index))
>>>>>>> 41e3e326

        """
        the following attributes are required for all processes, but the keys and values of header_attributes are process specific.
        """

        self.header_attributes = {
            "Name": "French ridge lap",
            "Process": "yes",
            "Priority": "0",
            "ProcessID": "0",
            "ReferencePlaneID": str(self.ref_face_index),
        }  # XML attributes of the process element in the BTLx file

        self.process_joints()

    @property
    def angle(self):
        return self.angle_rad * 180 / math.pi

    @property
    def ref_edge(self):
        if self._ref_edge:
            return "refedge"
        else:
            return "oppedge"

    @property
    def drill_hole(self):
        if self._drill_hole:
            return "yes"
        else:
            return "no"

    def process_joints(self):
        """
        This property is required for all process types. It returns a dict with the geometric parameters to fabricate the joint. Use OrderedDict to maintain original order
        """
        self.get_params()

        self.process_parameters = OrderedDict(
            [
                ("Orientation", str(self.orientation)),
                ("StartX", "{:.{prec}f}".format(self.startX, prec=BTLx.POINT_PRECISION)),
                ("Angle", "{:.{prec}f}".format(self.angle, prec=BTLx.POINT_PRECISION)),
                ("RefPosition", self.ref_edge),
                ("Drillhole", self.drill_hole),
                ("DrillholeDiam", "{:.{prec}f}".format(self.drill_hole_diameter, prec=BTLx.POINT_PRECISION)),
            ]
        )

    def get_params(self):
        """
        This is an internal method to generate process parameters
        """

        other_vector = self.other_beam.frame.xaxis
        if self.joint.ends[str(self.other_beam.key)] == "end":
            other_vector = -other_vector

        self.angle_rad = angle_vectors_signed(self.ref_face.xaxis, other_vector, self.ref_face.normal)
        self.angle_lines = angle_vectors(self.ref_face.xaxis, other_vector)

        if self.orientation == "start":
            # if self.angle_rad < math.pi / 3 and self.angle_rad > -math.pi / 2:
            #     raise Exception("french ridge lap joint beams must join at 90-180 degrees")
            if self.angle_rad < 0:
                self._ref_edge = False
                self.angle_rad = abs(self.angle_rad)

            self.startX = abs(self.beam.width / math.tan(self.angle_rad))
            print(self.angle_lines, "angle_lines")
            print(self.startX)
            if self.angle_lines < math.pi / 2:
                self.startX = 0.0

        else:
            # if self.angle_rad < -math.pi / 2 or self.angle_rad > math.pi / 2:
            #     raise Exception("french ridge lap joint beams must join at 90-180 degrees")
            if self.angle_rad < 0:
                self.angle_rad = abs(self.angle_rad)
                self._ref_edge = False

            self.angle_rad = math.pi - self.angle_rad
            self.startX = abs(self.beam.width / math.tan(self.angle_rad))


        if self.orientation == "end":
            if self._ref_edge:
                self.startX = self.beam.blank_length - self.startX
            else:
                self.startX = self.beam.blank_length + self.startX

        print("orientation: ", self.orientation, " angle: ", self.angle_rad, " start: ", self.startX)
        print("ref_edge: ", self.ref_edge, " drill_hole: ", self.drill_hole, " drill_hole_diameter: ", self.drill_hole_diameter)

    @classmethod
    def create_process(cls, part, joint, is_top):
        frl_process = BTLxFrenchRidgeLap(part, joint, is_top)
        return BTLxProcess(
            BTLxFrenchRidgeLap.PROCESS_TYPE, frl_process.header_attributes, frl_process.process_parameters
        )<|MERGE_RESOLUTION|>--- conflicted
+++ resolved
@@ -66,11 +66,7 @@
         self.drill_hole_diameter = 10.0
 
         self.ref_face_index = self.joint.reference_face_indices[str(self.beam.key)]
-<<<<<<< HEAD
-        self.ref_face = self.part.faces[self.ref_face_index]
-=======
         self.ref_face = self.part.reference_surface_planes(str(self.ref_face_index))
->>>>>>> 41e3e326
 
         """
         the following attributes are required for all processes, but the keys and values of header_attributes are process specific.
