--- conflicted
+++ resolved
@@ -61,11 +61,7 @@
     # fmt: off
     def __init__(
         self,
-<<<<<<< HEAD
-        orientation = None,
-=======
         orientation = OrientationType.START,
->>>>>>> 1eb8ca93
         start_x=0.0,
         start_y=50.0,
         angle_1=45.0,
@@ -232,27 +228,6 @@
         return cls(orientation, start_x, start_y, angle_1, inclination_1, angle_2, inclination_2, ref_side_index=ref_side_index)
 
 
-    @classmethod
-    def from_shapes_and_element(cls, plane_a, plane_b, element, **kwargs):
-        """Construct a DoubleCut process from a two planes and an element.
-
-        Parameters
-        ----------
-        plane_a : :class:`compas.geometry.Plane`
-            The first cutting plane.
-        plane_b : :class:`compas.geometry.Plane`
-            The second cutting plane.
-        element : :class:`compas_timber.elements.Element`
-            The element to be cut.
-
-        Returns
-        -------
-        :class:`compas_timber.fabrication.DoubleCut`
-            The constructed double cut process.
-
-        """
-        return cls.from_planes_and_beam([plane_a, plane_b], element, **kwargs)
-
     @staticmethod
     def _reorder_planes(planes, intersection_line, ref_side):
         """this makes sure that plane[0] is the one that is closest to the ref_side yaxis"""
@@ -263,6 +238,27 @@
             return [planes[1],planes[0]]
         else:
             return planes
+
+    @classmethod
+    def from_shapes_and_element(cls, plane_a, plane_b, element, **kwargs):
+        """Construct a DoubleCut process from a two planes and an element.
+
+        Parameters
+        ----------
+        plane_a : :class:`compas.geometry.Plane`
+            The first cutting plane.
+        plane_b : :class:`compas.geometry.Plane`
+            The second cutting plane.
+        element : :class:`compas_timber.elements.Element`
+            The element to be cut.
+
+        Returns
+        -------
+        :class:`compas_timber.fabrication.DoubleCut`
+            The constructed double cut process.
+
+        """
+        return cls.from_planes_and_beam([plane_a, plane_b], element, **kwargs)
 
     @staticmethod
     def _calculate_orientation(beam, cutting_planes):
