from compas_timber.connections import FrenchRidgeLapJoint
from compas_timber.fabrication import BTLx
from compas_timber.fabrication import BTLxFrenchRidgeLap


class FrenchRidgeFactory(object):
    """
    Factory class for creating French ridge joints.
    """

    def __init__(self):
        pass

    @classmethod
    def apply_processings(cls, joint, parts):
        """
        Apply processings to the joint and parts.

        Parameters
        ----------
        joint : :class:`~compas_timber.connections.joint.Joint`
            The joint object.
        parts : dict
            A dictionary of the BTLxParts connected by this joint, with part keys as the dictionary keys.

        Returns
        -------
        None

        """

        top_key = joint.beams[0].key
        top_part = parts[str(top_key)]
<<<<<<< HEAD
=======
        # top_part._test.append(top_part.reference_surface_planes(joint.reference_face_indices[str(top_part.beam.key)]))
>>>>>>> 41e3e326
        top_part.processings.append(BTLxFrenchRidgeLap.create_process(top_part, joint, True))

        bottom_key = joint.beams[1].key
        bottom_part = parts[str(bottom_key)]
<<<<<<< HEAD
=======
        # bottom_part._test.append(
            # bottom_part.reference_surface_planes(joint.reference_face_indices[str(bottom_part.beam.key)])
        # )
>>>>>>> 41e3e326
        bottom_part.processings.append(BTLxFrenchRidgeLap.create_process(bottom_part, joint, False))


BTLx.register_joint(FrenchRidgeLapJoint, FrenchRidgeFactory)<|MERGE_RESOLUTION|>--- conflicted
+++ resolved
@@ -31,20 +31,14 @@
 
         top_key = joint.beams[0].key
         top_part = parts[str(top_key)]
-<<<<<<< HEAD
-=======
         # top_part._test.append(top_part.reference_surface_planes(joint.reference_face_indices[str(top_part.beam.key)]))
->>>>>>> 41e3e326
         top_part.processings.append(BTLxFrenchRidgeLap.create_process(top_part, joint, True))
 
         bottom_key = joint.beams[1].key
         bottom_part = parts[str(bottom_key)]
-<<<<<<< HEAD
-=======
         # bottom_part._test.append(
             # bottom_part.reference_surface_planes(joint.reference_face_indices[str(bottom_part.beam.key)])
         # )
->>>>>>> 41e3e326
         bottom_part.processings.append(BTLxFrenchRidgeLap.create_process(bottom_part, joint, False))
 
 
