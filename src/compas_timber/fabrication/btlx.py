--- conflicted
+++ resolved
@@ -286,13 +286,7 @@
     blank_frame : :class:`~compas.geometry.Frame`
         The frame of the blank.
     processings : list
-<<<<<<< HEAD
         A list of the processings applied to the element.
-    et_element : :class:`~xml.etree.ElementTree.Element`
-        The ET element of the BTLx part.
-=======
-        A list of the processings applied to the beam.
->>>>>>> 6d77e3f4
 
     """
 
@@ -304,11 +298,7 @@
         self.height = element.height
         self.frame = element.ref_frame
         self.processings = []
-<<<<<<< HEAD
-=======
-        self._et_element = None
         self._shape_strings = None
->>>>>>> 6d77e3f4
 
     @property
     def part_guid(self):
@@ -370,8 +360,6 @@
             "ModuleNumber": "",
         }
 
-<<<<<<< HEAD
-=======
     def et_point_vals(self, point):
         """Returns the ET point values for a given point.
 
@@ -392,7 +380,6 @@
             "Z": "{:.{prec}f}".format(point.z, prec=BTLxWriter.POINT_PRECISION),
         }
 
->>>>>>> 6d77e3f4
     @property
     def et_transformations(self):
         transformations = ET.Element("Transformations")
@@ -424,24 +411,7 @@
         if not self._shape_strings:
             brep_vertex_points = []
             brep_indices = []
-<<<<<<< HEAD
-            try:
-                for face in self.element.geometry.faces:
-                    for loop in face.loops:
-                        for vertex in loop.vertices:
-                            if brep_vertex_points.contains(vertex.point):
-                                brep_indices.append(brep_vertex_points.index(vertex.point))
-                            else:
-                                brep_vertex_points.append(vertex.point)
-                                brep_indices.append(len(brep_vertex_points))
-
-                brep_indices.append(-1)
-                brep_indices.pop(-1)
-            except NotImplementedError:
-                print("brep.face.loop.vertices not implemented")
-            brep_indices_string = " "
-=======
-            for face in self.beam.geometry.faces:
+            for face in self.element.geometry.faces:
                 pts = []
                 frame = face.surface.frame_at(0.5, 0.5)
                 edges = face.boundary.edges[1:]
@@ -471,7 +441,6 @@
                     brep_indices.append(-1)
 
             brep_indices_string = ""
->>>>>>> 6d77e3f4
             for index in brep_indices:
                 brep_indices_string += str(index) + " "
 
