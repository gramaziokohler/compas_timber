import os
import uuid
import xml.dom.minidom as MD
import xml.etree.ElementTree as ET
from collections import OrderedDict
from datetime import date
from datetime import datetime
from itertools import chain
from warnings import warn

import compas
from compas.data import Data
from compas.geometry import Frame
from compas.geometry import Transformation
from compas.geometry import angle_vectors
from compas.tolerance import TOL

from compas_timber.errors import FeatureApplicationError
from compas_timber.utils import correct_polyline_direction


class BTLxWriter(object):
    """Class for writing BTLx files from a given model.

    BTLx is a format used for representing timber fabrication data.

    Use BTLxWriter.write() to write a BTLx file from a model and a file path.

    Parameters
    ----------
    company_name : str, optional
        The name of the company. Defaults to "Gramazio Kohler Research".
    file_name : str, optional
        The name of the file. Defaults to None.
    comment : str, optional
        A comment to be included in the file. Defaults to None.


    """

    SERIALIZERS = {}

    POINT_PRECISION = 3
    ANGLE_PRECISION = 3
    FILE_ATTRIBUTES = OrderedDict(
        [
            ("xmlns", "https://www.design2machine.com"),
            ("Version", "2.0.0"),
            ("Language", "en"),
            ("xmlns:xsi", "http://www.w3.org/2001/XMLSchema-instance"),
            (
                "xsi:schemaLocation",
                "https://www.design2machine.com https://www.design2machine.com/btlx/btlx_2_0_0.xsd",
            ),
        ]
    )

    def __init__(self, project_name=None, company_name=None, file_name=None, comment=None):
        self.company_name = company_name
        self.file_name = file_name
        self.comment = comment
        self._project_name = project_name or "COMPAS Timber Project"

    def write(self, model, file_path):
        """Writes the BTLx file to the given file path.

        Parameters
        ----------
        model : :class:`~compas_timber.model.TimberModel`
            The model object.
        file_path : str
            The file path to write the BTLx file to.

        Returns
        -------
        str
            The XML string of the BTLx file.

        See Also
        --------
        :meth:`BTLxWriter.model_to_xml`

        """
        if not file_path.endswith(".btlx"):
            file_path += ".btlx"
        btlx_string = self.model_to_xml(model)
        with open(file_path, "w") as file:
            file.write(btlx_string)
        return btlx_string

    def model_to_xml(self, model):
        """Converts the model to an XML string.

        Parameters
        ----------
        model : :class:`~compas_timber.model.TimberModel`
            The model object.

        Returns
        -------
        str
            The XML string of the BTLx file.

        See Also
        --------
        :meth:`BTLxWriter.write`

        """
        root_element = ET.Element("BTLx", self.FILE_ATTRIBUTES)
        # first child -> file_history
        file_history_element = self._create_file_history()
        # second child -> project
        project_element = self._create_project_element(model)
        root_element.extend([file_history_element, project_element])
        return MD.parseString(ET.tostring(root_element)).toprettyxml(indent="   ")

    def _create_file_history(self):
        """Creates the file history element. This method creates the initial export program element and appends it to the file history element.

        Returns
        -------
        :class:`~xml.etree.ElementTree.Element`
            The file history element.

        """
        # create file history element
        file_history = ET.Element("FileHistory")
        # create initial export program element
        file_history_attibutes = self._get_file_history_attributes()
        file_history.append(ET.Element("InitialExportProgram", file_history_attibutes))
        return file_history

    def _get_file_history_attributes(self):
        """Generates the file history attributes with the current date and time."""
        file_history_attributes = OrderedDict(
            [
                ("CompanyName", self.company_name or "Gramazio Kohler Research"),
                ("ProgramName", "COMPAS_Timber"),
                ("ProgramVersion", "Compas: {}".format(compas.__version__)),
                ("ComputerName", "{}".format(os.getenv("computername"))),
                ("UserName", "{}".format(os.getenv("USERNAME"))),
                ("FileName", self.file_name or ""),
                ("Date", "{}".format(date.today())),
                ("Time", "{}".format(datetime.now().strftime("%H:%M:%S"))),
                ("Comment", self.comment or ""),
            ]
        )
        return file_history_attributes

    def _create_project_element(self, model):
        """Creates the project element. This method creates the parts element and appends it to the project element.

        Returns
        -------
        :class:`~xml.etree.ElementTree.Element`
            The project element.

        """
        # create project element
        project_element = ET.Element("Project", Name=self._project_name)
        # create parts element
        parts_element = ET.SubElement(project_element, "Parts")
        # create part elements for each beam
        elements = chain(model.beams, model.plates)
        for i, element in enumerate(elements):
            part_element = self._create_part(element, i)
            parts_element.append(part_element)
        return project_element

    def _create_part(self, element, order_num):
        """Creates a part element. This method creates the processing elements and appends them to the part element.

        Parameters
        ----------
        element : :class:`~compas_model.elements.Element` # TODO: not really
            The element object.
        num : int
            The order number of the part.

        Returns
        -------
        :class:`~xml.etree.ElementTree.Element`
            The part element.

        """
        # create part element
        part = BTLxPart(element, order_num=order_num)
        part_element = ET.Element("Part", part.attr)
        part_element.extend([part.et_transformations, part.et_grain_direction, part.et_reference_side])
        # create processings element for the part if there are any
        if element.features:
            processings_element = ET.Element("Processings")
            for feature in element.features:
                # TODO: This is a temporary hack to skip features from the old system that don't generate a processing, until they are removed or updated.
                if hasattr(feature, "PROCESSING_NAME"):
                    processing_element = self._create_processing(feature)
                    processings_element.append(processing_element)
                else:
                    warn("Unsupported feature will be skipped: {}".format(feature))
            part_element.append(processings_element)
        if element.is_beam and element._geometry:
            # TODO: implement this for plates as well. Brep.from_extrusion seems to have incorrect number of faces regardless of input curve.
            part_element.append(part.et_shape)
        return part_element

    def _create_processing(self, processing):
        """Creates a processing element. This method creates the subprocess elements and appends them to the processing element.

        Parameters
        ----------
        processing : :class:`~compas_timber.fabrication.btlx.BTLxProcessing`
            The processing object.

        Returns
        -------
        :class:`~xml.etree.ElementTree.Element`
            The processing element.

        """
        processing_params = processing.params
        params_dict = processing_params.as_dict()

        processing_element = ET.Element(
            processing_params.header_attributes["Name"],
            processing_params.header_attributes,
        )

        for key, value in params_dict.items():
            if isinstance(value, dict):
                # childless element:
                # <Element key1="value1" key2="value2" />
                param = ET.Element(key)
                for sub_key, sub_value in value.items():
                    param.set(sub_key, sub_value)

            elif isinstance(value, str):
                # single value element:
                # <Element>value</Element>
                param = ET.Element(key)
                param.text = value

            else:
                # complex parameter:
                # <Element><SubElement1 /><SubElement2 /></Element>
                param = self._element_from_complex_param(value)
            processing_element.append(param)

        if processing.subprocessings:  # TODO: expose this in Params as well so this logic only interacts with it
            for subprocessing in processing.subprocessings:
                processing_element.append(self._create_processing(subprocessing))
        return processing_element

    def _element_from_complex_param(self, param):
        serializer = self.SERIALIZERS.get(type(param), None)
        if not serializer:
            raise ValueError("No serializer found for type: {}".format(type(param)))
        return serializer(param)

    @classmethod
    def register_type_serializer(cls, type_, serializer):
        """Register a type and its serializer.

        Parameters
        ----------
        type_ : type
            The type to be serialized.
        serializer : callable
            The serializer function. Takes an instance of `type_` and returns an XML element which correspondes with it.

        """
        cls.SERIALIZERS[type_] = serializer


class BTLxPart(object):
    """Class representing a BTLx part. This acts as a wrapper for an Element object.

    Parameters
    ----------
    element : :class:`~compas_model.elements.Element`  # TODO: not really, make BTLx Element parent class
        The element object.

    Attributes
    ----------
    attr : dict
        The attributes of the BTLx part.
    element : :class:`~compas_model.elements.Element`
        The element object.
    key : str
        The key of the element object.
    length : float
        The length of the element.
    width : float
        The width of the element.
    height : float
        The height of the element.
    frame : :class:`~compas.geometry.Frame`
        The frame of the BTLxPart at the corner of the blank box that puts the blank geometry in positive coordinates.
    blank : :class:`~compas.geometry.Box`
        The blank of the element.
    blank_frame : :class:`~compas.geometry.Frame`
        The frame of the blank.
    blank_length : float
        The blank length of the element.
    processings : list
        A list of the processings applied to the element.

    """

    def __init__(self, element, order_num):
        self.element = element
        self.order_num = order_num
        self.length = element.blank_length
        self.width = element.width
        self.height = element.height
        self.frame = element.ref_frame
        self.processings = []
        self._et_element = None
        self._shape_strings = None

    @property
    def part_guid(self):
        return str(self.element.guid)

    @property
    def et_grain_direction(self):
        return ET.Element("GrainDirection", X="1", Y="0", Z="0", Align="no")

    @property
    def et_reference_side(self):
        return ET.Element("ReferenceSide", Side="1", Align="no")

    def ref_side_from_face(self, element_face):
        """Finds the one-based index of the reference side with normal that matches the normal of the given element face.

        This essentially translates between the element face reference system to the BTLx side reference system.

        Parameters
        ----------
        element_face : :class:`~compas.geometry.Frame`
            The frame of an element face from element.faces.

        Returns
        -------
        key : str
            The key(index 1-6) of the reference surface.

        """
        for index, ref_side in enumerate(self.element.ref_sides):
            angle = angle_vectors(ref_side.normal, element_face.normal, deg=True)
            if TOL.is_zero(angle):
                return index + 1  # in BTLx face indices are one-based
        raise ValueError("Given element face does not match any of the reference surfaces.")

    @property
    def attr(self):
        return {
            "SingleMemberNumber": str(self.order_num),
            "AssemblyNumber": "",
            "OrderNumber": str(self.order_num),
            "Designation": "",
            "Annotation": "",
            "Storey": "",
            "Group": "",
            "Package": "",
            "Material": "",
            "TimberGrade": "",
            "QualityGrade": "",
            "Count": "1",
            "Length": "{:.{prec}f}".format(self.length, prec=BTLxWriter.POINT_PRECISION),
            "Height": "{:.{prec}f}".format(self.height, prec=BTLxWriter.POINT_PRECISION),
            "Width": "{:.{prec}f}".format(self.width, prec=BTLxWriter.POINT_PRECISION),
            "Weight": "0",
            "ProcessingQuality": "automatic",
            "StoreyType": "",
            "ElementNumber": "00",
            "Layer": "0",
            "ModuleNumber": "",
        }

    def et_point_vals(self, point):
        """Returns the ET point values for a given point.

        Parameters
        ----------
        point : :class:`~compas.geometry.Point`
            The point to be converted.

        Returns
        -------
        dict
            The ET point values formatted for the ET element.

        """
        return {
            "X": "{:.{prec}f}".format(point.x, prec=BTLxWriter.POINT_PRECISION),
            "Y": "{:.{prec}f}".format(point.y, prec=BTLxWriter.POINT_PRECISION),
            "Z": "{:.{prec}f}".format(point.z, prec=BTLxWriter.POINT_PRECISION),
        }

    @property
    def et_transformations(self):
        transformations = ET.Element("Transformations")
        guid = "{" + str(uuid.uuid4()) + "}"
        transformation = ET.SubElement(transformations, "Transformation", GUID=guid)
        position = ET.SubElement(transformation, "Position")
        position.append(ET.Element("ReferencePoint", self.et_point_vals(self.frame.point)))
        position.append(ET.Element("XVector", self.et_point_vals(self.frame.xaxis)))
        position.append(ET.Element("YVector", self.et_point_vals(self.frame.yaxis)))
        return transformations

    @property
    def et_shape(self):
        shape = ET.Element("Shape")
        indexed_face_set = ET.SubElement(shape, "IndexedFaceSet", convex="false", coordIndex=self.shape_strings[0])
        indexed_face_set.append(ET.Element("Coordinate", {"point": self.shape_strings[1]}))
        return shape

    @property
    def shape_strings(self):
        """Generates the shape strings for the BTLxPart. Only works in environments where the element.geometry Brep is available.

        returns
        -------
        list
            A list of two strings, the first string is the brep indices string, the second string is the brep vertices string.
        """

        if not self._shape_strings:
            brep_vertex_points = []
            brep_indices = []
            for face in self.element.geometry.faces:
                pts = []
                frame = face.surface.frame_at(0.5, 0.5)
                edges = face.boundary.edges[1:]
                pts = [face.boundary.edges[0].start_vertex.point, face.boundary.edges[0].end_vertex.point]
                overflow = len(edges)
                while edges and overflow > 0:
                    for i, edge in enumerate(edges):
                        if (not edge.is_line) or ((edge.start_vertex.point in pts) and (edge.end_vertex.point in pts)):  # edge endpoints already in pts
                            edges.pop(i)
                        elif TOL.is_allclose(edge.start_vertex.point, pts[-1]) and (edge.end_vertex.point not in pts):  # edge.start_vertex is the last point in pts
                            pts.append(edges.pop(i).end_vertex.point)
                        elif TOL.is_allclose(edge.end_vertex.point, pts[-1]) and (edge.start_vertex.point not in pts):  # edge.end_vertex is the last point in pts
                            pts.append(edges.pop(i).start_vertex.point)
                    overflow -= 1
                pts = correct_polyline_direction(pts, frame.normal)

                if len(pts) != len(face.edges):
                    print("edge count doesnt match point count, BTLxPart shape will be incorrect")

                if len(pts) > 2:
                    for pt in pts:
                        if pt in brep_vertex_points:
                            brep_indices.append(brep_vertex_points.index(pt))
                        else:
                            brep_indices.append(len(brep_vertex_points))
                            brep_vertex_points.append(pt)
                    brep_indices.append(-1)

            brep_indices_string = ""
            for index in brep_indices:
                brep_indices_string += str(index) + " "

            brep_vertices_string = ""
            for point in brep_vertex_points:
                xform = Transformation.from_frame_to_frame(self.frame, Frame((0, 0, 0), (1, 0, 0), (0, 1, 0)))
                point.transform(xform)
                brep_vertices_string += "{:.{prec}f} {:.{prec}f} {:.{prec}f} ".format(point.x, point.y, point.z, prec=3)
                brep_vertices_string = brep_vertices_string.replace("-", "")

            self._shape_strings = [brep_indices_string, brep_vertices_string]
        return self._shape_strings


def contour_to_xml(contour):
    """Converts a contour to an XML element.

    Parameters
    ----------
    contour : :class:`Contour`
        The contour to be converted.

    Returns
    -------
    :class:`~xml.etree.ElementTree.Element`
        The element which represents the contour.

    """
    root = ET.Element("Contour")
    if contour.depth:
        root.set("Depth", "{:.{prec}f}".format(contour.depth, prec=BTLxWriter.POINT_PRECISION))
    if contour.depth_bounded:
        root.set("DepthBounded", "yes" if contour.depth_bounded else "no")
    if contour.inclination:
        root.set("Inclination", "{:.{prec}f}".format(contour.inclination, prec=BTLxWriter.ANGLE_PRECISION))

    start = contour.polyline[0]
    start_point = ET.SubElement(root, "StartPoint")
    start_point.set("X", "{:.{prec}f}".format(start.x, prec=BTLxWriter.POINT_PRECISION))
    start_point.set("Y", "{:.{prec}f}".format(start.y, prec=BTLxWriter.POINT_PRECISION))
    start_point.set("Z", "{:.{prec}f}".format(start.z, prec=BTLxWriter.POINT_PRECISION))

    for point in contour.polyline[1:]:
        line = ET.SubElement(root, "Line")
        end_point = ET.SubElement(line, "EndPoint")
        end_point.set("X", "{:.{prec}f}".format(point[0], prec=BTLxWriter.POINT_PRECISION))
        end_point.set("Y", "{:.{prec}f}".format(point[1], prec=BTLxWriter.POINT_PRECISION))
        end_point.set("Z", "{:.{prec}f}".format(point[2], prec=BTLxWriter.POINT_PRECISION))
    return root


class BTLxProcessing(Data):
    """Base class for BTLx Processing.

    Attributes
    ----------
    ref_side_index : int
        The reference side, zero-based, index of the element to be cut. 0-5 correspond to RS1-RS6.
    priority : int
        The priority of the process.
    process_id : int
        The process ID.
    PROCESSING_NAME : str
        The name of the process.

    """

    @property
    def __data__(self):
        return {"ref_side_index": self.ref_side_index, "priority": self.priority, "process_id": self.process_id}

    def __init__(self, ref_side_index=None, priority=0, process_id=0):
        super(BTLxProcessing, self).__init__()
        self.ref_side_index = ref_side_index
        self._priority = priority
        self._process_id = process_id
        self.subprocessings = None

    @property
    def priority(self):
        return self._priority

    @property
    def process_id(self):
        return self._process_id

    @property
    def PROCESSING_NAME(self):
        raise NotImplementedError("PROCESSING_NAME must be implemented as class attribute in subclasses!")

    def add_subprocessing(self, subprocessing):
        """Add a nested subprocessing."""
        if not self.subprocessings:
            self.subprocessings = []
        self.subprocessings.append(subprocessing)


class BTLxProcessingParams(object):
    """Base class for BTLx processing parameters. This creates the dictionary of key-value pairs for the processing as expected by the BTLx file format.

    Parameters
    ----------
    instance : :class:`BTLxProcessing`
        The instance of the processing to create parameters for.

    """

    def __init__(self, instance):
        self._instance = instance

    @property
    def header_attributes(self):
        result = OrderedDict()
        result["Name"] = self._instance.PROCESSING_NAME
        result["Process"] = "yes"
        result["Priority"] = str(self._instance.priority)
        result["ProcessID"] = str(self._instance.process_id)
        result["ReferencePlaneID"] = str(self._instance.ref_side_index + 1)
        return result

    def as_dict(self):
        """Returns the processing parameters as a dictionary.

        Returns
        -------
        dict
            The processing parameters as a dictionary.
        """
        raise NotImplementedError("as_dict must be implemented in subclasses!")


class OrientationType(object):
    """Enum for the orientation of the cut.

    Attributes
    ----------
    START : literal("start")
        The start of the element is cut away.
    END : literal("end")
        The end of the element is cut away.
    """

    START = "start"
    END = "end"


class StepShapeType(object):
    """Enum for the step shape of the cut.

    Attributes
    ----------
    STEP : literal("step")
        A step shape.
    HEEL : literal("heel")
        A heel shape.
    TAPERED_HEEL : literal("taperedheel")
        A tapered heel shape.
    DOUBLE : literal("double")
        A double shape.
    """

    STEP = "step"
    HEEL = "heel"
    TAPERED_HEEL = "taperedheel"
    DOUBLE = "double"


class TenonShapeType(object):
    """Enum for the tenon shape of the cut.

    Attributes
    ----------
    AUTOMATIC : literal("automatic")
        Automatic tenon shape.
    SQUARE : literal("square")
        Square tenon shape.
    ROUND : literal("round")
        Round tenon shape.
    ROUNDED : literal("rounded")
        Rounded tenon shape.
    RADIUS : literal("radius")
        Radius tenon shape.
    """

    AUTOMATIC = "automatic"
    SQUARE = "square"
    ROUND = "round"
    ROUNDED = "rounded"
    RADIUS = "radius"


class LimitationTopType(object):
    """Enum for the top limitation of the cut.

    Attributes
    ----------
    LIMITED : literal("limited")
        Limitation to the cut.
    UNLIMITED : literal("unlimited")
        No limit to the cut.
    POCKET : literal("pocket")
        Pocket like limitation to the cut.
    """

    LIMITED = "limited"
    UNLIMITED = "unlimited"
    POCKET = "pocket"


class MachiningLimits(object):
    """Configuration class for the machining limits of the cut.

    Attributes
    ----------
    EXPECTED_KEYS : set
        The expected keys for the limits dictionary.
    face_limited_start : bool
        Limit the start face.
    face_limited_end : bool
        Limit the end face.
    face_limited_front : bool
        Limit the front face.
    face_limited_back : bool
        Limit the back face.
    face_limited_top : bool
        Limit the top face.
    face_limited_bottom : bool
        Limit the bottom face.

    """

    EXPECTED_KEYS = [
        "FaceLimitedStart",
        "FaceLimitedEnd",
        "FaceLimitedFront",
        "FaceLimitedBack",
        "FaceLimitedTop",
        "FaceLimitedBottom",
    ]

    def __init__(self):
        self.face_limited_start = True
        self.face_limited_end = True
        self.face_limited_front = True
        self.face_limited_back = True
        self.face_limited_top = True
        self.face_limited_bottom = True

    @property
    def limits(self):
        """Dynamically generate the limits dictionary with boolean values from instance attributes."""
        return {
            "FaceLimitedStart": self.face_limited_start,
            "FaceLimitedEnd": self.face_limited_end,
            "FaceLimitedFront": self.face_limited_front,
            "FaceLimitedBack": self.face_limited_back,
            "FaceLimitedTop": self.face_limited_top,
            "FaceLimitedBottom": self.face_limited_bottom,
        }


class EdgePositionType(object):
    """Enum for the edge position of the cut.

    Attributes
    ----------
    REFEDGE : literal("refedge")
        Reference edge.
    OPPEDGE : literal("oppedge")
        Opposite edge.
    """

    REFEDGE = "refedge"
    OPPEDGE = "oppedge"


class AlignmentType(object):
    """Enum for the alignment of the cut.
<<<<<<< HEAD

=======
>>>>>>> e72627f9
    Attributes
    ----------
    TOP : literal("top")
        Top alignment.
    BOTTOM : literal("bottom")
        Bottom alignment.
    LEFT : literal("left")
        Left alignment.
    RIGHT : literal("right")
        Right alignment.
    CENTER : literal("center")
        Center alignment.
    """

    TOP = "top"
    BOTTOM = "bottom"
    LEFT = "left"
    RIGHT = "right"
    CENTER = "center"


<<<<<<< HEAD
=======
class Contour(object):
    """Represens the generic contour for specific free contour processings.

    Parameters
    ----------
    depth : float
        The depth of the contour.
    depth_bounded : bool
        If True, the depth is bounded.
    inclination : float
        The inclination of the contour.
    polyline : :class:`compas.geometry.Polyline`
        The polyline of the contour.
    TODO: add point attributes for other types like NailContour
    """

    def __init__(self, polyline, depth=None, depth_bounded=None, inclination=None):
        self.depth = depth
        self.depth_bounded = depth_bounded
        self.inclination = inclination
        self.polyline = polyline


BTLxWriter.register_type_serializer(Contour, contour_to_xml)


>>>>>>> e72627f9
class BTLxFromGeometryDefinition(Data):
    """Container linking a BTLx Process Type and generator function to an input geometry.
    This allows delaying the actual applying of features to a downstream component.

    Parameters
    ----------
    processing : class
        The BTLx Processing class.
    geometries : list of :class:`~compas.geometry.Geometry`
        The geometries to be used as input for the processing.
    elements : list of :class:`~compas_timber.elements.Element`
        The elements to be used as input for the processing.

    Attributes
    processing : class
        The BTLx Processing class.
    geometries : list of :class:`~compas.geometry.Geometry`
        The geometries to be used as input for the processing.
    elements : list of :class:`~compas_timber.elements.Element`
        The elements to be used as input for the processing.
    """

    def __init__(self, processing, geometries, elements=None, **kwargs):
        super(BTLxFromGeometryDefinition, self).__init__()
        self.processing = processing
        self.geometries = geometries if isinstance(geometries, list) else [geometries]
        if elements:
            self.elements = elements if isinstance(elements, list) else [elements]
        else:
            self.elements = []
        self.kwargs = kwargs or {}

    @property
    def __data__(self):
        return {"processing": self.processing, "geometries": self.geometries, "elements": self.elements, "kwargs": self.kwargs}

    @classmethod
    def __from_data__(cls, data):
        return cls(data["processing"], data["geometries"], data["elements"], **data["kwargs"])

    def __repr__(self):
        return "{}({}, {})".format(BTLxFromGeometryDefinition.__name__, self.processing, self.geometries)

    def ToString(self):
        return repr(self)

    def transform(self, transformation):
        for geo in self.geometries:
            geo.transform(transformation)

    def transformed(self, transformation):
        copy = self.copy()
        copy.transform(transformation)
        return copy

    def feature_from_element(self, element):
        try:
            return self.processing.from_shapes_and_element(*self.geometries, element=element, **self.kwargs)
        except Exception as ex:
            raise FeatureApplicationError(self.geometries, element.blank, str(ex))<|MERGE_RESOLUTION|>--- conflicted
+++ resolved
@@ -736,10 +736,6 @@
 
 class AlignmentType(object):
     """Enum for the alignment of the cut.
-<<<<<<< HEAD
-
-=======
->>>>>>> e72627f9
     Attributes
     ----------
     TOP : literal("top")
@@ -761,8 +757,6 @@
     CENTER = "center"
 
 
-<<<<<<< HEAD
-=======
 class Contour(object):
     """Represens the generic contour for specific free contour processings.
 
@@ -789,7 +783,6 @@
 BTLxWriter.register_type_serializer(Contour, contour_to_xml)
 
 
->>>>>>> e72627f9
 class BTLxFromGeometryDefinition(Data):
     """Container linking a BTLx Process Type and generator function to an input geometry.
     This allows delaying the actual applying of features to a downstream component.
