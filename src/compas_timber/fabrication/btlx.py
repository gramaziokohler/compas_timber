--- conflicted
+++ resolved
@@ -686,16 +686,8 @@
         self.processing_type = processing_type
 
     @classmethod
-<<<<<<< HEAD
     def from_shapes(cls, shapes, **kwargs):
         raise NotImplementedError("Processing from geometry should be implemented on specific DeferredBTLxProcessing classes.")
-=======
-    def __from_data__(cls, data):
-        return cls(data["processing"], data["geometries"], data["elements"], **data["kwargs"])
-
-    def __repr__(self):
-        return "{}({}, {})".format(BTLxFromGeometryDefinition.__name__, self.processing, self.geometries)
->>>>>>> b7f3c147
 
     @property
     def __data__(self):
@@ -710,7 +702,6 @@
         copy.transform(transformation)
 
     def feature_from_element(self, element):
-<<<<<<< HEAD
         if self.geometries:
             raise NotImplementedError("Processing from geometry should be implemented on specific Processing classes.")
         else:
@@ -728,10 +719,4 @@
             ))
 
     def ToString(self):
-        return self.__str__()
-=======
-        try:
-            return self.processing.from_shapes_and_element(*self.geometries, element=element, **self.kwargs)
-        except Exception as ex:
-            raise FeatureApplicationError(self.geometries, element.blank, str(ex))
->>>>>>> b7f3c147
+        return self.__str__()