--- conflicted
+++ resolved
@@ -200,11 +200,7 @@
                 else:
                     warn("Unsupported feature will be skipped: {}".format(feature))
             part_element.append(processings_element)
-<<<<<<< HEAD
         if element._geometry:
-=======
-        if beam._geometry:
->>>>>>> 8b14d769
             part_element.append(part.et_shape)
         return part_element
 
@@ -319,10 +315,7 @@
         self.height = element.height
         self.frame = element.ref_frame
         self.processings = []
-<<<<<<< HEAD
         self._et_element = None
-=======
->>>>>>> 8b14d769
         self._shape_strings = None
 
     @property
@@ -425,11 +418,7 @@
 
     @property
     def shape_strings(self):
-<<<<<<< HEAD
         """Generates the shape strings for the BTLxPart. Only works in environments where the element.geometry Brep is available.
-=======
-        """Generates the shape strings for the BTLxPart. Only works in environments where the beam.geometry Brep is available.
->>>>>>> 8b14d769
 
         returns
         -------
