import os
import uuid
import xml.dom.minidom as MD
import xml.etree.ElementTree as ET
from collections import OrderedDict
from datetime import date
from datetime import datetime
from warnings import warn

import compas
from compas.data import Data
from compas.geometry import Frame
from compas.geometry import Transformation
from compas.geometry import angle_vectors
from compas.tolerance import TOL

from compas_timber.errors import FeatureApplicationError


class BTLxWriter(object):
    """Class for writing BTLx files from a given model.

    BTLx is a format used for representing timber fabrication data.

    Use BTLxWriter.write() to write a BTLx file from a model and a file path.

    Parameters
    ----------
    company_name : str, optional
        The name of the company. Defaults to "Gramazio Kohler Research".
    file_name : str, optional
        The name of the file. Defaults to None.
    comment : str, optional
        A comment to be included in the file. Defaults to None.


    """

    POINT_PRECISION = 3
    ANGLE_PRECISION = 3
    FILE_ATTRIBUTES = OrderedDict(
        [
            ("xmlns", "https://www.design2machine.com"),
            ("Version", "2.0.0"),
            ("Language", "en"),
            ("xmlns:xsi", "http://www.w3.org/2001/XMLSchema-instance"),
            (
                "xsi:schemaLocation",
                "https://www.design2machine.com https://www.design2machine.com/btlx/btlx_2_0_0.xsd",
            ),
        ]
    )

    def __init__(self, project_name=None, company_name=None, file_name=None, comment=None):
        self.company_name = company_name
        self.file_name = file_name
        self.comment = comment
        self._project_name = project_name or "COMPAS Timber Project"

    def write(self, model, file_path):
        """Writes the BTLx file to the given file path.

        Parameters
        ----------
        model : :class:`~compas_timber.model.TimberModel`
            The model object.
        file_path : str
            The file path to write the BTLx file to.

        Returns
        -------
        str
            The XML string of the BTLx file.

        See Also
        --------
        :meth:`BTLxWriter.model_to_xml`

        """
        if not file_path.endswith(".btlx"):
            file_path += ".btlx"
        btlx_string = self.model_to_xml(model)
        with open(file_path, "w") as file:
            file.write(btlx_string)
        return btlx_string

    def model_to_xml(self, model):
        """Converts the model to an XML string.

        Parameters
        ----------
        model : :class:`~compas_timber.model.TimberModel`
            The model object.

        Returns
        -------
        str
            The XML string of the BTLx file.

        See Also
        --------
        :meth:`BTLxWriter.write`

        """
        root_element = ET.Element("BTLx", self.FILE_ATTRIBUTES)
        # first child -> file_history
        file_history_element = self._create_file_history()
        # second child -> project
        project_element = self._create_project_element(model)
        root_element.extend([file_history_element, project_element])
        return MD.parseString(ET.tostring(root_element)).toprettyxml(indent="   ")

    def _create_file_history(self):
        """Creates the file history element. This method creates the initial export program element and appends it to the file history element.

        Returns
        -------
        :class:`~xml.etree.ElementTree.Element`
            The file history element.

        """
        # create file history element
        file_history = ET.Element("FileHistory")
        # create initial export program element
        file_history_attibutes = self._get_file_history_attributes()
        file_history.append(ET.Element("InitialExportProgram", file_history_attibutes))
        return file_history

    def _get_file_history_attributes(self):
        """Generates the file history attributes with the current date and time."""
        file_history_attributes = OrderedDict(
            [
                ("CompanyName", self.company_name or "Gramazio Kohler Research"),
                ("ProgramName", "COMPAS_Timber"),
                ("ProgramVersion", "Compas: {}".format(compas.__version__)),
                ("ComputerName", "{}".format(os.getenv("computername"))),
                ("UserName", "{}".format(os.getenv("USERNAME"))),
                ("FileName", self.file_name or ""),
                ("Date", "{}".format(date.today())),
                ("Time", "{}".format(datetime.now().strftime("%H:%M:%S"))),
                ("Comment", self.comment or ""),
            ]
        )
        return file_history_attributes

    def _create_project_element(self, model):
        """Creates the project element. This method creates the parts element and appends it to the project element.

        Returns
        -------
        :class:`~xml.etree.ElementTree.Element`
            The project element.

        """
        # create project element
        project_element = ET.Element("Project", Name=self._project_name)
        # create parts element
        parts_element = ET.SubElement(project_element, "Parts")
        # create part elements for each beam
        for i, element in enumerate(list(model.beams) + list(model.plates)):
            part_element = self._create_part(element, i)
            parts_element.append(part_element)
        return project_element

    def _create_part(self, beam, order_num):
        """Creates a part element. This method creates the processing elements and appends them to the part element.

        Parameters
        ----------
        beam : :class:`~compas_timber.elements.Beam`
            The beam object.
        num : int
            The order number of the part.

        Returns
        -------
        :class:`~xml.etree.ElementTree.Element`
            The part element.

        """
        # create part element
        part = BTLxPart(beam, order_num=order_num)
        part_element = ET.Element("Part", part.attr)
        part_element.extend([part.et_transformations, part.et_grain_direction, part.et_reference_side])
        # create processings element for the part if there are any
        if beam.features:
            processings_element = ET.Element("Processings")
            for feature in beam.features:
                # TODO: This is a temporary hack to skip features from the old system that don't generate a processing, until they are removed or updated.
                if hasattr(feature, "PROCESSING_NAME"):
                    processing_element = BTLxProcessing.create_processing_from_dict(feature.processing_dict())
                    processings_element.append(processing_element)
                else:
                    warn("Unsupported feature will be skipped: {}".format(feature))
            part_element.append(processings_element)
        part_element.append(part.et_shape)
        return part_element


class BTLxPart(object):
    """Class representing a BTLx part. This acts as a wrapper for a Beam object.

    Parameters
    ----------
    beam : :class:`~compas_timber.elements.Beam`
        The beam object.

    Attributes
    ----------
    attr : dict
        The attributes of the BTLx part.
    beam : :class:`~compas_timber.elements.Beam`
        The beam object.
    key : str
        The key of the beam object.
    length : float
        The length of the beam.
    width : float
        The width of the beam.
    height : float
        The height of the beam.
    frame : :class:`~compas.geometry.Frame`
        The frame of the BTLxPart at the corner of the blank box that puts the blank geometry in positive coordinates.
    blank : :class:`~compas.geometry.Box`
        The blank of the beam.
    blank_frame : :class:`~compas.geometry.Frame`
        The frame of the blank.
    processings : list
        A list of the processings applied to the beam.
    et_element : :class:`~xml.etree.ElementTree.Element`
        The ET element of the BTLx part.

    """

    def __init__(self, element, order_num):
        self.element = element
        self.order_num = order_num
        self.length = element.blank_length
        self.width = element.width
        self.height = element.height
        self.frame = element.ref_frame
        self.processings = []
        self._et_element = None

    @property
    def part_guid(self):
        return str(self.beam.guid)

    @property
    def et_grain_direction(self):
        return ET.Element("GrainDirection", X="1", Y="0", Z="0", Align="no")

    @property
    def et_reference_side(self):
        return ET.Element("ReferenceSide", Side="1", Align="no")

    def ref_side_from_face(self, beam_face):
        """Finds the one-based index of the reference side with normal that matches the normal of the given beam face.

        This essentially translates between the beam face reference system to the BTLx side reference system.

        Parameters
        ----------
        beam_face : :class:`~compas.geometry.Frame`
            The frame of a beam face from beam.faces.

        Returns
        -------
        key : str
            The key(index 1-6) of the reference surface.

        """
        for index, ref_side in enumerate(self.beam.ref_sides):
            angle = angle_vectors(ref_side.normal, beam_face.normal, deg=True)
            if TOL.is_zero(angle):
                return index + 1  # in BTLx face indices are one-based
        raise ValueError("Given beam face does not match any of the reference surfaces.")

    @property
    def attr(self):
        return {
            "SingleMemberNumber": str(self.order_num),
            "AssemblyNumber": "",
            "OrderNumber": str(self.order_num),
            "Designation": "",
            "Annotation": "",
            "Storey": "",
            "Group": "",
            "Package": "",
            "Material": "",
            "TimberGrade": "",
            "QualityGrade": "",
            "Count": "1",
            "Length": "{:.{prec}f}".format(self.length, prec=BTLxWriter.POINT_PRECISION),
            "Height": "{:.{prec}f}".format(self.height, prec=BTLxWriter.POINT_PRECISION),
            "Width": "{:.{prec}f}".format(self.width, prec=BTLxWriter.POINT_PRECISION),
            "Weight": "0",
            "ProcessingQuality": "automatic",
            "StoreyType": "",
            "ElementNumber": "00",
            "Layer": "0",
            "ModuleNumber": "",
        }

    @staticmethod
    def et_point_vals(point):
        """Returns the ET point values for a given point.

        Parameters
        ----------
        point : :class:`~compas.geometry.Point`
            The point to be converted.

        Returns
        -------
        dict
            The ET point values formatted for the ET element.

        """
        return {
            "X": "{:.{prec}f}".format(point.x, prec=BTLxWriter.POINT_PRECISION),
            "Y": "{:.{prec}f}".format(point.y, prec=BTLxWriter.POINT_PRECISION),
            "Z": "{:.{prec}f}".format(point.z, prec=BTLxWriter.POINT_PRECISION),
        }

    @property
    def et_element(self):
        if self._et_element is None:
            self._et_element = ET.Element("Part", self.attr)
            self._shape_strings = None
            self._et_element.append(self.et_transformations)
            self._et_element.append(ET.Element("GrainDirection", X="1", Y="0", Z="0", Align="no"))
            self._et_element.append(ET.Element("ReferenceSide", Side="1", Align="no"))
            processings_et = ET.Element("Processings")
            if self.processings:  # otherwise there will be an empty <Processings/> tag
                for process in self.processings:
                    processings_et.append(process.et_element)
                self._et_element.append(processings_et)
            self._et_element.append(self.et_shape)
        return self._et_element

    @property
    def et_transformations(self):
        transformations = ET.Element("Transformations")
        guid = "{" + str(uuid.uuid4()) + "}"
        transformation = ET.SubElement(transformations, "Transformation", GUID=guid)
        position = ET.SubElement(transformation, "Position")
        position.append(ET.Element("ReferencePoint", self.et_point_vals(self.frame.point)))
        position.append(ET.Element("XVector", self.et_point_vals(self.frame.xaxis)))
        position.append(ET.Element("YVector", self.et_point_vals(self.frame.yaxis)))
        return transformations

    @property
    def et_shape(self):
        shape = ET.Element("Shape")
        indexed_face_set = ET.SubElement(shape, "IndexedFaceSet", convex="true", coordIndex="")
        indexed_face_set.set("coordIndex", " ")
        indexed_face_set.append(ET.Element("Coordinate"))
        # indexed_face_set.set("coordIndex", self.shape_strings[0])
        # indexed_face_set.append(ET.Element("Coordinate", point=self.shape_strings[1]))
        return shape

    @property
    def shape_strings(self):
        # TODO: this need some cleanup, potentially removal
        if not self._shape_strings:
            brep_vertex_points = []
            brep_indices = []
            try:
                for face in self.beam.geometry.faces:
                    for loop in face.loops:
                        for vertex in loop.vertices:
                            if brep_vertex_points.contains(vertex.point):
                                brep_indices.append(brep_vertex_points.index(vertex.point))
                            else:
                                brep_vertex_points.append(vertex.point)
                                brep_indices.append(len(brep_vertex_points))

                brep_indices.append(-1)
                brep_indices.pop(-1)
            except NotImplementedError:
                print("brep.face.loop.vertices not implemented")
            brep_indices_string = " "
            for index in brep_indices:
                brep_indices_string += str(index) + " "

            brep_vertices_string = " "
            for point in brep_vertex_points:
                xform = Transformation.from_frame_to_frame(self.frame, Frame((0, 0, 0), (1, 0, 0), (0, 1, 0)))
                point.transform(xform)
                brep_vertices_string += "{:.{prec}f} {:.{prec}f} {:.{prec}f} ".format(point.x, point.y, point.z, prec=BTLxWriter.POINT_PRECISION)
            self._shape_strings = [brep_indices_string, brep_vertices_string]
        return self._shape_strings


class BTLxProcessing(Data):
    """Base class for BTLx Processing.

    Attributes
    ----------
    ref_side_index : int
        The reference side, zero-based, index of the beam to be cut. 0-5 correspond to RS1-RS6.
    priority : int
        The priority of the process.
    process_id : int
        The process ID.
    PROCESSING_NAME : str
        The name of the process.

    """

    @property
    def __data__(self):
        return {"ref_side_index": self.ref_side_index, "priority": self.priority, "process_id": self.process_id}

    def __init__(self, ref_side_index=None, priority=0, process_id=0):
        super(BTLxProcessing, self).__init__()
        self.ref_side_index = ref_side_index
        self._priority = priority
        self._process_id = process_id
        self.subprocessings = None

    @property
    def priority(self):
        return self._priority

    @property
    def process_id(self):
        return self._process_id

    @property
    def PROCESSING_NAME(self):
        raise NotImplementedError("PROCESSING_NAME must be implemented as class attribute in subclasses!")

    @property
    def header_attributes(self):
        """Return the attributes to be included in the XML element."""
        return {
            "Name": self.PROCESSING_NAME,
            "Priority": str(self.priority),
            "Process": "yes",
            "ProcessID": str(self.process_id),
            "ReferencePlaneID": str(self.ref_side_index + 1),
        }

    def add_subprocessing(self, subprocessing):
        """Add a nested subprocessing."""
        if not self.subprocessings:
            self.subprocessings = []
        self.subprocessings.append(subprocessing)

    @staticmethod
    def create_processing_from_dict(data):
        """
        Recursively converts a dictionary to an ElementTree Element.

        Parameters
        ----------
        data : dict
            The dictionary to convert. uses structure:
            param_dict = {
                "name": name,
                "attributes": {"key1": val1, "key2": val2},
                "text":  "txt",
                "content": [
                    {"name": name,"attributes": {"key1": val1, "key2": val2}, "text":  "txt", "content": []},
                    {"name": name,"attributes": {"key1": val1, "key2": val2}, "text":  "txt", "content": []},
                    ]
                }

        Returns
        -------
        :class:`xml.etree.ElementTree.Element`
            The resulting ElementTree Element.
        """
        element = ET.Element(data["name"], data["attributes"])
        if data.get("text", None):
            element.text = data["text"]

        for subdata in data.get("content", []):
            subelement = BTLxProcessing.create_processing_from_dict(subdata)
            element.append(subelement)

        return element

    def processing_dict(self):
        """Creates a processing element. This method creates the subprocess elements and appends them to the processing element.
        moved to BTLxProcessing because some processings are significantly different and need to be overridden.

        Parameters
        ----------
        processing : :class:`~compas_timber.fabrication.btlx.BTLxProcessing`
            The processing object.

        Returns
        -------
        dict
            The BTLx parameters as a dictionary.

        """
        # create processing element
        processing_dict = {"name": self.PROCESSING_NAME, "attributes": self.header_attributes, "content": []}
        # create parameter subelements
        for key, value in self.params_dict.items():
            sub = {"name": key}
            sub["attributes"] = value if isinstance(value, dict) else {}
            sub["text"] = value if isinstance(value, str) else ""
            processing_dict["content"].append(sub)
            if self.subprocessings:
                for subprocessing in self.subprocessings:
                    processing_dict["content"].append(subprocessing.processing_dict())
        return processing_dict


class BTLxProcessingParams(object):
    """Base class for BTLx processing parameters. This creates the dictionary of key-value pairs for the processing as expected by the BTLx file format.

    Parameters
    ----------
    instance : :class:`BTLxProcessing`
        The instance of the processing to create parameters for.

    """

    def __init__(self, instance):
        self._instance = instance

    def as_dict(self):
        """Returns the processing parameters as a dictionary.

        Returns
        -------
        dict
            The processing parameters as a dictionary.
        """
        result = OrderedDict()
        result["Name"] = self._instance.PROCESSING_NAME
        result["Process"] = "yes"
        result["Priority"] = str(self._instance.priority)
        result["ProcessID"] = str(self._instance.process_id)
        result["ReferencePlaneID"] = str(self._instance.ref_side_index + 1)
        return result


class OrientationType(object):
    """Enum for the orientation of the cut.

    Attributes
    ----------
    START : literal("start")
        The start of the beam is cut away.
    END : literal("end")
        The end of the beam is cut away.
    """

    START = "start"
    END = "end"


class StepShapeType(object):
    """Enum for the step shape of the cut.

    Attributes
    ----------
    STEP : literal("step")
        A step shape.
    HEEL : literal("heel")
        A heel shape.
    TAPERED_HEEL : literal("taperedheel")
        A tapered heel shape.
    DOUBLE : literal("double")
        A double shape.
    """

    STEP = "step"
    HEEL = "heel"
    TAPERED_HEEL = "taperedheel"
    DOUBLE = "double"


class TenonShapeType(object):
    """Enum for the tenon shape of the cut.

    Attributes
    ----------
    AUTOMATIC : literal("automatic")
        Automatic tenon shape.
    SQUARE : literal("square")
        Square tenon shape.
    ROUND : literal("round")
        Round tenon shape.
    ROUNDED : literal("rounded")
        Rounded tenon shape.
    RADIUS : literal("radius")
        Radius tenon shape.
    """

    AUTOMATIC = "automatic"
    SQUARE = "square"
    ROUND = "round"
    ROUNDED = "rounded"
    RADIUS = "radius"


class LimitationTopType(object):
    """Enum for the top limitation of the cut.

    Attributes
    ----------
    LIMITED : literal("limited")
        Limitation to the cut.
    UNLIMITED : literal("unlimited")
        No limit to the cut.
    POCKET : literal("pocket")
        Pocket like limitation to the cut.
    """

    LIMITED = "limited"
    UNLIMITED = "unlimited"
    POCKET = "pocket"


class MachiningLimits(object):
    """Configuration class for the machining limits of the cut.

    Attributes
    ----------
    EXPECTED_KEYS : set
        The expected keys for the limits dictionary.
    face_limited_start : bool
        Limit the start face.
    face_limited_end : bool
        Limit the end face.
    face_limited_front : bool
        Limit the front face.
    face_limited_back : bool
        Limit the back face.
    face_limited_top : bool
        Limit the top face.
    face_limited_bottom : bool
        Limit the bottom face.

    """

    EXPECTED_KEYS = [
        "FaceLimitedStart",
        "FaceLimitedEnd",
        "FaceLimitedFront",
        "FaceLimitedBack",
        "FaceLimitedTop",
        "FaceLimitedBottom",
    ]

    def __init__(self):
        self.face_limited_start = True
        self.face_limited_end = True
        self.face_limited_front = True
        self.face_limited_back = True
        self.face_limited_top = True
        self.face_limited_bottom = True

    @property
    def limits(self):
        """Dynamically generate the limits dictionary with boolean values from instance attributes."""
        return {
            "FaceLimitedStart": self.face_limited_start,
            "FaceLimitedEnd": self.face_limited_end,
            "FaceLimitedFront": self.face_limited_front,
            "FaceLimitedBack": self.face_limited_back,
            "FaceLimitedTop": self.face_limited_top,
            "FaceLimitedBottom": self.face_limited_bottom,
        }


class EdgePositionType(object):
    """Enum for the edge position of the cut.

    Attributes
    ----------
    REFEDGE : literal("refedge")
        Reference edge.
    OPPEDGE : literal("oppedge")
        Opposite edge.
    """

    REFEDGE = "refedge"
    OPPEDGE = "oppedge"


class AlignmentType(object):
    """Enum for the alignment of the cut.
    Attributes
    ----------
    TOP : literal("top")
        Top alignment.
    BOTTOM : literal("bottom")
        Bottom alignment.
    LEFT : literal("left")
        Left alignment.
    RIGHT : literal("right")
        Right alignment.
    CENTER : literal("center")
        Center alignment.
    """

    TOP = "top"
    BOTTOM = "bottom"
    LEFT = "left"
    RIGHT = "right"
    CENTER = "center"


class BTLxFromGeometryDefinition(Data):
    """Container linking a BTLx Process Type and generator function to an input geometry.
    This allows delaying the actual applying of features to a downstream component.

    Parameters
    ----------
    processing : class
        The BTLx Processing class.
    geometries : list of :class:`~compas.geometry.Geometry`
        The geometries to be used as input for the processing.
    elements : list of :class:`~compas_timber.elements.Element`
        The elements to be used as input for the processing.

    Attributes
    processing : class
        The BTLx Processing class.
    geometries : list of :class:`~compas.geometry.Geometry`
        The geometries to be used as input for the processing.
    elements : list of :class:`~compas_timber.elements.Element`
        The elements to be used as input for the processing.
    """

    def __init__(self, processing, geometries, elements=None, **kwargs):
        super(BTLxFromGeometryDefinition, self).__init__()
        self.processing = processing
        self.geometries = geometries if isinstance(geometries, list) else [geometries]
        if elements:
            self.elements = elements if isinstance(elements, list) else [elements]
        else:
            self.elements = []
        self.kwargs = kwargs or {}

    @property
    def __data__(self):
        return {"processing": self.processing, "geometries": self.geometries, "elements": self.elements, "kwargs": self.kwargs}

    @classmethod
    def __from_data__(cls, data):
        return cls(data["processing"], data["geometries"], data["elements"], **data["kwargs"])

    def __repr__(self):
        return "{}({}, {})".format(BTLxFromGeometryDefinition.__name__, self.processing, self.geometries)

    def ToString(self):
        return repr(self)

    def transform(self, transformation):
        for geo in self.geometries:
            geo.transform(transformation)

    def transformed(self, transformation):
        copy = self.copy()
        copy.transform(transformation)
        return copy

    def feature_from_element(self, element):
<<<<<<< HEAD
        return self.processing.from_shapes_and_element(*self.geometries, element=element, **self.kwargs)
=======
        try:
            return self.processing.from_shapes_and_element(*self.geometries, element=element, **self.kwargs)
        except Exception as ex:
            raise FeatureApplicationError(self.geometries, element.blank, str(ex))
>>>>>>> b7f3c147
<|MERGE_RESOLUTION|>--- conflicted
+++ resolved
@@ -766,11 +766,7 @@
         return copy
 
     def feature_from_element(self, element):
-<<<<<<< HEAD
-        return self.processing.from_shapes_and_element(*self.geometries, element=element, **self.kwargs)
-=======
         try:
             return self.processing.from_shapes_and_element(*self.geometries, element=element, **self.kwargs)
         except Exception as ex:
-            raise FeatureApplicationError(self.geometries, element.blank, str(ex))
->>>>>>> b7f3c147
+            raise FeatureApplicationError(self.geometries, element.blank, str(ex))