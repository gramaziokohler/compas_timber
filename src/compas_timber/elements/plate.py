from compas.geometry import Box
from compas.geometry import Brep
from compas.geometry import Frame
from compas.geometry import NurbsCurve
from compas.geometry import PlanarSurface
from compas.geometry import Plane
from compas.geometry import Polyline
from compas.geometry import Transformation
from compas.geometry import closest_point_on_plane
from compas.geometry import distance_point_plane
from compas.geometry import is_point_behind_plane
from compas.tolerance import TOL

from compas_timber.errors import FeatureApplicationError
from compas_timber.fabrication import FreeContour
from compas_timber.utils import correct_polyline_direction
from compas_timber.utils import is_polyline_clockwise

from .timber import TimberElement


class Plate(TimberElement):
    """
    A class to represent timber plates (plywood, CLT, etc.) defined by polylines on top and bottom faces of material.

    Parameters
    ----------
    outline_a : :class:`~compas.geometry.Polyline`                                                  TODO: add support for NurbsCurve
        A line representing the principal outline of this plate.
    outline_b : :class:`~compas.geometry.Polyline`
        A line representing the associated outline of this plate. This should have the same number of points as outline_a.
    blank_extension : float, optional
        The extension of the blank geometry around the edges of the plate geometry. Default is 0.


    Attributes
    ----------
    frame : :class:`~compas.geometry.Frame`
        The coordinate system (frame) of this plate.
    outline_a : :class:`~compas.geometry.Polyline`
        A line representing the principal outline of this plate.
    outline_b : :class:`~compas.geometry.Polyline`
        A line representing the associated outline of this plate.
    blank_length : float
        Length of the plate blank.
    width : float
        Thickness of the plate material.
    height : float
        Height of the plate blank.
    shape : :class:`~compas.geometry.Brep`
        The geometry of the Plate before other machining features are applied.
    blank : :class:`~compas.geometry.Box`
        A feature-less box representing the material stock geometry to produce this plate.
    ref_frame : :class:`~compas.geometry.Frame`
        Reference frame for machining processings according to BTLx standard.
    ref_sides : tuple(:class:`~compas.geometry.Frame`)
        A tuple containing the 6 frames representing the sides of the plate according to BTLx standard.
    aabb : tuple(float, float, float, float, float, float)
        An axis-aligned bounding box of this plate as a 6 valued tuple of (xmin, ymin, zmin, xmax, ymax, zmax).
    key : int, optional
        Once plate is added to a model, it will have this model-wide-unique integer key.

    """

    @property
    def __data__(self):
        data = super(Plate, self).__data__
        data["outline_a"] = self.outline_a
        data["outline_b"] = self.outline_b
        data["blank_extension"] = self.blank_extension
        return data

    def __init__(self, outline_a=None, outline_b=None, openings=None, **kwargs):
        super(Plate, self).__init__(**kwargs)
        Plate.check_outlines(outline_a, outline_b)
        self.outline_a = outline_a
        self.outline_b = outline_b
        self.openings = openings
        self._outline_feature = None
        self._opening_features = None
        self._frame = None
        self.attributes = {}
        self.attributes.update(kwargs)
        self.debug_info = []
        self._ref_frame = None
        self._blank = None
<<<<<<< HEAD
        self._planes = None
        self._thickness = None
        self._features = []
=======

        # The base feature is expected to be the first as it's treated differently than the others
        # therefore, if there are any feature passed to __init__, they should appear after the base feature
        self._features.insert(0, FreeContour.from_top_bottom_and_elements(self.outline_a, self.outline_b, self, interior=False))
>>>>>>> 4f5ccd2e

    def __repr__(self):
        # type: () -> str
        return "Plate(outline_a={!r}, outline_b={!r})".format(self.outline_a, self.outline_b)

    def __str__(self):
        return "Plate {}, {} ".format(self.outline_a, self.outline_b)

    # ==========================================================================
    # Computed attributes
    # ==========================================================================

    @property
    def is_plate(self):
        return True

    @property
    def outlines(self):
        return (self.outline_a, self.outline_b)

    @property
    def blank(self):
        if not self._blank:
            self._blank = self.obb.copy()
            self._blank.xsize += 2 * self.attributes.get("blank_extension", 0.0)
            self._blank.ysize += 2 * self.attributes.get("blank_extension", 0.0)
        return self._blank

    @property
    def thickness(self):
        if self._thickness is None:
            self._thickness = distance_point_plane(self.outline_b[0], Plane.from_frame(self.frame))
        return self._thickness

    @property
    def planes(self):
        if not self._planes:
            self._planes = (Plane.from_frame(self.frame), Plane.from_frame(self.frame.translated(self.thickness * self.frame.normal)))
        return self._planes

    @property
    def blank_length(self):
        return self.blank.xsize

    @property
    def width(self):
        return self.blank.zsize

    @property
    def height(self):
        return self.blank.ysize

    @property
    def ref_frame(self):
        if not self._ref_frame:
            self._ref_frame = Frame(self.blank.points[0], self.frame.xaxis, self.frame.yaxis)
        return self._ref_frame

    @property
    def ref_sides(self):
        # type: () -> tuple[Frame, Frame, Frame, Frame, Frame, Frame]
        # See: https://design2machine.com/btlx/BTLx_2_2_0.pdf
        # TODO: cache these
        rs1_point = self.ref_frame.point
        rs2_point = rs1_point + self.ref_frame.yaxis * self.height
        rs3_point = rs1_point + self.ref_frame.yaxis * self.height + self.ref_frame.zaxis * self.width
        rs4_point = rs1_point + self.ref_frame.zaxis * self.width
        rs5_point = rs1_point
        rs6_point = rs1_point + self.ref_frame.xaxis * self.blank_length + self.ref_frame.yaxis * self.height
        return (
            Frame(rs1_point, self.ref_frame.xaxis, self.ref_frame.zaxis, name="RS_1"),
            Frame(rs2_point, self.ref_frame.xaxis, -self.ref_frame.yaxis, name="RS_2"),
            Frame(rs3_point, self.ref_frame.xaxis, -self.ref_frame.zaxis, name="RS_3"),
            Frame(rs4_point, self.ref_frame.xaxis, self.ref_frame.yaxis, name="RS_4"),
            Frame(rs5_point, self.ref_frame.zaxis, self.ref_frame.yaxis, name="RS_5"),
            Frame(rs6_point, self.ref_frame.zaxis, -self.ref_frame.yaxis, name="RS_6"),
        )

    @property
    def features(self):
        if not self._outline_feature:
            self._outline_feature = FreeContour.from_top_bottom_and_elements(self.outline_a, self.outline_b, self, interior=False)
        if not self._opening_features:
            self._opening_features = [FreeContour.from_polyline_and_element(o, self, interior=True) for o in self.openings]
        return [self._outline_feature] + self._opening_features + self._features

    @features.setter
    def features(self, features):
        self._features = features

    @property
    def key(self):
        # type: () -> int | None
        return self.graph_node

    @property
    def frame(self):
        if not self._frame:
            self._frame = Frame.from_points(self.outline_a[0], self.outline_a[1], self.outline_a[-2])
            if is_point_behind_plane(self.outline_b[0], Plane.from_frame(self._frame)):
                self._frame = Frame.from_points(self.outline_a[0], self.outline_a[-2], self.outline_a[1])
        return self._frame

    def check_outlines(outline_a, outline_b):
        # type: (compas.geometry.Polyline, compas.geometry.Polyline) -> bool
        """Checks if the outlines are valid.

        Parameters
        ----------
        outline_a : :class:`~compas.geometry.Polyline`
            A line representing the principal outline of this plate.
        outline_b : :class:`~compas.geometry.Polyline`
            A line representing the associated outline of this plate.

        Returns
        -------
        bool
            True if the outlines are valid, False otherwise.

        """
        if not TOL.is_allclose(outline_a[0], outline_a[-1]):
            raise ValueError("The outline_a is not closed.")
        if not TOL.is_allclose(outline_b[0], outline_b[-1]):
            raise ValueError("The outline_b is not closed.")
        if len(outline_a) != len(outline_b):
            raise ValueError("The outlines must have the same number of points.")

    def side_as_surface(self, side_index):
        # type: (int) -> compas.geometry.PlanarSurface
        """Returns the requested side of the beam as a parametric planar surface.

        Parameters
        ----------
        side_index : int
            The index of the reference side to be returned. 0 to 5.

        """
        # TODO: maybe this should be the default representation of the ref sides?
        ref_side = self.ref_sides[side_index]
        if side_index in (0, 2):  # top + bottom
            xsize = self.blank_length
            ysize = self.width
        elif side_index in (1, 3):  # sides
            xsize = self.blank_length
            ysize = self.height
        elif side_index in (4, 5):  # ends
            xsize = self.width
            ysize = self.height
        return PlanarSurface(xsize, ysize, frame=ref_side, name=ref_side.name)

<<<<<<< HEAD
=======
    @property
    def key(self):
        # type: () -> int | None
        return self.graph_node

    @property
    def frame(self):
        if not self._frame:
            self._frame = Frame.from_points(self.outline_a[0], self.outline_a[1], self.outline_a[-2])
            if is_polyline_clockwise(self.outline_a, self._frame.normal):
                self._frame = Frame(self._frame.point, self._frame.xaxis, -self._frame.yaxis)
        return self._frame
        # flips the frame if the frame.point is at an interior corner

>>>>>>> 4f5ccd2e
    # ==========================================================================
    # Alternate constructors
    # ==========================================================================

    @classmethod
    def from_outline_thickness(cls, outline, thickness, vector=None, openings=None, **kwargs):
        """
        Constructs a plate from a polyline outline and a thickness.
        The outline is the top face of the plate, and the thickness is the distance to the bottom face.

        Parameters
        ----------
        outline : :class:`~compas.geometry.Polyline`
            A polyline representing the outline of the plate.
        thickness : float
            The thickness of the plate.
        vector : :class:`~compas.geometry.Vector`, optional
            The direction of the thickness vector. If None, the thickness vector is determined from the outline.
        blank_extension : float, optional
            The extension of the blank geometry around the edges of the plate geometry. Default is 0.
        **kwargs : dict, optional
            Additional keyword arguments to be passed to the constructor.

        Returns
        -------
        :class:`~compas_timber.elements.Plate`
            A Plate object representing the plate with the given outline and thickness.
        """
        # this ensure the plate's geometry can always be computed
        if TOL.is_zero(thickness):
            thickness = TOL.absolute

        # TODO: @obucklin `vector` is never actually used here, at most it is used to determine the direction of the thickness vector which is always calculated from the outline.
        # TODO: is this the intention? should it maybe be replaced with some kind of a boolean flag?
<<<<<<< HEAD
        if TOL.is_zero(thickness):
            thickness = TOL.absolute
        offset_vector = Frame.from_points(outline[0], outline[1], outline[-2]).normal  # gets frame perpendicular to outline
        if vector:
            if vector.dot(offset_vector) < 0:  # if vector is given and points in the opposite direction
                offset_vector = -offset_vector
        elif not is_polyline_clockwise(outline, offset_vector):  # if no vector and outline is not clockwise, flip the offset vector
            offset_vector = -offset_vector
        offset_vector.unitize()
        offset_vector *= thickness
        outline_b = Polyline(outline).translated(offset_vector)
        return cls(outline, outline_b, openings=openings, **kwargs)

    @classmethod
    def from_brep(cls, brep, thickness, vector=None, **kwargs):
        """Creates a wall from a brep.
        Parameters
        ----------
        brep : :class:`compas.geometry.Brep`
            The brep of the wall.
        thickness : float
            The thickness of the wall.
        vector : :class:`compas.geometry.Vector`
            The vector in which the wall is extruded.(optional)
        kwargs : dict
            Additional keyword arguments.
            These are passed to the :class:`compas_timber.elements.Slab` constructor.
        """

        if len(brep.faces) > 1:
            raise ValueError("Can only use single-face breps to create a Slab. This brep has {}".format(len(brep.faces)))
        face = brep.faces[0]
        outer_polyline = None
        inner_polylines = []
        for loop in face.loops:
            polyline_points = []
            for _, edge in enumerate(loop.edges):
                polyline_points.append(edge.start_vertex.point)
            polyline_points.append(loop.edges[-1].end_vertex.point)
            if loop.is_outer:
                outer_polyline = Polyline(polyline_points)
            else:
                inner_polylines.append(Polyline(polyline_points))
        return cls.from_outline_thickness(outer_polyline, thickness, vector=vector, openings=inner_polylines, **kwargs)
=======


        thickness_vector = Frame.from_points(outline[0], outline[1], outline[-2]).normal
        if vector and thickness_vector.dot(vector) < 0:
            thickness_vector = -thickness_vector
        if not is_polyline_clockwise(outline, thickness_vector):
            outline = Polyline(outline[::-1])
        thickness_vector.unitize()
        thickness_vector *= thickness
        outline_b = Polyline(outline).translated(thickness_vector)
        return cls(outline, outline_b, blank_extension=blank_extension, **kwargs)
>>>>>>> 4f5ccd2e

    # ==========================================================================
    #  methods
    # ==========================================================================

    def shape(self):
        # type: () -> compas.geometry.Brep
        """The shape of the plate before other features area applied.

        Returns
        -------
        :class:`~compas.geometry.Brep`
            The shape of the element.

        """
        outline_a = correct_polyline_direction(self.outline_a, self.frame.normal, clockwise=True)
        outline_b = correct_polyline_direction(self.outline_b, self.frame.normal, clockwise=True)
        plate_geo = Brep.from_loft([NurbsCurve.from_points(pts, degree=1) for pts in (outline_a, outline_b)])
        plate_geo.cap_planar_holes()
<<<<<<< HEAD
        for pline in self.openings:
            if not TOL.is_allclose(pline[0], pline[-1]):
                raise ValueError("Opening polyline is not closed.")
            polyline = correct_polyline_direction(pline, self.frame.normal, clockwise=True)
            polyline_b = [closest_point_on_plane(pt, self.planes[1]) for pt in polyline]
            brep = Brep.from_loft([NurbsCurve.from_points(pts, degree=1) for pts in (polyline, polyline_b)])
            brep.cap_planar_holes()
            plate_geo -= brep
=======
        if plate_geo.volume < 0:
            plate_geo.flip()
>>>>>>> 4f5ccd2e
        return plate_geo

    def compute_geometry(self, include_features=True):
        # type: (bool) -> compas.datastructures.Mesh | compas.geometry.Brep
        """Compute the geometry of the element.

        Parameters
        ----------
        include_features : bool, optional
            If ``True``, include the features in the computed geometry.
            If ``False``, return only the plate shape.

        Returns
        -------
        :class:`compas.datastructures.Mesh` | :class:`compas.geometry.Brep`

        """

        # TODO: consider if Brep.from_curves(curves) is faster/better
        plate_geo = self.shape()
        if include_features:
            # Skip the first feature. This base feature is indirectly considered by self.shape() so not needed for visualization.
            # it is however used by the BTLx logic.
            for feature in self._features[1:]:
                try:
                    plate_geo = feature.apply(plate_geo, self)
                except FeatureApplicationError as error:
                    self.debug_info.append(error)
        return plate_geo

    def compute_aabb(self, inflate=0.0):
        # type: (float) -> compas.geometry.Box
        """Computes the Axis Aligned Bounding Box (AABB) of the element.

        Parameters
        ----------
        inflate : float, optional
            Offset of box to avoid floating point errors.

        Returns
        -------
        :class:`~compas.geometry.Box`
            The AABB of the element.

        """
        vertices = self.outline_a.points + self.outline_b.points
        box = Box.from_points(vertices)
        box.xsize += inflate
        box.ysize += inflate
        box.zsize += inflate
        return box

    def compute_obb(self, inflate=0.0):
        # type: (float | None) -> compas.geometry.Box
        """Computes the Oriented Bounding Box (OBB) of the element.

        Returns
        -------
        :class:`compas.geometry.Box`
            The OBB of the element.

        """
        vertices = self.outline_a.points + self.outline_b.points
        world_vertices = []
        for point in vertices:
            world_vertices.append(point.transformed(Transformation.from_frame_to_frame(self.frame, Frame.worldXY())))
        obb = Box.from_points(world_vertices)
        obb.xsize += inflate
        obb.ysize += inflate
        obb.zsize += inflate
        obb.transform(Transformation.from_frame_to_frame(Frame.worldXY(), self.frame))
        return obb

    def compute_collision_mesh(self):
        # type: () -> compas.datastructures.Mesh
        """Computes the collision geometry of the element.

        Returns
        -------
        :class:`compas.datastructures.Mesh`
            The collision geometry of the element.

        """
        return self.obb.to_mesh()<|MERGE_RESOLUTION|>--- conflicted
+++ resolved
@@ -84,16 +84,9 @@
         self.debug_info = []
         self._ref_frame = None
         self._blank = None
-<<<<<<< HEAD
         self._planes = None
         self._thickness = None
         self._features = []
-=======
-
-        # The base feature is expected to be the first as it's treated differently than the others
-        # therefore, if there are any feature passed to __init__, they should appear after the base feature
-        self._features.insert(0, FreeContour.from_top_bottom_and_elements(self.outline_a, self.outline_b, self, interior=False))
->>>>>>> 4f5ccd2e
 
     def __repr__(self):
         # type: () -> str
@@ -244,8 +237,6 @@
             ysize = self.height
         return PlanarSurface(xsize, ysize, frame=ref_side, name=ref_side.name)
 
-<<<<<<< HEAD
-=======
     @property
     def key(self):
         # type: () -> int | None
@@ -260,7 +251,6 @@
         return self._frame
         # flips the frame if the frame.point is at an interior corner
 
->>>>>>> 4f5ccd2e
     # ==========================================================================
     # Alternate constructors
     # ==========================================================================
@@ -295,7 +285,6 @@
 
         # TODO: @obucklin `vector` is never actually used here, at most it is used to determine the direction of the thickness vector which is always calculated from the outline.
         # TODO: is this the intention? should it maybe be replaced with some kind of a boolean flag?
-<<<<<<< HEAD
         if TOL.is_zero(thickness):
             thickness = TOL.absolute
         offset_vector = Frame.from_points(outline[0], outline[1], outline[-2]).normal  # gets frame perpendicular to outline
@@ -340,19 +329,6 @@
             else:
                 inner_polylines.append(Polyline(polyline_points))
         return cls.from_outline_thickness(outer_polyline, thickness, vector=vector, openings=inner_polylines, **kwargs)
-=======
-
-
-        thickness_vector = Frame.from_points(outline[0], outline[1], outline[-2]).normal
-        if vector and thickness_vector.dot(vector) < 0:
-            thickness_vector = -thickness_vector
-        if not is_polyline_clockwise(outline, thickness_vector):
-            outline = Polyline(outline[::-1])
-        thickness_vector.unitize()
-        thickness_vector *= thickness
-        outline_b = Polyline(outline).translated(thickness_vector)
-        return cls(outline, outline_b, blank_extension=blank_extension, **kwargs)
->>>>>>> 4f5ccd2e
 
     # ==========================================================================
     #  methods
@@ -372,7 +348,6 @@
         outline_b = correct_polyline_direction(self.outline_b, self.frame.normal, clockwise=True)
         plate_geo = Brep.from_loft([NurbsCurve.from_points(pts, degree=1) for pts in (outline_a, outline_b)])
         plate_geo.cap_planar_holes()
-<<<<<<< HEAD
         for pline in self.openings:
             if not TOL.is_allclose(pline[0], pline[-1]):
                 raise ValueError("Opening polyline is not closed.")
@@ -381,10 +356,6 @@
             brep = Brep.from_loft([NurbsCurve.from_points(pts, degree=1) for pts in (polyline, polyline_b)])
             brep.cap_planar_holes()
             plate_geo -= brep
-=======
-        if plate_geo.volume < 0:
-            plate_geo.flip()
->>>>>>> 4f5ccd2e
         return plate_geo
 
     def compute_geometry(self, include_features=True):
