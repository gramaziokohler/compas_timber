--- conflicted
+++ resolved
@@ -122,16 +122,6 @@
         """Sets the features of the plate."""
         self._features = features
 
-<<<<<<< HEAD
-    # @property
-    # def frame(self):
-    #     if not self._frame:
-    #         self._frame = Frame.from_points(self.outline_a[0], self.outline_a[1], self.outline_a[-2])
-    #         if dot_vectors(Vector.from_start_end(self.outline_a[0], self.outline_b[0]), self._frame.normal) < 0:
-    #             self._frame = Frame.from_points(self.outline_a[0], self.outline_a[-2], self.outline_a[1])
-    #     return self._frame
-=======
->>>>>>> 5bf11637
 
     @reset_computed
     def reset(self):
