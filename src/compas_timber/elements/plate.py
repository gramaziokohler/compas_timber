from compas.geometry import Box
<<<<<<< HEAD
from compas.geometry import Point
=======
from compas.geometry import Brep
from compas.geometry import Frame
from compas.geometry import NurbsCurve
from compas.geometry import Plane
>>>>>>> 991dab9c
from compas.geometry import Polyline
from compas.geometry import Transformation
from compas_model.elements import reset_computed

from compas_timber.errors import FeatureApplicationError
from compas_timber.fabrication import FreeContour

from .plate_geometry import PlateGeometry
from .timber import TimberElement


class Plate(PlateGeometry, TimberElement):
    """
    A class to represent timber plates (plywood, CLT, etc.) defined by polylines on top and bottom faces of material.

    Parameters
    ----------
    frame : :class:`~compas.geometry.Frame`
        The coordinate system (frame) of this plate.
    length : float
        Length of the plate.
    width : float
        Width of the plate.
    thickness : float
        Thickness of the plate.
    outline_a : :class:`~compas.geometry.Polyline`, optional
        A line representing the principal outline of this plate.
    outline_b : :class:`~compas.geometry.Polyline`, optional
        A line representing the associated outline of this plate. This should have the same number of points as outline_a.
    openings : list[:class:`~compas.geometry.Polyline`], optional
        A list of Polyline objects representing openings in this plate.
    **kwargs : dict, optional
        Additional keyword arguments.

    Attributes
    ----------
    frame : :class:`~compas.geometry.Frame`
        The coordinate system (frame) of this plate.
    outline_a : :class:`~compas.geometry.Polyline`
        A line representing the principal outline of this plate.
    outline_b : :class:`~compas.geometry.Polyline`
        A line representing the associated outline of this plate.
    length : float
        Length of the plate.
    width : float
        Width of the plate.
    height : float
        Height of the plate (same as thickness).
    thickness : float
        Thickness of the plate.
    is_plate : bool
        Always True for plates.
    blank : :class:`~compas.geometry.Box`
        A feature-less box representing the material stock geometry to produce this plate.
    blank_length : float
        Length of the plate blank.
    features : list[:class:`~compas_timber.fabrication.Feature`]
        List of features applied to this plate.
    shape : :class:`~compas.geometry.Brep`
        The geometry of the Plate before other machining features are applied.
    ref_frame : :class:`~compas.geometry.Frame`
        Reference frame for machining processings according to BTLx standard.
    ref_sides : tuple[:class:`~compas.geometry.Frame`, ...]
        A tuple containing the 6 frames representing the sides of the plate according to BTLx standard.
    key : int, optional
        Once plate is added to a model, it will have this model-wide-unique integer key.

    """

    @property
    def __data__(self):
        data = TimberElement.__data__(self)
        data["outline_a"] = self.outline_a
        data["outline_b"] = self.outline_b
        data["openings"] = [o.__data__ for o in self.openings]
        return data

    def __init__(self, frame, length, width, thickness, local_outline_a=None, local_outline_b=None, openings=None, **kwargs):
        TimberElement.__init__(self, frame=frame, length=length, width=width, height=thickness, **kwargs)
        local_outline_a = local_outline_a or Polyline([Point(0, 0, 0), Point(length, 0, 0), Point(length, width, 0), Point(0, width, 0), Point(0, 0, 0)])
        local_outline_b = local_outline_b or Polyline([Point(p[0], p[1], thickness) for p in local_outline_a.points])
        PlateGeometry.__init__(self, local_outline_a, local_outline_b, openings=openings)
        self._outline_feature = None
        self._opening_features = None
        self.attributes = {}
        self.attributes.update(kwargs)
        self.debug_info = []

    def __repr__(self):
        # type: () -> str
        return "Plate(outline_a={!r}, outline_b={!r})".format(self.outline_a, self.outline_b)

    def __str__(self):
        return "Plate {}, {} ".format(self.outline_a, self.outline_b)

    # ==========================================================================
    # Computed attributes
    # ==========================================================================

    @property
    def is_plate(self):
        """Check if this element is a plate.

        Returns
        -------
        bool
            Always True for plates.
        """
        return True

    @property
    def blank(self):
        """A feature-less box representing the material stock geometry to produce this plate.

        Returns
        -------
        :class:`~compas.geometry.Box`
            The blank box of the plate.
        """
        box = Box.from_points(self.local_outlines[0].points + self.local_outlines[1].points)
        box.translate(self.frame.point - box.points[0])
        box.xsize += 2 * self.attributes.get("blank_extension", 0.0)
        box.ysize += 2 * self.attributes.get("blank_extension", 0.0)
        return box

    @property
    def blank_length(self):
        """Length of the plate blank.

<<<<<<< HEAD
        Returns
        -------
        float
            The length of the blank.
        """
        return self.blank.xsize
=======
    @property
    def height(self):
        return self.blank.ysize

    @property
    def ref_frame(self):
        if not self._ref_frame:
            self._ref_frame = Frame(self.blank.points[0], self.frame.xaxis, self.frame.yaxis)
        return self._ref_frame
>>>>>>> 991dab9c

    @property
    def features(self):
        """All features of the plate including outline, openings, and user-defined features.

        Returns
        -------
        list[:class:`~compas_timber.fabrication.Feature`]
            A list of all features applied to this plate.
        """
        if not self._outline_feature:
            self._outline_feature = FreeContour.from_top_bottom_and_elements(self.outline_a, self.outline_b, self, interior=False)
        if not self._opening_features:
            self._opening_features = [FreeContour.from_polyline_and_element(o.transformed(Transformation.from_frame(self.frame)), self, interior=True) for o in self.openings]
        return [self._outline_feature] + self._opening_features + self._features

    @features.setter
    def features(self, features):
        # type: (list[FreeContour]) -> None
        """Sets the features of the plate."""
        self._features = features

<<<<<<< HEAD
=======
    @property
    def frame(self):
        if not self._frame:
            self._frame = Frame.from_points(self.outline_a[0], self.outline_a[1], self.outline_a[-2])
            if dot_vectors(Vector.from_start_end(self.outline_a[0], self.outline_b[0]), self._frame.normal) < 0:
                self._frame = Frame.from_points(self.outline_a[0], self.outline_a[-2], self.outline_a[1])
        return self._frame

>>>>>>> 991dab9c
    @reset_computed
    def reset(self):
        """Resets the element to its initial state by removing all features, extensions, and debug_info."""
        PlateGeometry.reset(self)  # reset outline_a and outline_b
        self._features = []
        self._outline_feature = None
        self._opening_features = None
        self.debug_info = []

<<<<<<< HEAD
=======
    def add_interface(self, interface):
        self.interfaces.append(interface)

    def check_outlines(outline_a, outline_b):
        # type: (compas.geometry.Polyline, compas.geometry.Polyline) -> bool
        """Checks if the outlines are valid.

        Parameters
        ----------
        outline_a : :class:`~compas.geometry.Polyline`
            A line representing the principal outline of this plate.
        outline_b : :class:`~compas.geometry.Polyline`
            A line representing the associated outline of this plate.

        Returns
        -------
        bool
            True if the outlines are valid, False otherwise.

        """
        if not TOL.is_allclose(outline_a[0], outline_a[-1]):
            raise ValueError("The outline_a is not closed.")
        if not TOL.is_allclose(outline_b[0], outline_b[-1]):
            raise ValueError("The outline_b is not closed.")
        if len(outline_a) != len(outline_b):
            raise ValueError("The outlines must have the same number of points.")

    # ==========================================================================
    # Alternate constructors
    # ==========================================================================

    @classmethod
    def from_outline_thickness(cls, outline, thickness, vector=None, openings=None, **kwargs):
        """
        Constructs a plate from a polyline outline and a thickness.
        The outline is the top face of the plate, and the thickness is the distance to the bottom face.

        Parameters
        ----------
        outline : :class:`~compas.geometry.Polyline`
            A polyline representing the outline of the plate.
        thickness : float
            The thickness of the plate.
        vector : :class:`~compas.geometry.Vector`, optional
            The direction of the thickness vector. If None, the thickness vector is determined from the outline.
        **kwargs : dict, optional
            Additional keyword arguments to be passed to the constructor.

        Returns
        -------
        :class:`~compas_timber.elements.Plate`
            A Plate object representing the plate with the given outline and thickness.
        """
        # this ensure the plate's geometry can always be computed
        if TOL.is_zero(thickness):
            thickness = TOL.absolute
        # TODO: @obucklin `vector` is never actually used here, at most it is used to determine the direction of the thickness vector which is always calculated from the outline.
        # TODO: is this the intention? should it maybe be replaced with some kind of a boolean flag?
        if TOL.is_zero(thickness):
            thickness = TOL.absolute
        offset_vector = Frame.from_points(outline[0], outline[1], outline[-2]).normal  # gets frame perpendicular to outline
        if vector:
            if vector.dot(offset_vector) < 0:  # if vector is given and points in the opposite direction
                offset_vector = -offset_vector
        elif not is_polyline_clockwise(outline, offset_vector):  # if no vector and outline is not clockwise, flip the offset vector
            offset_vector = -offset_vector
        offset_vector.unitize()
        offset_vector *= thickness
        outline_b = Polyline(outline).translated(offset_vector)
        return cls(outline, outline_b, openings=openings, **kwargs)

    @classmethod
    def from_brep(cls, brep, thickness, vector=None, **kwargs):
        """Creates a plate from a brep.

        Parameters
        ----------
        brep : :class:`compas.geometry.Brep`
            The brep of the plate.
        thickness : float
            The thickness of the plate.
        vector : :class:`compas.geometry.Vector`
            The vector in which the plate is extruded.(optional)
        kwargs : dict
            Additional keyword arguments.
            These are passed to the :class:`compas_timber.elements.Slab` constructor.

        Returns
        -------
        :class:`~compas_timber.elements.Plate`
            A Plate object representing the plate with the given brep and thickness.
        """

        if len(brep.faces) > 1:
            raise ValueError("Can only use single-face breps to create a Plate. This brep has {}".format(len(brep.faces)))
        face = brep.faces[0]
        outer_polyline = None
        inner_polylines = []
        for loop in face.loops:
            polyline_points = []
            for edge in loop.edges:
                polyline_points.append(edge.start_vertex.point)
            polyline_points.append(polyline_points[0])
            if loop.is_outer:
                outer_polyline = Polyline(polyline_points)
            else:
                inner_polylines.append(Polyline(polyline_points))
        return cls.from_outline_thickness(outer_polyline, thickness, vector=vector, openings=inner_polylines, **kwargs)

>>>>>>> 991dab9c
    # ==========================================================================
    #  Implementation of abstract methods
    # ==========================================================================

    def compute_geometry(self, include_features=True):
        # type: (bool) -> compas.geometry.Brep
        """Compute the geometry of the element in global coordinates.

        Parameters
        ----------
        include_features : bool, optional
            If True, the features should be included in the element geometry.

        Returns
        -------
        :class:`compas.geometry.Brep`

        Raises
        ------
        :class:`compas_timber.errors.FeatureApplicationError`
            If there is an error applying features to the element.

        """

        # TODO: consider if Brep.from_curves(curves) is faster/better
        plate_geo = self.shape
        if include_features:
            for feature in self._features:
                try:
                    plate_geo = feature.apply(plate_geo, self)
                except FeatureApplicationError as error:
                    self.debug_info.append(error)
        return plate_geo.transformed(Transformation.from_frame(self.frame))

    @classmethod
    def from_outlines(cls, outline_a, outline_b, openings=None, **kwargs):
        """
<<<<<<< HEAD
        Constructs a PlateGeometry from two polyline outlines. to be implemented to instantialte Plates and Slabs.

        Parameters
        ----------
        outline_a : :class:`~compas.geometry.Polyline`
            A polyline representing the principal outline of the plate geometry in parent space.
        outline_b : :class:`~compas.geometry.Polyline`
            A polyline representing the associated outline of the plate geometry in parent space.
            This should have the same number of points as outline_a.
        openings : list[:class:`~compas.geometry.Polyline`], optional
            A list of openings to be added to the plate geometry.
        **kwargs : dict, optional
            Additional keyword arguments to be passed to the constructor.

        Returns
        -------
        :class:`~compas_timber.elements.PlateGeometry`
            A PlateGeometry object representing the plate geometry with the given outlines.
        """
        args = PlateGeometry.get_args_from_outlines(outline_a, outline_b, openings)
        PlateGeometry._check_outlines(args["local_outline_a"], args["local_outline_b"])
        kwargs.update(args)
        return cls(**kwargs)
=======
        return self.obb.to_mesh()
>>>>>>> 991dab9c
<|MERGE_RESOLUTION|>--- conflicted
+++ resolved
@@ -1,12 +1,5 @@
 from compas.geometry import Box
-<<<<<<< HEAD
 from compas.geometry import Point
-=======
-from compas.geometry import Brep
-from compas.geometry import Frame
-from compas.geometry import NurbsCurve
-from compas.geometry import Plane
->>>>>>> 991dab9c
 from compas.geometry import Polyline
 from compas.geometry import Transformation
 from compas_model.elements import reset_computed
@@ -136,24 +129,12 @@
     def blank_length(self):
         """Length of the plate blank.
 
-<<<<<<< HEAD
         Returns
         -------
         float
             The length of the blank.
         """
         return self.blank.xsize
-=======
-    @property
-    def height(self):
-        return self.blank.ysize
-
-    @property
-    def ref_frame(self):
-        if not self._ref_frame:
-            self._ref_frame = Frame(self.blank.points[0], self.frame.xaxis, self.frame.yaxis)
-        return self._ref_frame
->>>>>>> 991dab9c
 
     @property
     def features(self):
@@ -176,17 +157,6 @@
         """Sets the features of the plate."""
         self._features = features
 
-<<<<<<< HEAD
-=======
-    @property
-    def frame(self):
-        if not self._frame:
-            self._frame = Frame.from_points(self.outline_a[0], self.outline_a[1], self.outline_a[-2])
-            if dot_vectors(Vector.from_start_end(self.outline_a[0], self.outline_b[0]), self._frame.normal) < 0:
-                self._frame = Frame.from_points(self.outline_a[0], self.outline_a[-2], self.outline_a[1])
-        return self._frame
-
->>>>>>> 991dab9c
     @reset_computed
     def reset(self):
         """Resets the element to its initial state by removing all features, extensions, and debug_info."""
@@ -196,118 +166,6 @@
         self._opening_features = None
         self.debug_info = []
 
-<<<<<<< HEAD
-=======
-    def add_interface(self, interface):
-        self.interfaces.append(interface)
-
-    def check_outlines(outline_a, outline_b):
-        # type: (compas.geometry.Polyline, compas.geometry.Polyline) -> bool
-        """Checks if the outlines are valid.
-
-        Parameters
-        ----------
-        outline_a : :class:`~compas.geometry.Polyline`
-            A line representing the principal outline of this plate.
-        outline_b : :class:`~compas.geometry.Polyline`
-            A line representing the associated outline of this plate.
-
-        Returns
-        -------
-        bool
-            True if the outlines are valid, False otherwise.
-
-        """
-        if not TOL.is_allclose(outline_a[0], outline_a[-1]):
-            raise ValueError("The outline_a is not closed.")
-        if not TOL.is_allclose(outline_b[0], outline_b[-1]):
-            raise ValueError("The outline_b is not closed.")
-        if len(outline_a) != len(outline_b):
-            raise ValueError("The outlines must have the same number of points.")
-
-    # ==========================================================================
-    # Alternate constructors
-    # ==========================================================================
-
-    @classmethod
-    def from_outline_thickness(cls, outline, thickness, vector=None, openings=None, **kwargs):
-        """
-        Constructs a plate from a polyline outline and a thickness.
-        The outline is the top face of the plate, and the thickness is the distance to the bottom face.
-
-        Parameters
-        ----------
-        outline : :class:`~compas.geometry.Polyline`
-            A polyline representing the outline of the plate.
-        thickness : float
-            The thickness of the plate.
-        vector : :class:`~compas.geometry.Vector`, optional
-            The direction of the thickness vector. If None, the thickness vector is determined from the outline.
-        **kwargs : dict, optional
-            Additional keyword arguments to be passed to the constructor.
-
-        Returns
-        -------
-        :class:`~compas_timber.elements.Plate`
-            A Plate object representing the plate with the given outline and thickness.
-        """
-        # this ensure the plate's geometry can always be computed
-        if TOL.is_zero(thickness):
-            thickness = TOL.absolute
-        # TODO: @obucklin `vector` is never actually used here, at most it is used to determine the direction of the thickness vector which is always calculated from the outline.
-        # TODO: is this the intention? should it maybe be replaced with some kind of a boolean flag?
-        if TOL.is_zero(thickness):
-            thickness = TOL.absolute
-        offset_vector = Frame.from_points(outline[0], outline[1], outline[-2]).normal  # gets frame perpendicular to outline
-        if vector:
-            if vector.dot(offset_vector) < 0:  # if vector is given and points in the opposite direction
-                offset_vector = -offset_vector
-        elif not is_polyline_clockwise(outline, offset_vector):  # if no vector and outline is not clockwise, flip the offset vector
-            offset_vector = -offset_vector
-        offset_vector.unitize()
-        offset_vector *= thickness
-        outline_b = Polyline(outline).translated(offset_vector)
-        return cls(outline, outline_b, openings=openings, **kwargs)
-
-    @classmethod
-    def from_brep(cls, brep, thickness, vector=None, **kwargs):
-        """Creates a plate from a brep.
-
-        Parameters
-        ----------
-        brep : :class:`compas.geometry.Brep`
-            The brep of the plate.
-        thickness : float
-            The thickness of the plate.
-        vector : :class:`compas.geometry.Vector`
-            The vector in which the plate is extruded.(optional)
-        kwargs : dict
-            Additional keyword arguments.
-            These are passed to the :class:`compas_timber.elements.Slab` constructor.
-
-        Returns
-        -------
-        :class:`~compas_timber.elements.Plate`
-            A Plate object representing the plate with the given brep and thickness.
-        """
-
-        if len(brep.faces) > 1:
-            raise ValueError("Can only use single-face breps to create a Plate. This brep has {}".format(len(brep.faces)))
-        face = brep.faces[0]
-        outer_polyline = None
-        inner_polylines = []
-        for loop in face.loops:
-            polyline_points = []
-            for edge in loop.edges:
-                polyline_points.append(edge.start_vertex.point)
-            polyline_points.append(polyline_points[0])
-            if loop.is_outer:
-                outer_polyline = Polyline(polyline_points)
-            else:
-                inner_polylines.append(Polyline(polyline_points))
-        return cls.from_outline_thickness(outer_polyline, thickness, vector=vector, openings=inner_polylines, **kwargs)
-
->>>>>>> 991dab9c
     # ==========================================================================
     #  Implementation of abstract methods
     # ==========================================================================
@@ -345,7 +203,6 @@
     @classmethod
     def from_outlines(cls, outline_a, outline_b, openings=None, **kwargs):
         """
-<<<<<<< HEAD
         Constructs a PlateGeometry from two polyline outlines. to be implemented to instantialte Plates and Slabs.
 
         Parameters
@@ -368,7 +225,4 @@
         args = PlateGeometry.get_args_from_outlines(outline_a, outline_b, openings)
         PlateGeometry._check_outlines(args["local_outline_a"], args["local_outline_b"])
         kwargs.update(args)
-        return cls(**kwargs)
-=======
-        return self.obb.to_mesh()
->>>>>>> 991dab9c
+        return cls(**kwargs)