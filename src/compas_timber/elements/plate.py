from compas.geometry import Box
<<<<<<< HEAD
from compas.geometry import Brep
=======
>>>>>>> 1487243c
from compas.geometry import Polygon
from compas.geometry import Frame
from compas.geometry import Plane
from compas.geometry import Transformation
from compas.geometry import Vector
from compas.geometry import NurbsCurve
from compas.geometry import angle_vectors_signed
from compas.geometry import dot_vectors
from compas.datastructures import Mesh
from compas_model.elements import PlateElement
from compas_model.elements import reset_computed
from compas.tolerance import Tolerance
from compas.itertools import pairwise


from .features import FeatureApplicationError


class Plate(PlateElement):

    """
    A class to represent timber plates (plywood, CLT, etc.) with uniform thickness.

    Parameters
    ----------
    frame : :class:`compas.geometry.Frame`
        A local coordinate system of the plate:
        Origin is located at the starting point of the outline.


    Attributes
    ----------
    frame : :class:`~compas.geometry.Frame`
        The coordinate system (frame) of this plate.
    shape : :class:`~compas.geometry.Brep`
        An extrusion representing the base geometry of this plate.
    outline : :class:`~compas.geometry.Polyline`
        A line representing the outline of this plate.
    thickness : float
        Thickness of the plate material.
    aabb : tuple(float, float, float, float, float, float)
        An axis-aligned bounding box of this plate as a 6 valued tuple of (xmin, ymin, zmin, xmax, ymax, zmax).


    """


    def __init__(self, bottom, top, features=None, frame=None, name=None, **kwargs):
        # type: (compas.geometry.Polygon, compas.geometry.Polygon, list[PlateFeature] | None, compas.geometry.Frame | None, str | None) -> None
        super(Plate, self).__init__(bottom, top)

        if not Polygon(bottom).is_planar:
            raise ValueError("The bottom outline points are not coplanar.")

        self._bottom = bottom
        self._top = top
        self._shape = None
<<<<<<< HEAD
        self.attributes = {}
=======

>>>>>>> 1487243c
        self._thickness = None
        self._frame = None
        self.features = features or []  # type: list[PlateFeature]
        self.attributes.update(kwargs)
        self.debug_info = []
<<<<<<< HEAD
        self.test = []
        self.test.append(Polygon(self._bottom))
=======


    @property
    def shape(self):
        if self._shape is None:
            offset = len(self._bottom)

            vertices = self._bottom + self._top  # type: ignore
            bottom = list(range(offset))
            top = [i + offset for i in bottom]
            faces = [bottom[::-1], top]
            for (a, b), (c, d) in zip(pairwise(bottom + bottom[:1]), pairwise(top + top[:1])):
                faces.append([a, b, d, c])
            mesh = Mesh.from_vertices_and_faces(vertices, faces)
            self._shape = mesh
        return self._shape
>>>>>>> 1487243c

    @property
    def frame(self):
        if self._frame is None:
            self._frame = Plate.get_frame_from_outline(self.outline)
        return self._frame

    @property
    def thickness(self):
        if self._thickness is None:
            bottom_frame = Frame.from_points(self.bottom.points[0], self.bottom.points[1], self.bottom.points[-2])
            top_frame = Frame.from_points(self.top.points[0], self.top.points[1], self.top.points[-2])
            self._thickness = bottom_frame.origin.distance_to_plane(Plane.from_frame(top_frame))
        return self._thickness


    @staticmethod
    def get_frame_from_outline(outline, vector = None):
        frame = Frame.from_points(outline.points[0], outline.points[1], outline.points[-2])
        aggregate_angle = 0.0   #this is used to determine if the outline is clockwise or counterclockwise
        for i in range(len(outline.points) - 1):
            first_vector = Vector.from_start_end(outline.points[i - 1], outline.points[i])
            second_vector = Vector.from_start_end(outline.points[i], outline.points[i + 1])
            aggregate_angle += angle_vectors_signed(first_vector, second_vector, frame.zaxis)
        if vector is not None and dot_vectors(frame.zaxis, vector) < 0:     # if the vector is pointing in the opposite direction from self.frame.normal
            if aggregate_angle > 0:
                frame = Frame(frame.point, frame.xaxis, -frame.yaxis)       # flips the frame if the frame.point is at an interior corner
            else:
<<<<<<< HEAD
                frame = Frame(frame.point, frame.yaxis, frame.xaxis)       # flips the frame if the frame.point is at an exterior corner
        return frame

    # @property
    # def shape(self):
    #     if not self._shape:
    #         self._shape = self.compute_shape()
    #     return self._shape

=======
                frame = Frame(frame.point, frame.xaxis, -frame.yaxis)       # flips the frame if the frame.point is at an exterior corner
        return frame


>>>>>>> 1487243c

    def __repr__(self):
        # type: () -> str
        return "Plate(outline={!r}, thickness={}, )".format(self.outline, self.thickness)

    # ==========================================================================
    # Computed attributes
    # ==========================================================================

    @property
    def vector(self):
        return self.frame.zaxis * self.thickness

    @property
    def has_features(self):
        # TODO: move to compas_future... Part
        return len(self.features) > 0

    def __str__(self):
        return "Plate {} with thickness {:.3f} at {}".format(
            self.outline,
            self.thickness,
            self.vector,
            self.frame,
        )

    # ==========================================================================
    # Implementations of abstract methods
    # ==========================================================================

    def compute_obb(self, inflate=0.0):
        # type: (float | None) -> compas.geometry.Box
        """Computes the Oriented Bounding Box (OBB) of the element.

        Parameters
        ----------
        inflate : float
            Offset of box to avoid floating point errors.

        Returns
        -------
        :class:`compas.geometry.Box`
            The OBB of the element.

        """
        vertices = [point for point in self._bottom]
        vertices.extend([point for point in self._top])
        for point in vertices:
            print(self.frame)
            point.transform(Transformation.from_change_of_basis(Frame.worldXY(), self.frame))
        obb = Box.from_points(vertices)
        obb.xsize += inflate
        obb.ysize += inflate
        obb.zsize += inflate

        obb.transform(Transformation.from_change_of_basis(self.frame, Frame.worldXY()))

        return obb


    # ==========================================================================
    # Alternative constructors
    # ==========================================================================


    @classmethod
    def from_outline_and_thickness(cls, outline, thickness, vector = None, **kwargs):
        # type: ( compas.geometry.Polyline, compas.geometry.Vector, dict) -> Plate
        """Create a plate element from an outline and vector. direction of extrusion is determined by the normal of the outline.

        Parameters
        ----------
        outline : :class:`compas.geometry.Polyline`
            The outline of the plate.
        thickness: float
            The thickness of the plate.
        vector : :class:`compas.geometry.Vector`
            The vector that determines direction of extrusion.

        Returns
        -------
        :class:`Plate`

        """

<<<<<<< HEAD
        bottom = Polygon(outline.points[0:-1])
=======
        bottom = Polygon(outline.points[0:-2])
>>>>>>> 1487243c
        top = bottom.copy()
        frame = cls.get_frame_from_outline(outline, vector)
        top.translate(frame.normal * thickness)
        plate = Plate(bottom.points, top.points)

<<<<<<< HEAD
        plate._thickness = thickness
        plate._frame = frame
=======
        plate.thickness = thickness
        plate.frame = frame
>>>>>>> 1487243c
        return plate


    # ==========================================================================
    # Features
    # ==========================================================================

    @reset_computed
    def add_features(self, features):
        """Adds one or more features to the plate.

        Parameters
        ----------
        features : :class:`~compas_timber.parts.Feature` | list(:class:`~compas_timber.parts.Feature`)
            The feature to be added.

        """
        if not isinstance(features, list):
            features = [features]
        self.features.extend(features)

    @reset_computed
    def remove_features(self, features=None):
        """Removes a feature from the plate.

        Parameters
        ----------
        feature : :class:`~compas_timber.parts.Feature` | list(:class:`~compas_timber.parts.Feature`)
            The feature to be removed. If None, all features will be removed.

        """
        if features is None:
            self.features = []
        else:
            if not isinstance(features, list):
                features = [features]
            self.features = [f for f in self.features if f not in features]<|MERGE_RESOLUTION|>--- conflicted
+++ resolved
@@ -1,8 +1,5 @@
 from compas.geometry import Box
-<<<<<<< HEAD
 from compas.geometry import Brep
-=======
->>>>>>> 1487243c
 from compas.geometry import Polygon
 from compas.geometry import Frame
 from compas.geometry import Plane
@@ -13,13 +10,20 @@
 from compas.geometry import dot_vectors
 from compas.datastructures import Mesh
 from compas_model.elements import PlateElement
+from compas.datastructures import Mesh
+from compas_model.elements import PlateElement
 from compas_model.elements import reset_computed
 from compas.tolerance import Tolerance
 from compas.itertools import pairwise
 
+from compas.tolerance import Tolerance
+from compas.itertools import pairwise
+
 
 from .features import FeatureApplicationError
 
+
+class Plate(PlateElement):
 
 class Plate(PlateElement):
 
@@ -60,37 +64,14 @@
         self._bottom = bottom
         self._top = top
         self._shape = None
-<<<<<<< HEAD
         self.attributes = {}
-=======
-
->>>>>>> 1487243c
         self._thickness = None
         self._frame = None
         self.features = features or []  # type: list[PlateFeature]
         self.attributes.update(kwargs)
         self.debug_info = []
-<<<<<<< HEAD
         self.test = []
         self.test.append(Polygon(self._bottom))
-=======
-
-
-    @property
-    def shape(self):
-        if self._shape is None:
-            offset = len(self._bottom)
-
-            vertices = self._bottom + self._top  # type: ignore
-            bottom = list(range(offset))
-            top = [i + offset for i in bottom]
-            faces = [bottom[::-1], top]
-            for (a, b), (c, d) in zip(pairwise(bottom + bottom[:1]), pairwise(top + top[:1])):
-                faces.append([a, b, d, c])
-            mesh = Mesh.from_vertices_and_faces(vertices, faces)
-            self._shape = mesh
-        return self._shape
->>>>>>> 1487243c
 
     @property
     def frame(self):
@@ -119,7 +100,6 @@
             if aggregate_angle > 0:
                 frame = Frame(frame.point, frame.xaxis, -frame.yaxis)       # flips the frame if the frame.point is at an interior corner
             else:
-<<<<<<< HEAD
                 frame = Frame(frame.point, frame.yaxis, frame.xaxis)       # flips the frame if the frame.point is at an exterior corner
         return frame
 
@@ -129,12 +109,6 @@
     #         self._shape = self.compute_shape()
     #     return self._shape
 
-=======
-                frame = Frame(frame.point, frame.xaxis, -frame.yaxis)       # flips the frame if the frame.point is at an exterior corner
-        return frame
-
-
->>>>>>> 1487243c
 
     def __repr__(self):
         # type: () -> str
@@ -154,6 +128,7 @@
         return len(self.features) > 0
 
     def __str__(self):
+        return "Plate {} with thickness {:.3f} at {}".format(
         return "Plate {} with thickness {:.3f} at {}".format(
             self.outline,
             self.thickness,
@@ -220,27 +195,19 @@
 
         """
 
-<<<<<<< HEAD
         bottom = Polygon(outline.points[0:-1])
-=======
-        bottom = Polygon(outline.points[0:-2])
->>>>>>> 1487243c
         top = bottom.copy()
         frame = cls.get_frame_from_outline(outline, vector)
         top.translate(frame.normal * thickness)
         plate = Plate(bottom.points, top.points)
 
-<<<<<<< HEAD
         plate._thickness = thickness
         plate._frame = frame
-=======
-        plate.thickness = thickness
-        plate.frame = frame
->>>>>>> 1487243c
         return plate
 
 
     # ==========================================================================
+    # Features
     # Features
     # ==========================================================================
 
