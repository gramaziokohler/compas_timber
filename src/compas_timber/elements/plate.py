from compas.geometry import Box
from compas.geometry import Point
from compas.geometry import Polyline
from compas.geometry import Transformation
from compas_model.elements import reset_computed

from compas_timber.errors import FeatureApplicationError
from compas_timber.fabrication import FreeContour

from .plate_geometry import PlateGeometry
from .timber import TimberElement


class Plate(PlateGeometry, TimberElement):
    """
    A class to represent timber plates (plywood, CLT, etc.) defined by polylines on top and bottom faces of material.

    Parameters
    ----------
    frame : :class:`~compas.geometry.Frame`
        The coordinate system (frame) of this plate.
    length : float
        Length of the plate.
    width : float
        Width of the plate.
    thickness : float
        Thickness of the plate.
    outline_a : :class:`~compas.geometry.Polyline`, optional
        A line representing the principal outline of this plate.
    outline_b : :class:`~compas.geometry.Polyline`, optional
        A line representing the associated outline of this plate. This should have the same number of points as outline_a.
    openings : list[:class:`~compas.geometry.Polyline`], optional
        A list of Polyline objects representing openings in this plate.
    **kwargs : dict, optional
        Additional keyword arguments.

    Attributes
    ----------
    frame : :class:`~compas.geometry.Frame`
        The coordinate system (frame) of this plate.
    outline_a : :class:`~compas.geometry.Polyline`
        A line representing the principal outline of this plate.
    outline_b : :class:`~compas.geometry.Polyline`
        A line representing the associated outline of this plate.
    length : float
        Length of the plate.
    width : float
        Width of the plate.
    height : float
        Height of the plate (same as thickness).
    thickness : float
        Thickness of the plate.
    is_plate : bool
        Always True for plates.
    blank : :class:`~compas.geometry.Box`
        A feature-less box representing the material stock geometry to produce this plate.
    blank_length : float
        Length of the plate blank.
    features : list[:class:`~compas_timber.fabrication.Feature`]
        List of features applied to this plate.
    shape : :class:`~compas.geometry.Brep`
        The geometry of the Plate before other machining features are applied.
    ref_frame : :class:`~compas.geometry.Frame`
        Reference frame for machining processings according to BTLx standard.
    ref_sides : tuple[:class:`~compas.geometry.Frame`, ...]
        A tuple containing the 6 frames representing the sides of the plate according to BTLx standard.
    key : int, optional
        Once plate is added to a model, it will have this model-wide-unique integer key.

    """

    @property
    def __data__(self):
        data = TimberElement.__data__(self)
        data["outline_a"] = self.outline_a
        data["outline_b"] = self.outline_b
        data["openings"] = [o.__data__ for o in self.openings]
        return data

    def __init__(self, frame, length, width, thickness, local_outline_a=None, local_outline_b=None, openings=None, **kwargs):
        TimberElement.__init__(self, frame=frame, length=length, width=width, height=thickness, **kwargs)
        local_outline_a = local_outline_a or Polyline([Point(0, 0, 0), Point(length, 0, 0), Point(length, width, 0), Point(0, width, 0), Point(0, 0, 0)])
        local_outline_b = local_outline_b or Polyline([Point(p[0], p[1], thickness) for p in local_outline_a.points])
        PlateGeometry.__init__(self, local_outline_a, local_outline_b, openings=openings)
        self._outline_feature = None
        self._opening_features = None
        self.attributes = {}
        self.attributes.update(kwargs)
        self.debug_info = []

    def __repr__(self):
        # type: () -> str
        return "Plate(outline_a={!r}, outline_b={!r})".format(self.outline_a, self.outline_b)

    def __str__(self):
        return "Plate {}, {} ".format(self.outline_a, self.outline_b)

    # ==========================================================================
    # Computed attributes
    # ==========================================================================

    @property
    def is_plate(self):
        """Check if this element is a plate.

        Returns
        -------
        bool
            Always True for plates.
        """
        return True

    @property
    def blank(self):
        """A feature-less box representing the material stock geometry to produce this plate.

        Returns
        -------
        :class:`~compas.geometry.Box`
            The blank box of the plate.
        """
        box = Box(self.length, self.width, self.height, self.frame)
        box.translate(self.frame.point - box.points[0])
        box.xsize += 2 * self.attributes.get("blank_extension", 0.0)
        box.ysize += 2 * self.attributes.get("blank_extension", 0.0)
        return box

    @property
    def blank_length(self):
        """Length of the plate blank.

        Returns
        -------
        float
            The length of the blank.
        """
        return self.blank.xsize

    @property
    def features(self):
        """All features of the plate including outline, openings, and user-defined features.

        Returns
        -------
        list[:class:`~compas_timber.fabrication.Feature`]
            A list of all features applied to this plate.
        """
        if not self._outline_feature:
            self._outline_feature = FreeContour.from_top_bottom_and_elements(self.outline_a, self.outline_b, self, interior=False)
        if not self._opening_features:
            self._opening_features = [FreeContour.from_polyline_and_element(o.transformed(Transformation.from_frame(self.frame)), self, interior=True) for o in self.openings]
        return [self._outline_feature] + self._opening_features + self._features

    @features.setter
    def features(self, features):
        # type: (list[FreeContour]) -> None
        """Sets the features of the plate."""
        self._features = features

    @reset_computed
    def reset(self):
        """Resets the element to its initial state by removing all features, extensions, and debug_info."""
        PlateGeometry.reset(self)  # reset outline_a and outline_b
        self._features = []
        self._outline_feature = None
        self._opening_features = None
        self.debug_info = []

    # ==========================================================================
    #  Implementation of abstract methods
    # ==========================================================================

    def compute_elementgeometry(self, include_features=True):
        # type: (bool) -> compas.geometry.Brep
        """Compute the geometry of the element in global coordinates.

        Parameters
        ----------
        include_features : bool, optional
            If True, the features should be included in the element geometry.

        Returns
        -------
        :class:`compas.geometry.Brep`

        Raises
        ------
        :class:`compas_timber.errors.FeatureApplicationError`
            If there is an error applying features to the element.

        """

        # TODO: consider if Brep.from_curves(curves) is faster/better
        plate_geo = self.shape
        if include_features:
            for feature in self._features:
                try:
                    plate_geo = feature.apply(plate_geo, self)
                except FeatureApplicationError as error:
                    self.debug_info.append(error)
<<<<<<< HEAD
        return plate_geo
=======
        return plate_geo.transformed(Transformation.from_frame(self.frame))
>>>>>>> f33f6309
<|MERGE_RESOLUTION|>--- conflicted
+++ resolved
@@ -198,8 +198,4 @@
                     plate_geo = feature.apply(plate_geo, self)
                 except FeatureApplicationError as error:
                     self.debug_info.append(error)
-<<<<<<< HEAD
         return plate_geo
-=======
-        return plate_geo.transformed(Transformation.from_frame(self.frame))
->>>>>>> f33f6309
