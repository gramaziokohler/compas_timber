--- conflicted
+++ resolved
@@ -138,27 +138,18 @@
     # ==========================================================================
 
     def compute_elementgeometry(self, include_features=True):
-<<<<<<< HEAD
-        # type: (bool) -> compas.geometry.Brep
-        """Compute the geometry of the element in global coordinates.
-=======
         # type: (bool) -> compas.datastructures.Mesh | compas.geometry.Brep
         """Compute the geometry of the element.
->>>>>>> dc223d05
 
         Parameters
         ----------
         include_features : bool, optional
-            If True, the features should be included in the element geometry.
+            If ``True``, include the features in the computed geometry.
+            If ``False``, return only the plate shape.
 
         Returns
         -------
-        :class:`compas.geometry.Brep`
-
-        Raises
-        ------
-        :class:`compas_timber.errors.FeatureApplicationError`
-            If there is an error applying features to the element.
+        :class:`compas.datastructures.Mesh` | :class:`compas.geometry.Brep`
 
         """
 
@@ -170,9 +161,6 @@
                     plate_geo = feature.apply(plate_geo, self)
                 except FeatureApplicationError as error:
                     self.debug_info.append(error)
-<<<<<<< HEAD
-        return plate_geo
-=======
         return plate_geo.transformed(Transformation.from_frame(self.frame))
 
     @classmethod
@@ -200,5 +188,4 @@
         args = PlateGeometry.get_args_from_outlines(outline_a, outline_b, openings)
         PlateGeometry._check_outlines(args["local_outline_a"], args["local_outline_b"])
         kwargs.update(args)
-        return cls(**kwargs)
->>>>>>> dc223d05
+        return cls(**kwargs)