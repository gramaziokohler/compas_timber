--- conflicted
+++ resolved
@@ -158,7 +158,6 @@
         return self._ref_frame
 
     @property
-<<<<<<< HEAD
     def ref_sides(self):
         # type: () -> tuple[Frame, Frame, Frame, Frame, Frame, Frame]
         # See: https://design2machine.com/btlx/BTLx_2_2_0.pdf
@@ -189,8 +188,6 @@
         return self._edge_planes
 
     @property
-=======
->>>>>>> f76c5281
     def features(self):
         if not self._outline_feature:
             self._outline_feature = FreeContour.from_top_bottom_and_elements(self.local_outlines[0], self.local_outlines[1], self, interior=False)
@@ -205,7 +202,6 @@
         self._features = features
 
     @property
-<<<<<<< HEAD
     def key(self):
         # type: () -> int | None
         return self.graph_node
@@ -214,14 +210,6 @@
     def normal(self):
         """Normal vector of the plate."""
         return self.frame.normal
-=======
-    def frame(self):
-        if not self._frame:
-            self._frame = Frame.from_points(self.outline_a[0], self.outline_a[1], self.outline_a[-2])
-            if dot_vectors(Vector.from_start_end(self.outline_a[0], self.outline_b[0]), self._frame.normal) < 0:
-                self._frame = Frame.from_points(self.outline_a[0], self.outline_a[-2], self.outline_a[1])
-        return self._frame
->>>>>>> f76c5281
 
     @reset_computed
     def reset(self):
@@ -385,8 +373,28 @@
         return plate_geo
 
     def compute_geometry(self, include_features=True):
-        # type: (bool) -> compas.geometry.Brep
-        """Compute the geometry of the element in global coordinates.
+        # type: (bool) -> compas.datastructures.Mesh | compas.geometry.Brep
+        """Compute the geometry of the element.
+
+        Parameters
+        ----------
+        include_features : bool, optional
+            If ``True``, include the features in the computed geometry.
+            If ``False``, return only the plate shape.
+
+        Returns
+        -------
+        :class:`compas.datastructures.Mesh` | :class:`compas.geometry.Brep`
+
+        """
+
+        # TODO: consider if Brep.from_curves(curves) is faster/better
+        plate_geo = self.compute_elementgeometry(include_features=include_features)
+        return plate_geo.transformed(self.transformation)
+
+    def compute_elementgeometry(self, include_features=True):
+        # type: (bool) -> compas.datastructures.Mesh | compas.geometry.Brep
+        """Compute the geometry of the element.
 
         Parameters
         ----------
@@ -401,26 +409,6 @@
         ------
         :class:`compas_timber.errors.FeatureApplicationError`
             If there is an error applying features to the element.
-
-        """
-
-        # TODO: consider if Brep.from_curves(curves) is faster/better
-        plate_geo = self.compute_elementgeometry(include_features=include_features)
-        return plate_geo.transformed(self.transformation)
-
-    def compute_elementgeometry(self, include_features=True):
-        # type: (bool) -> compas.datastructures.Mesh | compas.geometry.Brep
-        """Compute the geometry of the element.
-
-        Parameters
-        ----------
-        include_features : bool, optional
-            If ``True``, include the features in the computed geometry.
-            If ``False``, return only the plate shape.
-
-        Returns
-        -------
-        :class:`compas.datastructures.Mesh` | :class:`compas.geometry.Brep`
 
         """
 
