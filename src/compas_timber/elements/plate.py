from compas.geometry import Box
from compas.geometry import Point
from compas.geometry import Polyline
from compas.geometry import Transformation
from compas_model.elements import reset_computed

from compas_timber.errors import FeatureApplicationError
from compas_timber.fabrication import FreeContour

from .plate_geometry import PlateGeometry
from .timber import TimberElement


class Plate(PlateGeometry, TimberElement):
    """
    A class to represent timber plates (plywood, CLT, etc.) defined by polylines on top and bottom faces of material.

    Parameters
    ----------
    frame : :class:`~compas.geometry.Frame`
        The coordinate system (frame) of this plate.
    length : float
        Length of the plate.
    width : float
        Width of the plate.
    thickness : float
        Thickness of the plate.
    outline_a : :class:`~compas.geometry.Polyline`, optional
        A line representing the principal outline of this plate.
    outline_b : :class:`~compas.geometry.Polyline`, optional
        A line representing the associated outline of this plate. This should have the same number of points as outline_a.
    openings : list[:class:`~compas.geometry.Polyline`], optional
<<<<<<< HEAD
        A list of Polylines representing openings in this plate.
=======
        A list of Polyline objects representing openings in this plate.
>>>>>>> b60a01f5
    **kwargs : dict, optional
        Additional keyword arguments.

    Attributes
    ----------
    frame : :class:`~compas.geometry.Frame`
        The coordinate system (frame) of this plate.
    outline_a : :class:`~compas.geometry.Polyline`
        A line representing the principal outline of this plate.
    outline_b : :class:`~compas.geometry.Polyline`
        A line representing the associated outline of this plate.
    length : float
        Length of the plate.
    width : float
        Width of the plate.
    height : float
        Height of the plate (same as thickness).
    thickness : float
        Thickness of the plate.
    is_plate : bool
        Always True for plates.
    blank : :class:`~compas.geometry.Box`
        A feature-less box representing the material stock geometry to produce this plate.
    blank_length : float
        Length of the plate blank.
    features : list[:class:`~compas_timber.fabrication.Feature`]
        List of features applied to this plate.
    shape : :class:`~compas.geometry.Brep`
        The geometry of the Plate before other machining features are applied.
    ref_frame : :class:`~compas.geometry.Frame`
        Reference frame for machining processings according to BTLx standard.
    ref_sides : tuple[:class:`~compas.geometry.Frame`, ...]
        A tuple containing the 6 frames representing the sides of the plate according to BTLx standard.
    key : int, optional
        Once plate is added to a model, it will have this model-wide-unique integer key.

    """

    @property
    def __data__(self):
        data = TimberElement.__data__(self)
        data["outline_a"] = self.outline_a
        data["outline_b"] = self.outline_b
        data["openings"] = [o.__data__ for o in self.openings]

    def __init__(self, frame, length, width, thickness, outline_a=None, outline_b=None, openings=None, **kwargs):
        TimberElement.__init__(self, frame=frame, length=length, width=width, height=thickness, **kwargs)
        outline_a = outline_a or Polyline([Point(0, 0, 0), Point(length, 0, 0), Point(length, width, 0), Point(0, width, 0), Point(0, 0, 0)])
        outline_b = outline_b or Polyline([Point(p[0], p[1], thickness) for p in outline_a.points])
        PlateGeometry.__init__(self, outline_a, outline_b, openings=openings)
        self._outline_feature = None
        self._opening_features = None
        self.attributes = {}
        self.attributes.update(kwargs)
        self.debug_info = []

    def __repr__(self):
        # type: () -> str
        return "Plate(outline_a={!r}, outline_b={!r})".format(self.outline_a, self.outline_b)

    def __str__(self):
        return "Plate {}, {} ".format(self.outline_a, self.outline_b)

    # ==========================================================================
    # Computed attributes
    # ==========================================================================

    @property
    def is_plate(self):
        """Check if this element is a plate.

        Returns
        -------
        bool
            Always True for plates.
        """
        return True

    @property
    def blank(self):
        """A feature-less box representing the material stock geometry to produce this plate.

        Returns
        -------
        :class:`~compas.geometry.Box`
            The blank box of the plate.
        """
        box = Box(self.length, self.width, self.height, self.frame)
        box.translate(self.frame.point - box.points[0])
        box.xsize += 2 * self.attributes.get("blank_extension", 0.0)
        box.ysize += 2 * self.attributes.get("blank_extension", 0.0)
        return box

    @property
    def blank_length(self):
        """Length of the plate blank.

        Returns
        -------
        float
            The length of the blank.
        """
        return self.blank.xsize

    @property
    def features(self):
        """All features of the plate including outline, openings, and user-defined features.

        Returns
        -------
        list[:class:`~compas_timber.fabrication.Feature`]
            A list of all features applied to this plate.
        """
        if not self._outline_feature:
            self._outline_feature = FreeContour.from_top_bottom_and_elements(self.outline_a, self.outline_b, self, interior=False)
        if not self._opening_features:
            self._opening_features = [FreeContour.from_polyline_and_element(o.transformed(Transformation.from_frame(self.frame)), self, interior=True) for o in self.openings]
        return [self._outline_feature] + self._opening_features + self._features

    @features.setter
    def features(self, features):
        # type: (list[FreeContour]) -> None
        """Sets the features of the plate."""
        self._features = features

    @reset_computed
    def reset(self):
        """Resets the element to its initial state by removing all features, extensions, and debug_info."""
        PlateGeometry.reset(self)  # reset outline_a and outline_b
        self._features = []
        self._outline_feature = None
        self._opening_features = None
        self.debug_info = []

    # ==========================================================================
    #  Implementation of abstract methods
    # ==========================================================================

    def compute_geometry(self, include_features=True):
        # type: (bool) -> compas.datastructures.Mesh | compas.geometry.Brep
        """Compute the geometry of the element.

        Parameters
        ----------
        include_features : bool, optional
            If ``True``, include the features in the computed geometry.
            If ``False``, return only the plate shape.

        Returns
        -------
        :class:`compas.datastructures.Mesh` | :class:`compas.geometry.Brep`

        """

        # TODO: consider if Brep.from_curves(curves) is faster/better
        plate_geo = self.shape
        if include_features:
            for feature in self._features:
                try:
                    plate_geo = feature.apply(plate_geo, self)
                except FeatureApplicationError as error:
                    self.debug_info.append(error)
        return plate_geo<|MERGE_RESOLUTION|>--- conflicted
+++ resolved
@@ -30,11 +30,7 @@
     outline_b : :class:`~compas.geometry.Polyline`, optional
         A line representing the associated outline of this plate. This should have the same number of points as outline_a.
     openings : list[:class:`~compas.geometry.Polyline`], optional
-<<<<<<< HEAD
-        A list of Polylines representing openings in this plate.
-=======
         A list of Polyline objects representing openings in this plate.
->>>>>>> b60a01f5
     **kwargs : dict, optional
         Additional keyword arguments.
 
