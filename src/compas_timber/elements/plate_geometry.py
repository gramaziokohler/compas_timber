--- conflicted
+++ resolved
@@ -65,6 +65,7 @@
     def __init__(self, local_outline_a, local_outline_b, openings=None):
         self._original_outlines = (local_outline_a, local_outline_b)
         self._mutable_outlines = (local_outline_a.copy(), local_outline_b.copy())
+        self._edge_frames = {}
 
         self._planes = None
         self.openings = openings or []
@@ -83,18 +84,7 @@
 
     @property
     def outlines(self):
-<<<<<<< HEAD
-        """The outlines of the plate.
-
-        Returns
-        -------
-        tuple[:class:`~compas.geometry.Polyline`, :class:`~compas.geometry.Polyline`]
-            A tuple containing outline_a and outline_b.
-        """
-        return [self.outline_a, self.outline_b]
-=======
         return (self.outline_a, self.outline_b)
->>>>>>> dc223d05
 
     @property
     def outline_a(self):
@@ -149,8 +139,6 @@
             for polyline in self._mutable_outlines:
                 move_polyline_segment_to_plane(polyline, edge_index, plane)
 
-<<<<<<< HEAD
-=======
     def remove_blank_extension(self, edge_index=None):
         """Removes any extension plane for the given edge index."""
         if edge_index is None:
@@ -158,17 +146,11 @@
         elif edge_index in self._extension_planes:
             del self._extension_planes[edge_index]
 
->>>>>>> dc223d05
     @reset_computed
     def reset(self):
         """Resets the element outlines to their initial state."""
         self._mutable_outlines = (self._original_outlines[0].copy(), self._original_outlines[1].copy())
-<<<<<<< HEAD
-        self._extension_planes = {}
-
-=======
         self._edge_frames = {}
->>>>>>> dc223d05
 
     # ==========================================================================
     # Alternate constructors
@@ -176,45 +158,7 @@
 
     @classmethod
     def from_outlines(cls, outline_a, outline_b, openings=None, **kwargs):
-<<<<<<< HEAD
-        """
-        Constructs a PlateGeometry from two polyline outlines.
-
-        Parameters
-        ----------
-        outline_a : :class:`~compas.geometry.Polyline`
-            A polyline representing the principal outline of the plate geometry in parent space.
-        outline_b : :class:`~compas.geometry.Polyline`
-            A polyline representing the associated outline of the plate geometry in parent space.
-            This should have the same number of points as outline_a.
-        openings : list[:class:`~compas.geometry.Polyline`], optional
-            A list of openings to be added to the plate geometry.
-        **kwargs : dict, optional
-            Additional keyword arguments to be passed to the constructor.
-
-        Returns
-        -------
-        :class:`~compas_timber.elements.PlateGeometry`
-            A PlateGeometry object representing the plate geometry with the given outlines.
-        """
-        (
-            frame,
-            length,
-            width,
-            thickness,
-        ) = PlateGeometry._get_frame_and_dims_from_outlines(outline_a, outline_b)
-        xform_to_local = Transformation.from_frame(frame).inverse()
-        local_outline_a = outline_a.transformed(xform_to_local)
-        local_outline_b = outline_b.transformed(xform_to_local)
-        PlateGeometry._check_outlines(local_outline_a, local_outline_b)
-        plate_geo = cls(frame, length, width, thickness, local_outline_a=local_outline_a, local_outline_b=local_outline_b, **kwargs)
-        if openings:
-            for opening in openings:
-                plate_geo.add_opening_from_outline(opening.transformed(xform_to_local), horizontal_sill=True)
-        return plate_geo
-=======
         raise NotImplementedError("PlateGeometry is an abstract class and cannot be instantiated directly. Please use a subclass such as Plate or Slab.")
->>>>>>> dc223d05
 
     @classmethod
     def from_outline_thickness(cls, outline, thickness, vector=None, openings=None, **kwargs):
@@ -310,24 +254,6 @@
             The shape of the element.
 
         """
-<<<<<<< HEAD
-        positive_vector = Vector.from_start_end(self._mutable_outlines[0][0], self._mutable_outlines[1][0])
-        outline_a = correct_polyline_direction(self._mutable_outlines[0], positive_vector, clockwise=True)
-        outline_b = correct_polyline_direction(self._mutable_outlines[1], positive_vector, clockwise=True)
-        plate_geo = Brep.from_loft([NurbsCurve.from_points(pts, degree=1) for pts in (outline_a, outline_b)])
-        plate_geo.cap_planar_holes()
-        for feature in self.features:
-            if feature.__class__.__name__ == "Opening":
-                plate_geo -= feature.shape
-        return plate_geo
-
-    def compute_elementgeometry(self):
-        return self.shape
-
-    def compute_modelgeometry(self):
-        return self.shape.transformed(self.modeltransformation)
-
-=======
         self.apply_edge_extensions()
         outline_a = correct_polyline_direction(self._mutable_outlines[0], Vector(0, 0, 1), clockwise=True)
         outline_b = correct_polyline_direction(self._mutable_outlines[1], Vector(0, 0, 1), clockwise=True)
@@ -343,7 +269,6 @@
             plate_geo -= brep
         return plate_geo
 
->>>>>>> dc223d05
     def compute_aabb(self, inflate=0.0):
         # type: (float) -> compas.geometry.Box
         """Computes the Axis Aligned Bounding Box (AABB) of the element.
