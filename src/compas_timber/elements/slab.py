--- conflicted
+++ resolved
@@ -1,7 +1,6 @@
 from compas.geometry import Point
 from compas.geometry import Polyline
 from compas.geometry import Transformation
-<<<<<<< HEAD
 from compas.geometry import Frame
 from compas_model.elements import Element
 from compas_model.elements import reset_computed
@@ -99,140 +98,6 @@
         data["name"] = self.name
         return data
 
-    def __init__(self, frame, length, width, thickness, local_outline_a=None, local_outline_b=None, openings=None, name=None, **kwargs):
-        transformation = Transformation.from_frame(frame) if frame else Transformation()
-        Element.__init__(self, transformation=transformation, **kwargs)
-        local_outline_a = local_outline_a or Polyline([Point(0, 0, 0), Point(length, 0, 0), Point(length, width, 0), Point(0, width, 0), Point(0, 0, 0)])
-        local_outline_b = local_outline_b or Polyline([Point(p[0], p[1], thickness) for p in local_outline_a.points])
-        PlateGeometry.__init__(self, local_outline_a, local_outline_b, openings=openings)
-        self.length = length
-        self.width = width
-        self.height = thickness
-        self.name = name or "Slab"
-        self.interfaces = []
-        self.attributes = {}
-        self.attributes.update(kwargs)
-
-    def __repr__(self):
-        return "Slab(name={}, {}, {}, {:.3f})".format(self.name, self.transformation, self.outline_a, self.thickness)
-
-    def __str__(self):
-        return "Slab(name={}, {}, {}, {:.3f})".format(self.name, self.transformation, self.outline_a, self.thickness)
-
-    @reset_computed
-    def reset(self):
-        """Resets the element to its initial state by removing all features, extensions, and debug_info."""
-        PlateGeometry.reset(self)  # reset outline_a and outline_b
-        self.interfaces = []
-        self.debug_info = []
-
-    @reset_computed
-    def remove_interfaces(self, interfaces=None):
-        # type: (None | SlabConnectionInterface | list[SlabConnectionInterface]) -> None
-        """Removes interfaces from the element.
-
-        Parameters
-        ----------
-        interfaces : :class:`~compas_timber.elements.SlabConnectionInterface` | list[:class:`~compas_timber.elements.SlabConnectionInterface`], optional
-            The interfaces to be removed. If None, all interfaces will be removed.
-
-=======
-from compas_model.elements import Element
-from compas_model.elements import reset_computed
-
-from .plate_geometry import PlateGeometry
-
-
-class SlabType(object):
-    """Constants for different types of slabs.
-
-    Attributes
-    ----------
-    WALL : str
-        Constant for wall slabs.
-    FLOOR : str
-        Constant for floor slabs.
-    ROOF : str
-        Constant for roof slabs.
-    GENERIC : str
-        Constant for generic slabs.
-    """
-
-    WALL = "wall"
-    FLOOR = "floor"
-    ROOF = "roof"
-    GENERIC = "generic"
-
-
-class Slab(PlateGeometry, Element):
-    """Represents a timber slab element (wall, floor, roof, etc.).
-
-    Serves as container for beams, joints and other related elements and groups them together to form a slab.
-    A slab is often a single unit of prefabricated timber element.
-    It is often referred to as an enveloping body.
-
-    Parameters
-    ----------
-    frame : :class:`~compas.geometry.Frame`
-        The coordinate system (frame) of this slab.
-    length : float
-        Length of the slab.
-    width : float
-        Width of the slab.
-    thickness : float
-        Thickness of the slab.
-    outline_a : :class:`~compas.geometry.Polyline`, optional
-        A polyline representing the principal outline of this slab.
-    outline_b : :class:`~compas.geometry.Polyline`, optional
-        A polyline representing the associated outline of this slab.
-    openings : list[:class:`~compas_timber.elements.Opening`], optional
-        A list of Opening objects representing openings in this slab.
-    name : str, optional
-        Name of the slab. Defaults to "Slab".
-    **kwargs : dict, optional
-        Additional keyword arguments.
-
-    Attributes
-    ----------
-    frame : :class:`~compas.geometry.Frame`
-        The coordinate system (frame) of this slab.
-    length : float
-        Length of the slab.
-    width : float
-        Width of the slab.
-    height : float
-        Height (thickness) of the slab.
-    thickness : float
-        Thickness of the slab.
-    name : str
-        Name of the slab.
-    interfaces : list
-        List of interfaces associated with this slab.
-    attributes : dict
-        Dictionary of additional attributes.
-    is_slab : bool
-        Always True for slabs.
-    is_wall : bool
-        False for base Slab class.
-    is_floor : bool
-        False for base Slab class.
-    is_roof : bool
-        False for base Slab class.
-    is_group_element : bool
-        Always True for slabs as they can contain other elements.
-
-    """
-
-    @property
-    def __data__(self):
-        data = Element.__data__(self)
-        data.update(PlateGeometry.__data__(self))
-        data["length"] = self.length
-        data["width"] = self.width
-        data["height"] = self.height
-        data["name"] = self.name
-        return data
-
     def __init__(self, transformation, length, width, thickness, local_outline_a=None, local_outline_b=None, openings=None, name=None, **kwargs):
         Element.__init__(self, transformation=transformation, **kwargs)
         local_outline_a = local_outline_a or Polyline([Point(0, 0, 0), Point(length, 0, 0), Point(length, width, 0), Point(0, width, 0), Point(0, 0, 0)])
@@ -269,7 +134,6 @@
         interfaces : :class:`~compas_timber.elements.SlabConnectionInterface` | list[:class:`~compas_timber.elements.SlabConnectionInterface`], optional
             The interfaces to be removed. If None, all interfaces will be removed.
 
->>>>>>> 52f4e39a
         """
         if interfaces is None:
             self.interfaces = []
@@ -332,8 +196,6 @@
             Always True for slabs as they can contain other elements.
         """
         return True
-<<<<<<< HEAD
-=======
 
     def compute_modeltransformation(self):
         """Same as parent but handles standalone elements."""
@@ -350,7 +212,6 @@
     def compute_elementgeometry(self, include_features = False):
         """Compute the geometry of the element at local coordinates."""
         return self.compute_shape()
->>>>>>> 52f4e39a
 
     @classmethod
     def from_outlines(cls, outline_a, outline_b, openings=None, **kwargs):
@@ -377,8 +238,5 @@
         args = PlateGeometry.get_args_from_outlines(outline_a, outline_b, openings)
         PlateGeometry._check_outlines(args["local_outline_a"], args["local_outline_b"])
         kwargs.update(args)
-<<<<<<< HEAD
-=======
         kwargs["transformation"] = Transformation.from_frame(args["frame"])
->>>>>>> 52f4e39a
         return cls(**kwargs)