--- conflicted
+++ resolved
@@ -96,22 +96,14 @@
         data["attributes"] = self.attributes
         return data
 
-<<<<<<< HEAD
-    def __init__(self, frame, length, width, thickness, outline_a=None, outline_b=None, openings=None, name=None, **kwargs):
+    def __init__(self, frame, length, width, thickness, local_outline_a=None, local_outline_b=None, openings=None, name=None, **kwargs):
         Element.__init__(self, **kwargs)
         self._frame = frame
         self.transformation = Transformation.from_frame(frame)
-        outline_a = outline_a or Polyline([Point(0, 0, 0), Point(length, 0, 0), Point(length, width, 0), Point(0, width, 0), Point(0, 0, 0)])
-        outline_b = outline_b or Polyline([Point(p[0], p[1], thickness) for p in outline_a.points])
-        PlateGeometry.__init__(self, outline_a, outline_b, openings=openings)
-
-=======
-    def __init__(self, frame, length, width, thickness, local_outline_a=None, local_outline_b=None, openings=None, name=None, **kwargs):
-        Element.__init__(self, frame=frame, **kwargs)
         local_outline_a = local_outline_a or Polyline([Point(0, 0, 0), Point(length, 0, 0), Point(length, width, 0), Point(0, width, 0), Point(0, 0, 0)])
         local_outline_b = local_outline_b or Polyline([Point(p[0], p[1], thickness) for p in local_outline_a.points])
         PlateGeometry.__init__(self, local_outline_a, local_outline_b, openings=openings)
->>>>>>> f33f6309
+
         self.length = length
         self.width = width
         self.height = thickness
