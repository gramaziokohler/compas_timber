--- conflicted
+++ resolved
@@ -83,16 +83,8 @@
         return data
 
     def __init__(self, frame, length, width, height, **kwargs):
-<<<<<<< HEAD
-        super(Beam, self).__init__(**kwargs)
-        self.frame = frame
-        self.width = width
-        self.height = height
-        self.length = length
-=======
         super(Beam, self).__init__(frame=frame, length=length, width=width, height=height, **kwargs)
 
->>>>>>> ddb3af47
         self.attributes = {}
         self.attributes.update(kwargs)
         self._blank_extensions = {}
@@ -149,7 +141,6 @@
         return line.transformed(self.modeltransformation)
 
     @property
-<<<<<<< HEAD
     def ref_frame(self):
         # type: () -> Frame
         # See: https://design2machine.com/btlx/BTLx_2_2_0.pdf
@@ -161,87 +152,6 @@
         """
 
         return Frame(self.blank.points[1], self.frame.xaxis, self.frame.zaxis)
-=======
-    def faces(self):
-        # type: () -> list[Frame]
-        assert self.frame
-        return [
-            Frame(
-                Point(*add_vectors(self.midpoint, self.frame.yaxis * self.width * 0.5)),
-                self.frame.xaxis,
-                -self.frame.zaxis,
-            ),
-            Frame(
-                Point(*add_vectors(self.midpoint, -self.frame.zaxis * self.height * 0.5)),
-                self.frame.xaxis,
-                -self.frame.yaxis,
-            ),
-            Frame(
-                Point(*add_vectors(self.midpoint, -self.frame.yaxis * self.width * 0.5)),
-                self.frame.xaxis,
-                self.frame.zaxis,
-            ),
-            Frame(
-                Point(*add_vectors(self.midpoint, self.frame.zaxis * self.height * 0.5)),
-                self.frame.xaxis,
-                self.frame.yaxis,
-            ),
-            Frame(self.frame.point, -self.frame.yaxis, self.frame.zaxis),  # small face at start point
-            Frame(
-                Point(*add_vectors(self.frame.point, self.frame.xaxis * self.length)),
-                self.frame.yaxis,
-                self.frame.zaxis,
-            ),  # small face at end point
-        ]
-
-    @property
-    def centerline(self):
-        # type: () -> Line
-        return Line(self.centerline_start, self.centerline_end)
-
-    @property
-    def centerline_start(self):
-        # type: () -> Point
-        assert self.frame
-        return self.frame.point
-
-    @property
-    def centerline_end(self):
-        # type: () -> Point
-        assert self.frame
-        return Point(*add_vectors(self.frame.point, self.frame.xaxis * self.length))
-
-    @property
-    def long_edges(self):
-        # type: () -> list[Line]
-        assert self.frame
-        y = self.frame.yaxis
-        z = self.frame.zaxis
-        w = self.width * 0.5
-        h = self.height * 0.5
-        ps = self.centerline_start
-        pe = self.centerline_end
-
-        return [Line(ps + v, pe + v) for v in (y * w + z * h, -y * w + z * h, -y * w - z * h, y * w - z * h)]
-
-    @property
-    def midpoint(self):
-        assert self.frame
-        return Point(*add_vectors(self.frame.point, self.frame.xaxis * self.length * 0.5))
-
-    @property
-    def key(self):
-        # type: () -> int | None
-        return self.graph_node
-
-    def __str__(self):
-        return "Beam {:.3f} x {:.3f} x {:.3f} at {}".format(
-            self.width,
-            self.height,
-            self.length,
-            self.frame,
-        )
->>>>>>> ddb3af47
 
     # ==========================================================================
     # Implementations of abstract methods
