from compas.data import Data
from compas.geometry import Box
from compas.geometry import Brep
from compas.geometry import Frame
from compas.geometry import Line
from compas.geometry import Polyline
from compas.geometry import bounding_box

from .slab import Slab
from compas_timber.utils import classify_polyline_segments

class OpeningType(object):
    DOOR = "door"
    WINDOW = "window"


class Opening(Data):
    @property
    def __data__(self):
        return {
            "polyline": self.polyline,
            "opening_type": self.opening_type,
        }

    def __init__(self, polyline, opening_type, **kwargs):
        super(Opening, self).__init__(**kwargs)
        self.polyline = polyline
        self.opening_type = opening_type

    def __repr__(self):
        return "Opening(type={})".format(self.opening_type)

    def orient_polyline(self, normal):
        self.polyline = _oriented_polyline(self.polyline, normal)


class OpeningType(object):
    """Constants for different types of openings in walls.

    Attributes
    ----------
    DOOR : str
        Constant for door openings.
    WINDOW : str
        Constant for window openings.
    """

    DOOR = "door"
    WINDOW = "window"


class Opening(Data):
    """Represents an opening in a wall (door, window, etc.).

    Parameters
    ----------
    polyline : :class:`~compas.geometry.Polyline`
        The polyline defining the boundary of the opening.
    opening_type : str
        The type of opening (e.g., "door", "window").
    **kwargs : dict, optional
        Additional keyword arguments.

    Attributes
    ----------
    polyline : :class:`~compas.geometry.Polyline`
        The polyline defining the boundary of the opening.
    opening_type : str
        The type of opening.
    """

    @property
    def __data__(self):
        return {
            "polyline": self.polyline,
            "opening_type": self.opening_type,
        }

    def __init__(self, polyline, opening_type, **kwargs):
        super(Opening, self).__init__(**kwargs)
        self.polyline = polyline
        self.opening_type = opening_type

    def __repr__(self):
        return "Opening(type={})".format(self.opening_type)

    def orient_polyline(self, normal):
        """Orient the polyline consistently with the given normal vector.

        Parameters
        ----------
        normal : :class:`~compas.geometry.Vector`
            The normal vector to orient the polyline with.
        """
        self.polyline = _oriented_polyline(self.polyline, normal)


class Wall(Slab):
    """Represents a single timber wall element.

    Serves as container for beams, joints and other related elements and groups them together to form a wall.
    Wall is often a single unit of prefabricated timber wall element.
    It is often referred to as an enveloping body.

    Parameters
    ----------
    frame : :class:`~compas.geometry.Frame`
        The coordinate system (frame) of this wall.
    length : float
        Length of the wall.
    width : float
        Width of the wall.
    thickness : float
        Thickness of the wall.
    outline_a : :class:`~compas.geometry.Polyline`, optional
        A polyline representing the principal outline of this wall.
    outline_b : :class:`~compas.geometry.Polyline`, optional
        A polyline representing the associated outline of this wall.
    openings : list[:class:`~compas_timber.elements.Opening`], optional
        A list of Opening objects representing openings in this wall.
    name : str, optional
        Name of the wall. Defaults to "Wall".
    **kwargs : dict, optional
        Additional keyword arguments.

    Attributes
    ----------
    frame : :class:`~compas.geometry.Frame`
        The coordinate system (frame) of this wall.
    outline : :class:`~compas.geometry.Polyline`
        The outline of the wall (same as outline_a).
    thickness : float
        Thickness of the wall.
    name : str
        Name of the wall.
    attributes : dict
        Dictionary of additional attributes.
    is_wall : bool
        Always True for walls.
    origin : :class:`~compas.geometry.Point`
        The origin point of the wall frame.
    centerline : :class:`~compas.geometry.Line`
        The centerline of the wall (alias for baseline).
    baseline : :class:`~compas.geometry.Line`
        The baseline of the wall from first to second point of outline.
    corners : tuple[:class:`~compas.geometry.Point`, ...]
        The 8 corner points of the wall bounding box.
    faces : tuple[:class:`~compas.geometry.Frame`, ...]
        The 6 faces of the wall as frames (bottom, left, top, right, back, front).
    end_faces : tuple[:class:`~compas.geometry.Frame`, :class:`~compas.geometry.Frame`]
        The back and front faces of the wall.
    envelope_faces : tuple[:class:`~compas.geometry.Frame`, ...]
        The envelope faces of the wall (bottom, left, top, right).

    """

    @property
    def __data__(self):
        data = super(Wall, self).__data__
        data["outline"] = self.outline
        data["openings"] = self.openings
        data["thickness"] = self.thickness
        data["attributes"] = self.attributes
        return data

    def __init__(self, frame, length, width, thickness, outline_a=None, outline_b=None, openings=None, name=None, **kwargs):
<<<<<<< HEAD
        print("args",frame, length, width, thickness)
=======
        print("args", frame, length, width, thickness)
>>>>>>> b60a01f5
        super(Wall, self).__init__(frame, length, width, thickness, outline_a, outline_b, openings, **kwargs)
        self.outline = outline_a
        self.attributes = {}
        self.attributes.update(kwargs)
        self.name = name or "Wall"
        self._faces = None
        self._corners = None

        if len(self.outline) != 5:
            raise ValueError("Wall outline must have 4 segments.")

    def __repr__(self):
        return "Wall(name={}, {}, {}, {:.3f})".format(self.name, self.frame, self.outline, self.thickness)

    @property
    def is_wall(self):
<<<<<<< HEAD
=======
        """Check if this element is a wall.

        Returns
        -------
        bool
            Always True for walls.
        """
>>>>>>> b60a01f5
        return True

    @property
    def origin(self):
<<<<<<< HEAD
=======
        """The origin point of the wall frame.

        Returns
        -------
        :class:`~compas.geometry.Point`
            The origin point of the wall frame.
        """
>>>>>>> b60a01f5
        assert self.frame
        return self.frame.point.copy()

    @property
    def centerline(self):
<<<<<<< HEAD
=======
        """The centerline of the wall.

        This is an alias for baseline to maintain compatibility with topology finding algorithms.

        Returns
        -------
        :class:`~compas.geometry.Line`
            The centerline of the wall.
        """
>>>>>>> b60a01f5
        # TODO: temp hack to make this compatible with `find_topology`.
        return self.baseline

    @property
    def baseline(self):
<<<<<<< HEAD
=======
        """The baseline of the wall from first to second point of outline.

        Returns
        -------
        :class:`~compas.geometry.Line`
            The baseline of the wall.
        """
>>>>>>> b60a01f5
        # type: () -> Line
        points = self.outline.points
        return Line(points[0], points[1])

    @property
    def corners(self):
<<<<<<< HEAD
=======
        """The 8 corner points of the wall bounding box.

        Returns
        -------
        tuple[:class:`~compas.geometry.Point`, ...]
            The 8 corner points in order consistent with Box.from_bounding_box requirements.
        """
>>>>>>> b60a01f5
        assert self.frame
        if not self._corners:
            points = self.outline.points
            self._corners = (
                points[0],
                points[1],
                points[1] + self.frame.zaxis * self.thickness,
                points[0] + self.frame.zaxis * self.thickness,
                points[3],
                points[2],
                points[2] + self.frame.zaxis * self.thickness,
                points[3] + self.frame.zaxis * self.thickness,
            )  # this order is consistent with what's required by `Box.from_bounding_box`
        return self._corners

    @property
    def faces(self):
<<<<<<< HEAD
=======
        """The 6 faces of the wall as frames.

        Returns
        -------
        tuple[:class:`~compas.geometry.Frame`, ...]
            The 6 faces as frames in BTLx ref-side system order: (bottom, left, top, right, back, front).
        """
>>>>>>> b60a01f5
        if not self._faces:
            corners = self.corners
            bottom_face = Frame.from_points(corners[0], corners[1], corners[3])
            left_face = Frame.from_points(corners[4], corners[5], corners[0])
            top_face = Frame.from_points(corners[7], corners[6], corners[4])
            right_face = Frame.from_points(corners[3], corners[2], corners[7])
            back_face = Frame.from_points(corners[0], corners[3], corners[4])
            front_face = Frame.from_points(corners[5], corners[6], corners[1])
            # this order is consistent with BTLx ref-side system
            self._faces = (bottom_face, left_face, top_face, right_face, back_face, front_face)
        return self._faces

    @property
    def end_faces(self):
<<<<<<< HEAD
=======
        """The back and front faces of the wall.

        Returns
        -------
        tuple[:class:`~compas.geometry.Frame`, :class:`~compas.geometry.Frame`]
            The back and front faces of the wall.
        """
>>>>>>> b60a01f5
        return self.faces[-2:]

    @property
    def envelope_faces(self):
<<<<<<< HEAD
        return self.faces[:4]

    def compute_geometry(self, _=False):
=======
        """The envelope faces of the wall (bottom, left, top, right).

        Returns
        -------
        tuple[:class:`~compas.geometry.Frame`, ...]
            The envelope faces of the wall.
        """
        return self.faces[:4]

    def compute_geometry(self, _=False):
        """Compute the geometry of the wall.

        Parameters
        ----------
        _ : bool, optional
            Unused parameter for compatibility. Defaults to False.

        Returns
        -------
        :class:`~compas.geometry.Brep`
            The geometry of the wall as a Brep.
        """
>>>>>>> b60a01f5
        assert self.frame

        extrusion_vector = self.frame.zaxis * self.thickness
        return Brep.from_extrusion(self.outline, extrusion_vector)

    def compute_aabb(self, inflate_by=0.1):
<<<<<<< HEAD
=======
        """Compute the Axis Aligned Bounding Box (AABB) of the wall.

        Parameters
        ----------
        inflate_by : float, optional
            Amount to inflate the bounding box by. Defaults to 0.1.

        Returns
        -------
        :class:`~compas.geometry.Box`
            The AABB of the wall.
        """
>>>>>>> b60a01f5
        obb = self.compute_obb(inflate_by)
        return Box.from_bounding_box(bounding_box(obb.points))

    def compute_obb(self, inflate_by=0.0):
<<<<<<< HEAD
=======
        """Compute the Oriented Bounding Box (OBB) of the wall.

        Parameters
        ----------
        inflate_by : float, optional
            Amount to inflate the bounding box by. Defaults to 0.0.

        Returns
        -------
        :class:`~compas.geometry.Box`
            The OBB of the wall.
        """
>>>>>>> b60a01f5
        assert self.frame
        # TODO: this is more like obb than aabb
        box = Box.from_bounding_box(self.corners)
        box.xsize += inflate_by
        box.ysize += inflate_by
        box.zsize += inflate_by
        return box

    def rotate(self):
<<<<<<< HEAD
        assert self.frame
        self.outline = Polyline(self.outline.points[1:] + [self.outline.points[1]])
        assert self.outline.is_closed
        self.frame = Slab._frame_from_polyline(self.outline, self.frame.normal)
        assert len(self.outline) == 5

    def __repr__(self):
        return "Slab(name={}, {}, {}, {:.3f})".format(self.name, self.frame, self.outline, self.thickness)

    @staticmethod
    def _frame_from_polyline(polyline, normal):
=======
        """Rotate the wall by shifting the outline points and updating the frame.

        This method rotates the wall outline by one position and updates the frame accordingly.
        """
        assert self.frame
        self.outline = Polyline(self.outline.points[1:] + [self.outline.points[1]])
        assert self.outline.is_closed
        self.frame = self._frame_from_polyline(self.outline, self.frame.normal)
        assert len(self.outline) == 5

    @staticmethod
    def _frame_from_polyline(polyline, normal):
        """Create a frame from a polyline and normal vector.

        Parameters
        ----------
        polyline : :class:`~compas.geometry.Polyline`
            The polyline to create the frame from.
        normal : :class:`~compas.geometry.Vector`
            The normal vector for the frame.

        Returns
        -------
        :class:`~compas.geometry.Frame`
            A frame with origin at the first point of the polyline.
        """
>>>>>>> b60a01f5
        points = polyline.points
        xaxis = points[1] - points[0]
        xaxis.unitize()
        yaxis = normal.cross(xaxis)
        return Frame(points[0], xaxis, yaxis)

<<<<<<< HEAD
    # @classmethod
    # def from_boundary(cls, polyline, normal, thickness, openings=None, **kwargs):
    #     """Use this to make sure the polyline is oriented correctly."""
    #     oriented_polyline = _oriented_polyline(polyline, normal)
    #     openings = openings or []
    #     for opening in openings:
    #         opening.orient_polyline(normal)
    #     wall_frame = cls._frame_from_polyline(oriented_polyline, normal)
    #     return cls(oriented_polyline, thickness, openings, wall_frame, **kwargs)

    # @classmethod
    # def from_brep(cls, brep, thickness, **kwargs):
    #     """Creates a wall from a brep with a single planar face."""
    #     if len(brep.faces) > 1:
    #         raise ValueError("Can only single-face breps to create a Wall. This brep has {}".format(len(brep.faces)))

    #     # trims are oriented consistently, depending on the face orientation
    #     face = brep.faces[0]
    #     trims = face.boundary.trims
    #     winding_direction = "cw" if face.is_reversed else "ccw"

    #     # separate the outline from the cutouts (concave)
    #     # these are still part of the boundary loop but we cound them as openings (doors)
    #     boundary = Polyline([t.start_vertex.point for t in trims] + [trims[-1].end_vertex.point])
    #     face_frame = face.frame_at(0, 0)
    #     outline_vertices, internal_groups = classify_polyline_segments(boundary, normal=face_frame.normal, direction=winding_direction)
    #     outline = Polyline([boundary[i] for i in outline_vertices])

    #     openings = []
    #     for group in internal_groups:
    #         points = [boundary[i] for i in group]
    #         openings.append(Opening(Polyline(points), OpeningType.DOOR))

    #     # internal cuts (windows) are not part of the outline and can be fetched from the loops that are not boundary
    #     for hole in face.holes:
    #         points = [t.start_vertex.point for t in hole.trims] + [hole.trims[-1].end_vertex.point]
    #         openings.append(Opening(Polyline(points), OpeningType.WINDOW))

    #     return cls.from_boundary(outline, face_frame.normal, thickness, openings, **kwargs)


def _oriented_polyline(polyline, normal):
=======

def _oriented_polyline(polyline, normal):
    """Return a polyline that is oriented consistently counterclockwise around the normal.

    Parameters
    ----------
    polyline : :class:`~compas.geometry.Polyline`
        The input polyline to orient.
    normal : :class:`~compas.geometry.Vector`
        The normal vector to orient around.

    Returns
    -------
    :class:`~compas.geometry.Polyline`
        A polyline oriented counterclockwise around the normal.

    Notes
    -----
    The function assumes a specific orientation:

    .. code-block:: text

        ^  3 ---- 2
        |  |      |
        z  0 ---- 1
           x -->
    """
>>>>>>> b60a01f5
    # returns a polyline that is oriented consistently ccw around the normal
    # ^  3 ---- 2
    # |  |      |
    # z  0 ---- 1
    #    x -->
    sorted_points = sorted(polyline.points[:4], key=lambda pt: pt.z)
    bottom_points = sorted_points[:2]
    top_points = sorted_points[2:]

    # Ensure counterclockwise order
    if normal.cross(bottom_points[1] - bottom_points[0]).z < 0:
        bottom_points.reverse()

    if normal.cross(top_points[1] - top_points[0]).z > 0:
        top_points.reverse()

    return Polyline(bottom_points + top_points + [bottom_points[0]])<|MERGE_RESOLUTION|>--- conflicted
+++ resolved
@@ -7,31 +7,6 @@
 from compas.geometry import bounding_box
 
 from .slab import Slab
-from compas_timber.utils import classify_polyline_segments
-
-class OpeningType(object):
-    DOOR = "door"
-    WINDOW = "window"
-
-
-class Opening(Data):
-    @property
-    def __data__(self):
-        return {
-            "polyline": self.polyline,
-            "opening_type": self.opening_type,
-        }
-
-    def __init__(self, polyline, opening_type, **kwargs):
-        super(Opening, self).__init__(**kwargs)
-        self.polyline = polyline
-        self.opening_type = opening_type
-
-    def __repr__(self):
-        return "Opening(type={})".format(self.opening_type)
-
-    def orient_polyline(self, normal):
-        self.polyline = _oriented_polyline(self.polyline, normal)
 
 
 class OpeningType(object):
@@ -164,11 +139,7 @@
         return data
 
     def __init__(self, frame, length, width, thickness, outline_a=None, outline_b=None, openings=None, name=None, **kwargs):
-<<<<<<< HEAD
-        print("args",frame, length, width, thickness)
-=======
         print("args", frame, length, width, thickness)
->>>>>>> b60a01f5
         super(Wall, self).__init__(frame, length, width, thickness, outline_a, outline_b, openings, **kwargs)
         self.outline = outline_a
         self.attributes = {}
@@ -185,8 +156,6 @@
 
     @property
     def is_wall(self):
-<<<<<<< HEAD
-=======
         """Check if this element is a wall.
 
         Returns
@@ -194,13 +163,10 @@
         bool
             Always True for walls.
         """
->>>>>>> b60a01f5
         return True
 
     @property
     def origin(self):
-<<<<<<< HEAD
-=======
         """The origin point of the wall frame.
 
         Returns
@@ -208,14 +174,11 @@
         :class:`~compas.geometry.Point`
             The origin point of the wall frame.
         """
->>>>>>> b60a01f5
         assert self.frame
         return self.frame.point.copy()
 
     @property
     def centerline(self):
-<<<<<<< HEAD
-=======
         """The centerline of the wall.
 
         This is an alias for baseline to maintain compatibility with topology finding algorithms.
@@ -225,14 +188,11 @@
         :class:`~compas.geometry.Line`
             The centerline of the wall.
         """
->>>>>>> b60a01f5
         # TODO: temp hack to make this compatible with `find_topology`.
         return self.baseline
 
     @property
     def baseline(self):
-<<<<<<< HEAD
-=======
         """The baseline of the wall from first to second point of outline.
 
         Returns
@@ -240,15 +200,12 @@
         :class:`~compas.geometry.Line`
             The baseline of the wall.
         """
->>>>>>> b60a01f5
         # type: () -> Line
         points = self.outline.points
         return Line(points[0], points[1])
 
     @property
     def corners(self):
-<<<<<<< HEAD
-=======
         """The 8 corner points of the wall bounding box.
 
         Returns
@@ -256,7 +213,6 @@
         tuple[:class:`~compas.geometry.Point`, ...]
             The 8 corner points in order consistent with Box.from_bounding_box requirements.
         """
->>>>>>> b60a01f5
         assert self.frame
         if not self._corners:
             points = self.outline.points
@@ -274,8 +230,6 @@
 
     @property
     def faces(self):
-<<<<<<< HEAD
-=======
         """The 6 faces of the wall as frames.
 
         Returns
@@ -283,7 +237,6 @@
         tuple[:class:`~compas.geometry.Frame`, ...]
             The 6 faces as frames in BTLx ref-side system order: (bottom, left, top, right, back, front).
         """
->>>>>>> b60a01f5
         if not self._faces:
             corners = self.corners
             bottom_face = Frame.from_points(corners[0], corners[1], corners[3])
@@ -298,8 +251,6 @@
 
     @property
     def end_faces(self):
-<<<<<<< HEAD
-=======
         """The back and front faces of the wall.
 
         Returns
@@ -307,16 +258,10 @@
         tuple[:class:`~compas.geometry.Frame`, :class:`~compas.geometry.Frame`]
             The back and front faces of the wall.
         """
->>>>>>> b60a01f5
         return self.faces[-2:]
 
     @property
     def envelope_faces(self):
-<<<<<<< HEAD
-        return self.faces[:4]
-
-    def compute_geometry(self, _=False):
-=======
         """The envelope faces of the wall (bottom, left, top, right).
 
         Returns
@@ -339,15 +284,12 @@
         :class:`~compas.geometry.Brep`
             The geometry of the wall as a Brep.
         """
->>>>>>> b60a01f5
         assert self.frame
 
         extrusion_vector = self.frame.zaxis * self.thickness
         return Brep.from_extrusion(self.outline, extrusion_vector)
 
     def compute_aabb(self, inflate_by=0.1):
-<<<<<<< HEAD
-=======
         """Compute the Axis Aligned Bounding Box (AABB) of the wall.
 
         Parameters
@@ -360,13 +302,10 @@
         :class:`~compas.geometry.Box`
             The AABB of the wall.
         """
->>>>>>> b60a01f5
         obb = self.compute_obb(inflate_by)
         return Box.from_bounding_box(bounding_box(obb.points))
 
     def compute_obb(self, inflate_by=0.0):
-<<<<<<< HEAD
-=======
         """Compute the Oriented Bounding Box (OBB) of the wall.
 
         Parameters
@@ -379,7 +318,6 @@
         :class:`~compas.geometry.Box`
             The OBB of the wall.
         """
->>>>>>> b60a01f5
         assert self.frame
         # TODO: this is more like obb than aabb
         box = Box.from_bounding_box(self.corners)
@@ -389,19 +327,6 @@
         return box
 
     def rotate(self):
-<<<<<<< HEAD
-        assert self.frame
-        self.outline = Polyline(self.outline.points[1:] + [self.outline.points[1]])
-        assert self.outline.is_closed
-        self.frame = Slab._frame_from_polyline(self.outline, self.frame.normal)
-        assert len(self.outline) == 5
-
-    def __repr__(self):
-        return "Slab(name={}, {}, {}, {:.3f})".format(self.name, self.frame, self.outline, self.thickness)
-
-    @staticmethod
-    def _frame_from_polyline(polyline, normal):
-=======
         """Rotate the wall by shifting the outline points and updating the frame.
 
         This method rotates the wall outline by one position and updates the frame accordingly.
@@ -428,57 +353,12 @@
         :class:`~compas.geometry.Frame`
             A frame with origin at the first point of the polyline.
         """
->>>>>>> b60a01f5
         points = polyline.points
         xaxis = points[1] - points[0]
         xaxis.unitize()
         yaxis = normal.cross(xaxis)
         return Frame(points[0], xaxis, yaxis)
 
-<<<<<<< HEAD
-    # @classmethod
-    # def from_boundary(cls, polyline, normal, thickness, openings=None, **kwargs):
-    #     """Use this to make sure the polyline is oriented correctly."""
-    #     oriented_polyline = _oriented_polyline(polyline, normal)
-    #     openings = openings or []
-    #     for opening in openings:
-    #         opening.orient_polyline(normal)
-    #     wall_frame = cls._frame_from_polyline(oriented_polyline, normal)
-    #     return cls(oriented_polyline, thickness, openings, wall_frame, **kwargs)
-
-    # @classmethod
-    # def from_brep(cls, brep, thickness, **kwargs):
-    #     """Creates a wall from a brep with a single planar face."""
-    #     if len(brep.faces) > 1:
-    #         raise ValueError("Can only single-face breps to create a Wall. This brep has {}".format(len(brep.faces)))
-
-    #     # trims are oriented consistently, depending on the face orientation
-    #     face = brep.faces[0]
-    #     trims = face.boundary.trims
-    #     winding_direction = "cw" if face.is_reversed else "ccw"
-
-    #     # separate the outline from the cutouts (concave)
-    #     # these are still part of the boundary loop but we cound them as openings (doors)
-    #     boundary = Polyline([t.start_vertex.point for t in trims] + [trims[-1].end_vertex.point])
-    #     face_frame = face.frame_at(0, 0)
-    #     outline_vertices, internal_groups = classify_polyline_segments(boundary, normal=face_frame.normal, direction=winding_direction)
-    #     outline = Polyline([boundary[i] for i in outline_vertices])
-
-    #     openings = []
-    #     for group in internal_groups:
-    #         points = [boundary[i] for i in group]
-    #         openings.append(Opening(Polyline(points), OpeningType.DOOR))
-
-    #     # internal cuts (windows) are not part of the outline and can be fetched from the loops that are not boundary
-    #     for hole in face.holes:
-    #         points = [t.start_vertex.point for t in hole.trims] + [hole.trims[-1].end_vertex.point]
-    #         openings.append(Opening(Polyline(points), OpeningType.WINDOW))
-
-    #     return cls.from_boundary(outline, face_frame.normal, thickness, openings, **kwargs)
-
-
-def _oriented_polyline(polyline, normal):
-=======
 
 def _oriented_polyline(polyline, normal):
     """Return a polyline that is oriented consistently counterclockwise around the normal.
@@ -506,7 +386,6 @@
         z  0 ---- 1
            x -->
     """
->>>>>>> b60a01f5
     # returns a polyline that is oriented consistently ccw around the normal
     # ^  3 ---- 2
     # |  |      |
