--- conflicted
+++ resolved
@@ -1,4 +1,5 @@
-<<<<<<< HEAD
+from compas.geometry import Frame
+from compas.geometry import Line
 from functools import reduce
 from operator import mul
 
@@ -6,10 +7,6 @@
 from compas.geometry import Line
 from compas.geometry import PlanarSurface
 from compas.geometry import Transformation
-=======
-from compas.geometry import Frame
-from compas.geometry import Line
->>>>>>> ddb3af47
 from compas_model.elements import Element
 from compas_model.elements import reset_computed
 from compas_model.modifiers import Modifier
@@ -37,12 +34,6 @@
     def __data__(self):
         data = super(TimberElement, self).__data__
         data["frame"] = self.frame
-<<<<<<< HEAD
-        data["features"] = [f for f in self.features if not f.is_joinery]  # type: ignore
-        return data
-
-    def __init__(self, frame=None, features=None, **kwargs):
-=======
         data["length"] = self.length
         data["width"] = self.width
         data["height"] = self.height
@@ -67,7 +58,6 @@
         **kwargs : dict, optional
             Additional keyword arguments.
         """
->>>>>>> ddb3af47
         super(TimberElement, self).__init__(**kwargs)
         self.frame = frame
         self.length = length
@@ -111,13 +101,10 @@
 
     @property
     def is_group_element(self):
-        """Check if this element can be used as a container for other elements.
-
-        Returns
-        -------
-        bool
-            False for the base TimberElement class.
-        """
+        return False
+
+    @property
+    def is_fastener(self):
         return False
 
     @property
@@ -281,8 +268,7 @@
             if not isinstance(features, list):
                 features = [features]
             self._features = [f for f in self._features if f not in features]
-<<<<<<< HEAD
-        self._geometry = None  # reset geometry cache
+
 
     def transformation_to_local(self):
         """Compute the transformation to local coordinates of this element
@@ -299,19 +285,6 @@
     ########################################################################
     # BTLx properties
     ########################################################################
-
-    @property
-    def ref_frame(self):
-        # type: () -> Frame
-        # See: https://design2machine.com/btlx/BTLx_2_2_0.pdf
-        """Reference frame for machining processings according to BTLx standard. The origin is at the bottom far corner of the element."""
-
-        raise NotImplementedError("This method should be implemented by subclasses.")
-
-    @property
-    def ref_sides(self):
-=======
-
     @property
     def ref_frame(self):
         """Reference frame for machining processing according to BTLx standard.
@@ -326,14 +299,6 @@
 
     @property
     def ref_sides(self):
-        """The 6 frames representing the sides of the element according to BTLx standard.
-
-        Returns
-        -------
-        tuple[:class:`~compas.geometry.Frame`, ...]
-            A tuple containing the 6 frames representing the sides of the element.
-        """
->>>>>>> ddb3af47
         # type: () -> tuple[Frame, Frame, Frame, Frame, Frame, Frame]
         # See: https://design2machine.com/btlx/BTLx_2_2_0.pdf
         # TODO: cache these
@@ -354,16 +319,6 @@
 
     @property
     def ref_edges(self):
-<<<<<<< HEAD
-=======
-        """The 4 lines representing the long edges of the element according to BTLx standard.
-
-        Returns
-        -------
-        tuple[:class:`~compas.geometry.Line`, ...]
-            A tuple containing the 4 lines representing the long edges of the element.
-        """
->>>>>>> ddb3af47
         # type: () -> tuple[Line, Line, Line, Line]
         # so tuple is not created every time
         ref_sides = self.ref_sides
@@ -372,7 +327,6 @@
             Line(ref_sides[1].point, ref_sides[1].point + ref_sides[1].xaxis * self.blank_length, name="RE_2"),
             Line(ref_sides[2].point, ref_sides[2].point + ref_sides[2].xaxis * self.blank_length, name="RE_3"),
             Line(ref_sides[3].point, ref_sides[3].point + ref_sides[3].xaxis * self.blank_length, name="RE_4"),
-<<<<<<< HEAD
         )
 
     def side_as_surface(self, side_index):
@@ -467,7 +421,4 @@
         """
         if ref_side_index in [1, 3]:
             return self.height, self.width
-        return self.width, self.height
-=======
-        )
->>>>>>> ddb3af47
+        return self.width, self.height