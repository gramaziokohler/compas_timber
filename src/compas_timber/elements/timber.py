from functools import reduce
from operator import mul

from compas.geometry import Frame
from compas.geometry import Line
from compas.geometry import PlanarSurface
from compas.geometry import Transformation
from compas_model.elements import Element
from compas_model.elements import reset_computed
from compas_model.modifiers import Modifier


class TimberElement(Element):
    """Base class for all timber elements.

    This is an abstract class and should not be instantiated directly.

    Attributes
    ----------
    is_beam : bool
        True if the element is a beam.
    is_plate : bool
        True if the element is a plate.
    is_wall : bool
        True if the element is a wall.
    is_group_element : bool
        True if the element can be used as container for other elements.

    """

    @property
    def __data__(self):
        data = super(TimberElement, self).__data__
        data["frame"] = self.frame
        data["features"] = [f for f in self.features if not f.is_joinery]  # type: ignore
        return data

    def __init__(self, frame=None, features=None, **kwargs):
        super(TimberElement, self).__init__(**kwargs)
        self._frame = frame or Frame.worldXY()
        self._features = features or []
        self._frame = frame or Frame.worldXY()
        self._geometry = None
        self.debug_info = []

    @reset_computed
    def _reset_computed_dummy(self):
        """Dummy method to trigger reset_computed decorator."""
        pass

    def reset_computed_properties(self):
        """Reset all computed/cached properties."""
        self._reset_computed_dummy()

    @property
    def is_beam(self):
        return False

    @property
    def is_plate(self):
        return False

    @property
    def is_wall(self):
        return False

    @property
    def is_group_element(self):
        return False

    @property
    def is_fastener(self):
        return False

    @property
    def frame(self):
        # type: () -> Frame | None
        """The local frame of the element defining its position and orientation in space."""
        return self._frame

    @frame.setter
    def frame(self, frame):
        # type: (Frame) -> None
        self._frame = frame

    @property
    def transformation(self):
        # type: () -> Transformation
        """The local transformation of the element defining its position and orientation in space.
        This property returns the transformation computed from the frame when used as a getter,
        and updates the frame by converting the transformation back to a frame when used as a setter.
        """
        return Transformation.from_frame(self.frame) if self.frame else Transformation()

    @transformation.setter
    @reset_computed
    def transformation(self, transformation):
<<<<<<< HEAD
=======
        # type: (Transformation) -> None
>>>>>>> 60d3edb2
        self._frame = Frame.from_transformation(transformation)

    @property
    def features(self):
        # type: () -> list[Feature]
        """A list of features applied to the element."""
        return self._features

    @features.setter
    @reset_computed
    def features(self, features):
        self._features = features

    @property
    def geometry(self):
        """The geometry of the element in the model's global coordinates."""
        if self._geometry is None:
            self._geometry = self.compute_modelgeometry()
        return self._geometry

    # ========================================================================
    # Geometry computation methods
    # ========================================================================

    def compute_modeltransformation(self):
        """Compute the transformation to model coordinates of this element
        based on its position in the spatial hierarchy of the model.
        # TODO: this is an override of the base class method. The difference is that it checks for self.model.
        # TODO: this is done in order to allow for an element to be handled without a model. Check if this is necessary.

        Returns
        -------
        :class:`compas.geometry.Transformation`

        """
        # type: () -> Transformation
        stack = []

        if self.transformation:
            stack.append(self.transformation)

        if self.model:
            parent = self.parent

            while parent:
                if parent.transformation:
                    stack.append(parent.transformation)
                parent = parent.parent

            if self.model.transformation:
                stack.append(self.model.transformation)

        if stack:
            return reduce(mul, stack[::-1])
        return Transformation()

    def compute_modelgeometry(self):
        """Compute the geometry of the element in model coordinates and taking into account the effect of interactions with connected elements.
        # TODO: this is an override of the base class method. The difference is that it checks for self.model.
        # TODO: this is done in order to allow for an element to be handled without a model. Check if this is necessary.

        Returns
        -------
        :class:`compas.geometry.Brep`

        """
        # type: () -> compas.geometry.Brep
        xform = self.modeltransformation
        modelgeometry = self.elementgeometry.transformed(xform)

        if self.model:
            for nbr in self.model.graph.neighbors_in(self.graphnode):
                modifiers: list[Modifier] = self.model.graph.edge_attribute((nbr, self.graphnode), name="modifiers")  # type: ignore
                if modifiers:
                    source = self.model.graph.node_element(nbr)
                    for modifier in modifiers:
                        modelgeometry = modifier.apply(source, modelgeometry)

        return modelgeometry

    # ========================================================================
    # Feature management & Modification methods
    # ========================================================================

    def remove_blank_extension(self):
        pass

    def reset(self):
        """Resets the element to its initial state by removing all features, extensions, and debug_info."""
        self.remove_features()
        self.remove_blank_extension()
        self.debug_info = []

    @reset_computed
    def add_features(self, features):
        # type: (Feature | list[Feature]) -> None
        """Adds one or more features to the beam.

        Parameters
        ----------
        features : :class:`~compas_timber.parts.Feature` | list(:class:`~compas_timber.parts.Feature`)
            The feature to be added.

        """
        if not isinstance(features, list):
            features = [features]
        self._features.extend(features)  # type: ignore
        self._geometry = None  # reset geometry cache

    @reset_computed
    def remove_features(self, features=None):
        # type: (None | Feature | list[Feature]) -> None
        """Removes a feature from the beam.

        Parameters
        ----------
        feature : :class:`~compas_timber.parts.Feature` | list(:class:`~compas_timber.parts.Feature`)
            The feature to be removed. If None, all features will be removed.

        """
        if features is None:
            self._features = []
        else:
            if not isinstance(features, list):
                features = [features]
            self._features = [f for f in self._features if f not in features]
        self._geometry = None  # reset geometry cache

    def transformation_to_local(self):
        """Compute the transformation to local coordinates of this element
        based on its position in the spatial hierarchy of the model.

        Returns
        -------
        :class:`compas.geometry.Transformation`

        """
        # type: () -> Transformation
        return self.modeltransformation.inverted()

    ########################################################################
    # BTLx properties
    ########################################################################

    @property
    def ref_frame(self):
        # type: () -> Frame
        # See: https://design2machine.com/btlx/BTLx_2_2_0.pdf
        """Reference frame for machining processings according to BTLx standard. The origin is at the bottom far corner of the element."""

        raise NotImplementedError("This method should be implemented by subclasses.")

    @property
    def ref_sides(self):
        # type: () -> tuple[Frame, Frame, Frame, Frame, Frame, Frame]
        # See: https://design2machine.com/btlx/BTLx_2_2_0.pdf
        # TODO: cache these
        rs1_point = self.ref_frame.point
        rs2_point = rs1_point + self.ref_frame.yaxis * self.height
        rs3_point = rs1_point + self.ref_frame.yaxis * self.height + self.ref_frame.zaxis * self.width
        rs4_point = rs1_point + self.ref_frame.zaxis * self.width
        rs5_point = rs1_point
        rs6_point = rs1_point + self.ref_frame.xaxis * self.blank_length + self.ref_frame.yaxis * self.height
        return (
            Frame(rs1_point, self.ref_frame.xaxis, self.ref_frame.zaxis, name="RS_1"),
            Frame(rs2_point, self.ref_frame.xaxis, -self.ref_frame.yaxis, name="RS_2"),
            Frame(rs3_point, self.ref_frame.xaxis, -self.ref_frame.zaxis, name="RS_3"),
            Frame(rs4_point, self.ref_frame.xaxis, self.ref_frame.yaxis, name="RS_4"),
            Frame(rs5_point, self.ref_frame.zaxis, self.ref_frame.yaxis, name="RS_5"),
            Frame(rs6_point, self.ref_frame.zaxis, -self.ref_frame.yaxis, name="RS_6"),
        )

    @property
    def ref_edges(self):
        # type: () -> tuple[Line, Line, Line, Line]
        # so tuple is not created every time
        ref_sides = self.ref_sides
        return (
            Line(ref_sides[0].point, ref_sides[0].point + ref_sides[0].xaxis * self.blank_length, name="RE_1"),
            Line(ref_sides[1].point, ref_sides[1].point + ref_sides[1].xaxis * self.blank_length, name="RE_2"),
            Line(ref_sides[2].point, ref_sides[2].point + ref_sides[2].xaxis * self.blank_length, name="RE_3"),
            Line(ref_sides[3].point, ref_sides[3].point + ref_sides[3].xaxis * self.blank_length, name="RE_4"),
        )

    def side_as_surface(self, side_index):
        # type: (int) -> compas.geometry.PlanarSurface
        """Returns the requested side of the beam as a parametric planar surface.

        Parameters
        ----------
        side_index : int
            The index of the reference side to be returned. 0 to 5.

        """
        # TODO: maybe this should be the default representation of the ref sides?
        ref_side = self.ref_sides[side_index]
        if side_index in (0, 2):  # top + bottom
            xsize = self.blank_length
            ysize = self.width
        elif side_index in (1, 3):  # sides
            xsize = self.blank_length
            ysize = self.height
        elif side_index in (4, 5):  # ends
            xsize = self.width
            ysize = self.height
        return PlanarSurface(xsize, ysize, frame=ref_side, name=ref_side.name)

    def front_side(self, ref_side_index):
        # type: (int) -> Frame
        """Returns the next side after the reference side, following the right-hand rule with the thumb along the beam's frame x-axis.
        This method does not consider the start and end sides of the beam (RS5 & RS6).

        Parameters
        ----------
        ref_side_index : int
            The index of the reference side to which the front side should be calculated.

        Returns
        -------
        frame : :class:`~compas.geometry.Frame`
            The frame of the front side of the beam relative to the reference side.
        """
        return self.ref_sides[(ref_side_index + 1) % 4]

    def back_side(self, ref_side_index):
        # type: (int) -> Frame
        """Returns the previous side before the reference side, following the right-hand rule with the thumb along the beam's frame x-axis.
        This method does not consider the start and end sides of the beam (RS5 & RS6).

        Parameters
        ----------
        ref_side_index : int
            The index of the reference side to which the back side should be calculated.

        Returns
        -------
        frame : :class:`~compas.geometry.Frame`
            The frame of the back side of the beam relative to the reference side.
        """
        return self.ref_sides[(ref_side_index - 1) % 4]

    def opp_side(self, ref_side_index):
        # type: (int) -> Frame
        """Returns the the side that is directly across from the reference side, following the right-hand rule with the thumb along the beam's frame x-axis.
        This method does not consider the start and end sides of the beam (RS5 & RS6).

        Parameters
        ----------
        ref_side_index : int
            The index of the reference side to which the opposite side should be calculated.

        Returns
        -------
        frame : :class:`~compas.geometry.Frame`
            The frame of the opposite side of the beam relative to the reference side.
        """
        return self.ref_sides[(ref_side_index + 2) % 4]

    def get_dimensions_relative_to_side(self, ref_side_index):
        # type: (int) -> tuple[float, float]
        """Returns the perpendicular and parallel dimensions of the beam to the given reference side.

        Parameters
        ----------
        ref_side_index : int
            The index of the reference side to which the dimensions should be calculated.

        Returns
        -------
        tuple(float, float)
            The perpendicular and parallel dimensions of the beam to the reference side.
                - Perpendicular dimension: The measurement normal to the reference side.
                - Parallel dimension: The measurement along y-axis of reference side.
        """
        if ref_side_index in [1, 3]:
            return self.height, self.width
        return self.width, self.height<|MERGE_RESOLUTION|>--- conflicted
+++ resolved
@@ -39,7 +39,6 @@
         super(TimberElement, self).__init__(**kwargs)
         self._frame = frame or Frame.worldXY()
         self._features = features or []
-        self._frame = frame or Frame.worldXY()
         self._geometry = None
         self.debug_info = []
 
@@ -95,10 +94,7 @@
     @transformation.setter
     @reset_computed
     def transformation(self, transformation):
-<<<<<<< HEAD
-=======
         # type: (Transformation) -> None
->>>>>>> 60d3edb2
         self._frame = Frame.from_transformation(transformation)
 
     @property
