--- conflicted
+++ resolved
@@ -1,22 +1,13 @@
-<<<<<<< HEAD
-from functools import reduce
-from operator import mul
-=======
 import abc
 from functools import wraps
->>>>>>> dc223d05
 
 from compas.geometry import Frame
-from compas.geometry import Vector
 from compas.geometry import Line
 from compas.geometry import PlanarSurface
 from compas.geometry import Transformation
 from compas.geometry import Vector
-from compas.geometry import PlanarSurface
-from compas.geometry import Transformation
 from compas_model.elements import Element
 from compas_model.elements import reset_computed
-from compas_model.modifiers import Modifier
 
 
 def reset_timber_attrs(f):
@@ -89,14 +80,6 @@
         self.length = length
         self.width = width
         self.height = height
-<<<<<<< HEAD
-        self._features = features or []
-        self._frame = frame or Frame.worldXY()
-        self._geometry = None
-        self.debug_info = []
-
-    @reset_computed
-=======
         self._blank = None
         self._ref_frame = None
         self.debug_info = []
@@ -110,7 +93,6 @@
 
     @reset_computed
     @reset_timber_attrs
->>>>>>> dc223d05
     def _reset_computed_dummy(self):
         """Dummy method to trigger reset_computed decorator."""
         pass
@@ -129,57 +111,12 @@
 
     @property
     def is_group_element(self):
-<<<<<<< HEAD
+        # NOTE: I left this in for now, but in the new compas_model, any element can be a container/parent.
         return False
 
     @property
-    def is_fastener(self):
-=======
-        # NOTE: I left this in for now, but in the new compas_model, any element can be a container/parent.
->>>>>>> dc223d05
-        return False
-
-    @property
-    def frame(self):
-        # type: () -> Frame | None
-        """The local frame of the element defining its position and orientation in space."""
-        return self._frame
-
-    @frame.setter
-    def frame(self, frame):
-        # type: (Frame) -> None
-        self._frame = frame
-
-    @property
-    def transformation(self):
-        # type: () -> Transformation
-        """The local transformation of the element defining its position and orientation in space.
-        This property returns the transformation computed from the frame when used as a getter,
-        and updates the frame by converting the transformation back to a frame when used as a setter.
-        """
-        return Transformation.from_frame(self.frame) if self.frame else Transformation()
-
-    @transformation.setter
-    @reset_computed
-    def transformation(self, transformation):
-        # type: (Transformation) -> None
-        self._frame = Frame.from_transformation(transformation)
-
-    @property
     def features(self):
-<<<<<<< HEAD
-        """List of features applied to this element.
-
-        Returns
-        -------
-        list[:class:`~compas_timber.fabrication.Feature`]
-            The features applied to this element.
-        """
-        # type: () -> list[Feature]
-        """A list of features applied to the element."""
-=======
         # type: () -> list[BTLxProcessing]
->>>>>>> dc223d05
         return self._features
 
     @features.setter
@@ -199,62 +136,6 @@
     # ========================================================================
 
     def compute_modeltransformation(self):
-<<<<<<< HEAD
-        """Compute the transformation to model coordinates of this element
-        based on its position in the spatial hierarchy of the model.
-        # TODO: this is an override of the base class method. The difference is that it checks for self.model.
-        # TODO: this is done in order to allow for an element to be handled without a model. Check if this is necessary.
-
-        Returns
-        -------
-        :class:`compas.geometry.Transformation`
-
-        """
-        # type: () -> Transformation
-        stack = []
-
-        if self.transformation:
-            stack.append(self.transformation)
-
-        if self.model:
-            parent = self.parent
-
-            while parent:
-                if parent.transformation:
-                    stack.append(parent.transformation)
-                parent = parent.parent
-
-            if self.model.transformation:
-                stack.append(self.model.transformation)
-
-        if stack:
-            return reduce(mul, stack[::-1])
-        return Transformation()
-
-    def compute_modelgeometry(self):
-        """Compute the geometry of the element in model coordinates and taking into account the effect of interactions with connected elements.
-        # TODO: this is an override of the base class method. The difference is that it checks for self.model.
-        # TODO: this is done in order to allow for an element to be handled without a model. Check if this is necessary.
-
-        Returns
-        -------
-        :class:`compas.geometry.Brep`
-
-        """
-        # type: () -> compas.geometry.Brep
-        xform = self.modeltransformation
-        modelgeometry = self.elementgeometry.transformed(xform)
-
-        if self.model:
-            for nbr in self.model.graph.neighbors_in(self.graphnode):
-                modifiers: list[Modifier] = self.model.graph.edge_attribute((nbr, self.graphnode), name="modifiers")  # type: ignore
-                if modifiers:
-                    source = self.model.graph.node_element(nbr)
-                    for modifier in modifiers:
-                        modelgeometry = modifier.apply(source, modelgeometry)
-
-        return modelgeometry
-=======
         """Same as parent but handles standalone elements."""
         if not self.model:
             return self.transformation
@@ -265,7 +146,6 @@
         if not self.model:
             return self.elementgeometry.transformed(self.transformation)
         return super().compute_modelgeometry()
->>>>>>> dc223d05
 
     # ========================================================================
     # Feature management & Modification methods
@@ -313,7 +193,6 @@
         if not isinstance(features, list):
             features = [features]
         self._features.extend(features)  # type: ignore
-        self._geometry = None  # reset geometry cache
 
     @reset_computed
     @reset_timber_attrs
@@ -335,8 +214,6 @@
                 features = [features]
             self._features = [f for f in self._features if f not in features]
 
-<<<<<<< HEAD
-
     def transformation_to_local(self):
         """Compute the transformation to local coordinates of this element
         based on its position in the spatial hierarchy of the model.
@@ -347,64 +224,15 @@
 
         """
         # type: () -> Transformation
-        return self.modeltransformation.inverse()
-
-    def transform(self, transformation):
-        """Apply a transformation to the element's frame. IMPORTANT: This transformation occurs in the parent's local coordinate system.
-
-        Parameters
-        ----------
-        transformation : :class:`~compas.geometry.Transformation`
-            The transformation to apply.
-
-        """
-        # type: (Transformation) -> None
-        self.frame.transform(transformation)
-        self.transformation = Transformation.from_frame(self.frame)
-
-    def translate(self, vector):
-        """Apply a translation to the element's frame. IMPORTANT: This translation occurs in the parent's local coordinate system.
-
-        Parameters
-        ----------
-        transformation : :class:`~compas.geometry.Transformation`
-            The transformation to apply.
-
-        """
-        # type: (Transformation) -> None
-        self.frame.translate(vector)
-        self.transformation = Transformation.from_frame(self.frame)
+        return self.modeltransformation.inverted()
 
     ########################################################################
     # BTLx properties
     ########################################################################
-    @property
-    def ref_frame(self):
-        """Reference frame for machining processing according to BTLx standard.
-=======
-    def transformation_to_local(self):
-        """Compute the transformation to local coordinates of this element
-        based on its position in the spatial hierarchy of the model.
->>>>>>> dc223d05
-
-        Returns
-        -------
-        :class:`compas.geometry.Transformation`
-
-        """
-        # type: () -> Transformation
-        return self.modeltransformation.inverted()
-
-    ########################################################################
-    # BTLx properties
-    ########################################################################
 
     @property
     def ref_frame(self):
         # type: () -> Frame
-<<<<<<< HEAD
-        return Frame(self.blank.points[1], Vector.from_start_end(self.blank.points[1], self.blank.points[2]), Vector.from_start_end(self.blank.points[1], self.blank.points[7]))
-=======
         # See: https://design2machine.com/btlx/BTLx_2_2_0.pdf
         """
         Reference frame for machining processings according to BTLx standard.
@@ -416,7 +244,6 @@
                 self.blank.points[1], Vector.from_start_end(self.blank.points[1], self.blank.points[2]), Vector.from_start_end(self.blank.points[1], self.blank.points[7])
             )
         return self._ref_frame
->>>>>>> dc223d05
 
     @property
     def ref_sides(self):
