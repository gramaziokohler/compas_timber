--- conflicted
+++ resolved
@@ -43,16 +43,6 @@
     def is_fastener(self):
         return False
 
-<<<<<<< HEAD
-    def reset(self, only_joinery_features=False):
-        """Resets the element to its initial state by removing all features, extensions, and debug_info."""
-        if only_joinery_features:
-            self.remove_features([f for f in self.features if f.is_joinery_feature])
-        else:
-            self.remove_features()
-        if hasattr(self, "remove_blank_extension"):  # only beams should have this attribute
-            self.remove_blank_extension()
-=======
     def remove_features(self):
         pass
 
@@ -63,5 +53,4 @@
         """Resets the element to its initial state by removing all features, extensions, and debug_info."""
         self.remove_features()
         self.remove_blank_extension()
->>>>>>> b7f3c147
         self.debug_info = []