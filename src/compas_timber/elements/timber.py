from functools import reduce
from operator import mul

from compas.geometry import Frame
from compas.geometry import Line
from compas.geometry import PlanarSurface
from compas.geometry import Transformation
from compas_model.elements import Element
from compas_model.elements import reset_computed
from compas_model.modifiers import Modifier


class TimberElement(Element):
    """Base class for all timber elements.

    This is an abstract class and should not be instantiated directly.

    Attributes
    ----------
    is_beam : bool
        True if the element is a beam.
    is_plate : bool
        True if the element is a plate.
    is_wall : bool
        True if the element is a wall.
    is_group_element : bool
        True if the element can be used as container for other elements.

    """

    @property
    def __data__(self):
        data = super(TimberElement, self).__data__
        data["frame"] = self.frame
        data["features"] = [f for f in self.features if not f.is_joinery]  # type: ignore
        return data

    def __init__(self, frame=None, features=None, **kwargs):
        super(TimberElement, self).__init__(**kwargs)
        self._frame = frame or Frame.worldXY()
        self._features = features or []
        self.transformation = Transformation.from_frame(frame) if frame else Transformation()
        self._geometry = None
        self.debug_info = []

    @reset_computed
    def _reset_computed_dummy(self):
        """Dummy method to trigger reset_computed decorator."""
        pass

    def reset_computed_properties(self):
        """Reset all computed/cached properties."""
        self._reset_computed_dummy()

    @property
    def is_beam(self):
        return False

    @property
    def is_plate(self):
        return False

    @property
    def is_wall(self):
        return False

    @property
    def is_group_element(self):
        return False

    @property
    def is_fastener(self):
        return False

    @property
<<<<<<< HEAD
=======
    def frame(self):
        # type: () -> Frame | None
        """The local coordinate system of the element."""
        return self._frame

    @frame.setter
    def frame(self, frame):
        # type: (Frame) -> None
        self._frame = frame

    @property
    def transformation(self):
        # type: () -> Transformation
        """The transformation that transforms the element's geometry to the model's coordinate system."""
        return Transformation.from_frame(self.frame) if self.frame else Transformation()

    @transformation.setter
    @reset_computed
    def transformation(self, transformation):
        self._frame = Frame.from_transformation(transformation)

    @property
>>>>>>> 5bf11637
    def features(self):
        # type: () -> list[Feature]
        """A list of features applied to the element."""
        return self._features

    @features.setter
    @reset_computed
    def features(self, features):
        self._features = features

    @property
    def geometry(self):
        """The geometry of the element in the model's global coordinates."""
        if self._geometry is None:
            self._geometry = self.compute_modelgeometry()
        return self._geometry

    # ========================================================================
    # Geometry computation methods
    # ========================================================================

    def compute_modeltransformation(self):
        """Compute the transformation to model coordinates of this element
        based on its position in the spatial hierarchy of the model.
        # TODO: this is an override of the base class method. The difference is that it checks for self.model.
        # TODO: this is done in order to allow for an element to be handled without a model. Check if this is necessary.

        Returns
        -------
        :class:`compas.geometry.Transformation`

        """
        # type: () -> Transformation
        stack = []

        if self.transformation:
            stack.append(self.transformation)

        if self.model:
            parent = self.parent

            while parent:
                if parent.transformation:
                    stack.append(parent.transformation)
                parent = parent.parent

            if self.model.transformation:
                stack.append(self.model.transformation)

        if stack:
            return reduce(mul, stack[::-1])
        return Transformation()

    def compute_modelgeometry(self):
        """Compute the geometry of the element in model coordinates and taking into account the effect of interactions with connected elements.
        # TODO: this is an override of the base class method. The difference is that it checks for self.model.
        # TODO: this is done in order to allow for an element to be handled without a model. Check if this is necessary.

        Returns
        -------
        :class:`compas.geometry.Brep`

        """
        # type: () -> compas.geometry.Brep
        xform = self.modeltransformation
        modelgeometry = self.elementgeometry.transformed(xform)

        if self.model:
            for nbr in self.model.graph.neighbors_in(self.graphnode):
                modifiers: list[Modifier] = self.model.graph.edge_attribute((nbr, self.graphnode), name="modifiers")  # type: ignore
                if modifiers:
                    source = self.model.graph.node_element(nbr)
                    for modifier in modifiers:
                        modelgeometry = modifier.apply(source, modelgeometry)

        return modelgeometry

    # ========================================================================
    # Feature management & Modification methods
    # ========================================================================

    def remove_blank_extension(self):
        pass

    def reset(self):
        """Resets the element to its initial state by removing all features, extensions, and debug_info."""
        self.remove_features()
        self.remove_blank_extension()
        self.debug_info = []

    @reset_computed
    def add_features(self, features):
        # type: (Feature | list[Feature]) -> None
        """Adds one or more features to the beam.

        Parameters
        ----------
        features : :class:`~compas_timber.parts.Feature` | list(:class:`~compas_timber.parts.Feature`)
            The feature to be added.

        """
        if not isinstance(features, list):
            features = [features]
        self._features.extend(features)  # type: ignore
        self._geometry = None  # reset geometry cache

    @reset_computed
    def remove_features(self, features=None):
        # type: (None | Feature | list[Feature]) -> None
        """Removes a feature from the beam.

        Parameters
        ----------
        feature : :class:`~compas_timber.parts.Feature` | list(:class:`~compas_timber.parts.Feature`)
            The feature to be removed. If None, all features will be removed.

        """
        if features is None:
            self._features = []
        else:
            if not isinstance(features, list):
                features = [features]
            self._features = [f for f in self._features if f not in features]
        self._geometry = None  # reset geometry cache

    def transformation_to_local(self):
        """Compute the transformation to local coordinates of this element
        based on its position in the spatial hierarchy of the model.

        Returns
        -------
        :class:`compas.geometry.Transformation`

        """
        # type: () -> Transformation
        return self.modeltransformation.inverted()

    ########################################################################
    # BTLx properties
    ########################################################################

    @property
    def ref_frame(self):
        # type: () -> Frame
        # See: https://design2machine.com/btlx/BTLx_2_2_0.pdf
        """Reference frame for machining processings according to BTLx standard. The origin is at the bottom far corner of the element."""

        raise NotImplementedError("This method should be implemented by subclasses.")

    @property
    def ref_sides(self):
        # type: () -> tuple[Frame, Frame, Frame, Frame, Frame, Frame]
        # See: https://design2machine.com/btlx/BTLx_2_2_0.pdf
        # TODO: cache these
        rs1_point = self.ref_frame.point
        rs2_point = rs1_point + self.ref_frame.yaxis * self.height
        rs3_point = rs1_point + self.ref_frame.yaxis * self.height + self.ref_frame.zaxis * self.width
        rs4_point = rs1_point + self.ref_frame.zaxis * self.width
        rs5_point = rs1_point
        rs6_point = rs1_point + self.ref_frame.xaxis * self.blank_length + self.ref_frame.yaxis * self.height
        return (
            Frame(rs1_point, self.ref_frame.xaxis, self.ref_frame.zaxis, name="RS_1"),
            Frame(rs2_point, self.ref_frame.xaxis, -self.ref_frame.yaxis, name="RS_2"),
            Frame(rs3_point, self.ref_frame.xaxis, -self.ref_frame.zaxis, name="RS_3"),
            Frame(rs4_point, self.ref_frame.xaxis, self.ref_frame.yaxis, name="RS_4"),
            Frame(rs5_point, self.ref_frame.zaxis, self.ref_frame.yaxis, name="RS_5"),
            Frame(rs6_point, self.ref_frame.zaxis, -self.ref_frame.yaxis, name="RS_6"),
        )

    @property
    def ref_edges(self):
        # type: () -> tuple[Line, Line, Line, Line]
        # so tuple is not created every time
        ref_sides = self.ref_sides
        return (
            Line(ref_sides[0].point, ref_sides[0].point + ref_sides[0].xaxis * self.blank_length, name="RE_1"),
            Line(ref_sides[1].point, ref_sides[1].point + ref_sides[1].xaxis * self.blank_length, name="RE_2"),
            Line(ref_sides[2].point, ref_sides[2].point + ref_sides[2].xaxis * self.blank_length, name="RE_3"),
            Line(ref_sides[3].point, ref_sides[3].point + ref_sides[3].xaxis * self.blank_length, name="RE_4"),
        )

    def side_as_surface(self, side_index):
        # type: (int) -> compas.geometry.PlanarSurface
        """Returns the requested side of the beam as a parametric planar surface.

        Parameters
        ----------
        side_index : int
            The index of the reference side to be returned. 0 to 5.

        """
        # TODO: maybe this should be the default representation of the ref sides?
        ref_side = self.ref_sides[side_index]
        if side_index in (0, 2):  # top + bottom
            xsize = self.blank_length
            ysize = self.width
        elif side_index in (1, 3):  # sides
            xsize = self.blank_length
            ysize = self.height
        elif side_index in (4, 5):  # ends
            xsize = self.width
            ysize = self.height
        return PlanarSurface(xsize, ysize, frame=ref_side, name=ref_side.name)

    def front_side(self, ref_side_index):
        # type: (int) -> Frame
        """Returns the next side after the reference side, following the right-hand rule with the thumb along the beam's frame x-axis.
        This method does not consider the start and end sides of the beam (RS5 & RS6).

        Parameters
        ----------
        ref_side_index : int
            The index of the reference side to which the front side should be calculated.

        Returns
        -------
        frame : :class:`~compas.geometry.Frame`
            The frame of the front side of the beam relative to the reference side.
        """
        return self.ref_sides[(ref_side_index + 1) % 4]

    def back_side(self, ref_side_index):
        # type: (int) -> Frame
        """Returns the previous side before the reference side, following the right-hand rule with the thumb along the beam's frame x-axis.
        This method does not consider the start and end sides of the beam (RS5 & RS6).

        Parameters
        ----------
        ref_side_index : int
            The index of the reference side to which the back side should be calculated.

        Returns
        -------
        frame : :class:`~compas.geometry.Frame`
            The frame of the back side of the beam relative to the reference side.
        """
        return self.ref_sides[(ref_side_index - 1) % 4]

    def opp_side(self, ref_side_index):
        # type: (int) -> Frame
        """Returns the the side that is directly across from the reference side, following the right-hand rule with the thumb along the beam's frame x-axis.
        This method does not consider the start and end sides of the beam (RS5 & RS6).

        Parameters
        ----------
        ref_side_index : int
            The index of the reference side to which the opposite side should be calculated.

        Returns
        -------
        frame : :class:`~compas.geometry.Frame`
            The frame of the opposite side of the beam relative to the reference side.
        """
        return self.ref_sides[(ref_side_index + 2) % 4]

    def get_dimensions_relative_to_side(self, ref_side_index):
        # type: (int) -> tuple[float, float]
        """Returns the perpendicular and parallel dimensions of the beam to the given reference side.

        Parameters
        ----------
        ref_side_index : int
            The index of the reference side to which the dimensions should be calculated.

        Returns
        -------
        tuple(float, float)
            The perpendicular and parallel dimensions of the beam to the reference side.
                - Perpendicular dimension: The measurement normal to the reference side.
                - Parallel dimension: The measurement along y-axis of reference side.
        """
        if ref_side_index in [1, 3]:
            return self.height, self.width
        return self.width, self.height<|MERGE_RESOLUTION|>--- conflicted
+++ resolved
@@ -73,31 +73,6 @@
         return False
 
     @property
-<<<<<<< HEAD
-=======
-    def frame(self):
-        # type: () -> Frame | None
-        """The local coordinate system of the element."""
-        return self._frame
-
-    @frame.setter
-    def frame(self, frame):
-        # type: (Frame) -> None
-        self._frame = frame
-
-    @property
-    def transformation(self):
-        # type: () -> Transformation
-        """The transformation that transforms the element's geometry to the model's coordinate system."""
-        return Transformation.from_frame(self.frame) if self.frame else Transformation()
-
-    @transformation.setter
-    @reset_computed
-    def transformation(self, transformation):
-        self._frame = Frame.from_transformation(transformation)
-
-    @property
->>>>>>> 5bf11637
     def features(self):
         # type: () -> list[Feature]
         """A list of features applied to the element."""
