--- conflicted
+++ resolved
@@ -29,14 +29,12 @@
     def is_wall(self):
         return False
 
-<<<<<<< HEAD
     @property
     def is_fastener(self):
         return False
-=======
+
     def reset(self):
         self.remove_features()
         if hasattr(self, "remove_blank_extension"):  # only beams should have this attribute
             self.remove_blank_extension()
-        self.debug_info = []
->>>>>>> 1fc2ad1e
+        self.debug_info = []