from compas_model.elements import Element


class TimberElement(Element):
    """Base class for all timber elements.

    This is an abstract class and should not be instantiated directly.

    Attributes
    ----------
    is_beam : bool
        True if the element is a beam.
    is_plate : bool
        True if the element is a plate.
    is_wall : bool
        True if the element is a wall.
    is_group_element : bool
        True if the element can be used as container for other elements.

    """

    @property
    def is_beam(self):
        return False

    @property
    def is_plate(self):
        return False

    @property
    def is_wall(self):
        return False

    @property
<<<<<<< HEAD
    def is_fastener(self):
=======
    def is_group_element(self):
>>>>>>> 7c21e447
        return False

    def reset(self):
        """Resets the element to its initial state by removing all features, extensions, and debug_info."""
        self.remove_features()
        if hasattr(self, "remove_blank_extension"):  # only beams should have this attribute
            self.remove_blank_extension()
        self.debug_info = []<|MERGE_RESOLUTION|>--- conflicted
+++ resolved
@@ -32,11 +32,11 @@
         return False
 
     @property
-<<<<<<< HEAD
+    def is_group_element(self):
+        return False
+
+    @property
     def is_fastener(self):
-=======
-    def is_group_element(self):
->>>>>>> 7c21e447
         return False
 
     def reset(self):
