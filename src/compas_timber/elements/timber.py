--- conflicted
+++ resolved
@@ -97,10 +97,7 @@
 
     @property
     def features(self):
-<<<<<<< HEAD
-=======
         # type: () -> list[BTLxProcessing]
->>>>>>> ca053943
         return self._features
 
     @features.setter
@@ -164,15 +161,6 @@
 
     @reset_computed
     def add_features(self, features):
-<<<<<<< HEAD
-        # type: (Feature | list[Feature]) -> None
-        """Adds one or more features to the element.
-
-        Parameters
-        ----------
-        features : :class:`~compas_timber.parts.Feature` | list[:class:`~compas_timber.parts.Feature`]
-            The features to be added.
-=======
         # type: (BTLxProcessing | list[BTLxProcessing]) -> None
         """Adds one or more features to the beam.
 
@@ -180,7 +168,6 @@
         ----------
         features : :class:`~compas_timber.fabrication.BTLxProcessing` | list(:class:`~compas_timber.fabrication.BTLxProcessing`)
             The feature or features to be added described as a BTLxProcessing or a list of BTLxProcessings.
->>>>>>> ca053943
 
         """
         if not isinstance(features, list):
@@ -190,15 +177,6 @@
 
     @reset_computed
     def remove_features(self, features=None):
-<<<<<<< HEAD
-        # type: (None | Feature | list[Feature]) -> None
-        """Removes features from the element.
-
-        Parameters
-        ----------
-        features : :class:`~compas_timber.parts.Feature` | list[:class:`~compas_timber.parts.Feature`], optional
-            The features to be removed. If None, all features will be removed.
-=======
         # type: (None | BTLxProcessing | list[BTLxProcessing]) -> None
         """Removes a feature from the beam.
 
@@ -207,7 +185,6 @@
         feature : :class:`~compas_timber.fabrication.BTLxProcessing` | list(:class:`~compas_timber.fabrication.BTLxProcessing`) | None
             The feature or features to be removed described as a BTLxProcessing or a list of BTLxProcessings.
             If None, all features will be removed.
->>>>>>> ca053943
 
         """
         if features is None:
