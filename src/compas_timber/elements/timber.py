from compas.geometry import Frame
from compas.geometry import Line
<<<<<<< HEAD
=======
from compas.geometry import PlanarSurface
from compas.geometry import Transformation
>>>>>>> 991dab9c
from compas.geometry import Vector
from compas_model.elements import Element
from compas_model.elements import reset_computed


class TimberElement(Element):
    """Base class for all timber elements.

    This is an abstract class and should not be instantiated directly.

    Parameters
    ----------
    frame : :class:`compas.geometry.Frame`, optional
        The frame representing the beam's local coordinate system in its hierarchical context.
        Defaults to ``None``, in which case the world coordinate system is used.

    Attributes
    ----------
    frame : :class:`compas.geometry.Frame`
        The coordinate system of this element in model space.
        This property may be different from the constructor parameter if the element belongs to a model hierarchy.
    is_beam : bool
        True if the element is a beam.
    is_plate : bool
        True if the element is a plate.
    is_wall : bool
        True if the element is a wall.
    is_group_element : bool
        True if the element can be used as container for other elements.

    """

    @property
    def __data__(self):
        data = super(TimberElement, self).__data__
        data["frame"] = self.frame
        data["length"] = self.length
        data["width"] = self.width
        data["height"] = self.height
        data["features"] = [f for f in self.features if not f.is_joinery]  # type: ignore
        return data

<<<<<<< HEAD
    def __init__(self, frame, length, width, height, features=None, **kwargs):
        """Initialize a TimberElement.

        Parameters
        ----------
        frame : :class:`~compas.geometry.Frame`
            The coordinate system (frame) of this timber element.
        length : float
            Length of the timber element.
        width : float
            Width of the timber element.
        height : float
            Height of the timber element.
        features : list[:class:`~compas_timber.fabrication.Feature`], optional
            List of features to apply to this element.
        **kwargs : dict, optional
            Additional keyword arguments.
        """
        super(TimberElement, self).__init__(**kwargs)
        self.frame = frame
        self.length = length
        self.width = width
        self.height = height
        self._features = features or []
=======
    def __init__(self, frame=None, **kwargs):
        frame = frame or Frame.worldXY()  # TODO: This is temporary. Once all subclasses are described the same way, the constructor should be updated.
        super(TimberElement, self).__init__(transformation=Transformation.from_frame(frame), **kwargs)
>>>>>>> 991dab9c
        self.debug_info = []

    @classmethod
    def __from_data__(cls, data):
        transformation = data.pop("transformation", None)
        if transformation:
            data["frame"] = Frame.from_transformation(transformation)
        return cls(**data)

    @reset_computed
    def _reset_computed_dummy(self):
        """Dummy method to trigger reset_computed decorator."""
        pass

    def reset_computed_properties(self):
        """Reset all computed/cached properties."""
        self._reset_computed_dummy()

    @property
    def is_beam(self):
        """Check if this element is a beam.

        Returns
        -------
        bool
            False for the base TimberElement class.
        """
        return False

    @property
    def is_plate(self):
        """Check if this element is a plate.

        Returns
        -------
        bool
            False for the base TimberElement class.
        """
        return False

    @property
    def is_group_element(self):
        """Check if this element can be used as a container for other elements.

        Returns
        -------
        bool
            False for the base TimberElement class.
        """
        return False

    @property
    def features(self):
        """List of features applied to this element.

        Returns
        -------
        list[:class:`~compas_timber.fabrication.Feature`]
            The features applied to this element.
        """
        # type: () -> list[Feature]
        """A list of features applied to the element."""
        return self._features

    @features.setter
    @reset_computed
    def features(self, features):
        self._features = features

    @property
    def geometry(self):
        """The geometry of the element in the model's global coordinates."""
        if self._geometry is None:
            self._geometry = self.compute_modelgeometry()
        return self._geometry

    # ========================================================================
    # Geometry computation methods
    # ========================================================================

    def compute_modeltransformation(self):
        """Same as parent but handles standalone elements."""
        if not self.model:
            return self.transformation
        return super().compute_modeltransformation()

    def compute_modelgeometry(self):
        """Same as parent but handles standalone elements."""
        if not self.model:
            return self.elementgeometry.transformed(self.transformation)
        return super().compute_modelgeometry()

    # ========================================================================
    # Feature management & Modification methods
    # ========================================================================

    def remove_blank_extension(self):
        """Remove blank extension from the element.

        This method is intended to be overridden by subclasses.
        """
        pass

    def reset(self):
        """Resets the element to its initial state by removing all features, extensions, and debug_info."""
        self.remove_features()
        self.remove_blank_extension()
        self.debug_info = []

    @reset_computed
    def add_feature(self, feature):
        # type: (BTLxProcessing) -> None
        """Adds one or more features to the beam.

        Parameters
        ----------
        feature : :class:`~compas_timber.fabrication.BTLxProcessing`)
            The feature to be added.

        """

        self._features.append(feature)  # type: ignore

    @reset_computed
    def add_features(self, features):
        # type: (Feature | list[Feature]) -> None
        """Adds one or more features to the element.

        Parameters
        ----------
        features : :class:`~compas_timber.parts.Feature` | list[:class:`~compas_timber.parts.Feature`]
            The features to be added.

        """
        if not isinstance(features, list):
            features = [features]
        self._features.extend(features)  # type: ignore
        self._geometry = None  # reset geometry cache

    @reset_computed
    def remove_features(self, features=None):
        # type: (None | Feature | list[Feature]) -> None
        """Removes features from the element.

        Parameters
        ----------
        features : :class:`~compas_timber.parts.Feature` | list[:class:`~compas_timber.parts.Feature`], optional
            The features to be removed. If None, all features will be removed.

        """
        if features is None:
            self._features = []
        else:
            if not isinstance(features, list):
                features = [features]
            self._features = [f for f in self._features if f not in features]
<<<<<<< HEAD

    @property
    def ref_frame(self):
        """Reference frame for machining processing according to BTLx standard.

        Returns
        -------
        :class:`~compas.geometry.Frame`
            The reference frame of the element.
        """
        # type: () -> Frame
        # NOTE: changed to be generated from blank to ensure compatibility with Plate.blank including release 2.0/after updating to compas_model
=======
        self._geometry = None  # reset geometry cache

    def transformation_to_local(self):
        """Compute the transformation to local coordinates of this element
        based on its position in the spatial hierarchy of the model.

        Returns
        -------
        :class:`compas.geometry.Transformation`

        """
        # type: () -> Transformation
        return self.modeltransformation.inverted()

    ########################################################################
    # BTLx properties
    ########################################################################

    @property
    def ref_frame(self):
        # type: () -> Frame
        # See: https://design2machine.com/btlx/BTLx_2_2_0.pdf
        """
        Reference frame for machining processings according to BTLx standard.
        The origin is at the bottom far corner of the element.
        The ref_frame is always in model coordinates.
        """
>>>>>>> 991dab9c
        return Frame(self.blank.points[1], Vector.from_start_end(self.blank.points[1], self.blank.points[2]), Vector.from_start_end(self.blank.points[1], self.blank.points[7]))

    @property
    def ref_sides(self):
<<<<<<< HEAD
        """The 6 frames representing the sides of the element according to BTLx standard.

        Returns
        -------
        tuple[:class:`~compas.geometry.Frame`, ...]
            A tuple containing the 6 frames representing the sides of the element.
        """
=======
>>>>>>> 991dab9c
        # type: () -> tuple[Frame, Frame, Frame, Frame, Frame, Frame]
        # See: https://design2machine.com/btlx/BTLx_2_2_0.pdf
        # TODO: cache these
        rs1_point = self.ref_frame.point
        rs2_point = rs1_point + self.ref_frame.yaxis * self.height
        rs3_point = rs1_point + self.ref_frame.yaxis * self.height + self.ref_frame.zaxis * self.width
        rs4_point = rs1_point + self.ref_frame.zaxis * self.width
        rs5_point = rs1_point
        rs6_point = rs1_point + self.ref_frame.xaxis * self.blank_length + self.ref_frame.yaxis * self.height
        return (
            Frame(rs1_point, self.ref_frame.xaxis, self.ref_frame.zaxis, name="RS_1"),
            Frame(rs2_point, self.ref_frame.xaxis, -self.ref_frame.yaxis, name="RS_2"),
            Frame(rs3_point, self.ref_frame.xaxis, -self.ref_frame.zaxis, name="RS_3"),
            Frame(rs4_point, self.ref_frame.xaxis, self.ref_frame.yaxis, name="RS_4"),
            Frame(rs5_point, self.ref_frame.zaxis, self.ref_frame.yaxis, name="RS_5"),
            Frame(rs6_point, self.ref_frame.zaxis, -self.ref_frame.yaxis, name="RS_6"),
        )

    @property
    def ref_edges(self):
<<<<<<< HEAD
        """The 4 lines representing the long edges of the element according to BTLx standard.

        Returns
        -------
        tuple[:class:`~compas.geometry.Line`, ...]
            A tuple containing the 4 lines representing the long edges of the element.
        """
=======
>>>>>>> 991dab9c
        # type: () -> tuple[Line, Line, Line, Line]
        # so tuple is not created every time
        ref_sides = self.ref_sides
        return (
            Line(ref_sides[0].point, ref_sides[0].point + ref_sides[0].xaxis * self.blank_length, name="RE_1"),
            Line(ref_sides[1].point, ref_sides[1].point + ref_sides[1].xaxis * self.blank_length, name="RE_2"),
            Line(ref_sides[2].point, ref_sides[2].point + ref_sides[2].xaxis * self.blank_length, name="RE_3"),
            Line(ref_sides[3].point, ref_sides[3].point + ref_sides[3].xaxis * self.blank_length, name="RE_4"),
<<<<<<< HEAD
        )
=======
        )

    def side_as_surface(self, side_index):
        # type: (int) -> compas.geometry.PlanarSurface
        """Returns the requested side of the beam as a parametric planar surface.

        Parameters
        ----------
        side_index : int
            The index of the reference side to be returned. 0 to 5.

        """
        # TODO: maybe this should be the default representation of the ref sides?
        ref_side = self.ref_sides[side_index]
        if side_index in (0, 2):  # top + bottom
            xsize = self.blank_length
            ysize = self.width
        elif side_index in (1, 3):  # sides
            xsize = self.blank_length
            ysize = self.height
        elif side_index in (4, 5):  # ends
            xsize = self.width
            ysize = self.height
        return PlanarSurface(xsize, ysize, frame=ref_side, name=ref_side.name)

    def front_side(self, ref_side_index):
        # type: (int) -> Frame
        """Returns the next side after the reference side, following the right-hand rule with the thumb along the beam's frame x-axis.
        This method does not consider the start and end sides of the beam (RS5 & RS6).

        Parameters
        ----------
        ref_side_index : int
            The index of the reference side to which the front side should be calculated.

        Returns
        -------
        frame : :class:`~compas.geometry.Frame`
            The frame of the front side of the beam relative to the reference side.
        """
        return self.ref_sides[(ref_side_index + 1) % 4]

    def back_side(self, ref_side_index):
        # type: (int) -> Frame
        """Returns the previous side before the reference side, following the right-hand rule with the thumb along the beam's frame x-axis.
        This method does not consider the start and end sides of the beam (RS5 & RS6).

        Parameters
        ----------
        ref_side_index : int
            The index of the reference side to which the back side should be calculated.

        Returns
        -------
        frame : :class:`~compas.geometry.Frame`
            The frame of the back side of the beam relative to the reference side.
        """
        return self.ref_sides[(ref_side_index - 1) % 4]

    def opp_side(self, ref_side_index):
        # type: (int) -> Frame
        """Returns the the side that is directly across from the reference side, following the right-hand rule with the thumb along the beam's frame x-axis.
        This method does not consider the start and end sides of the beam (RS5 & RS6).

        Parameters
        ----------
        ref_side_index : int
            The index of the reference side to which the opposite side should be calculated.

        Returns
        -------
        frame : :class:`~compas.geometry.Frame`
            The frame of the opposite side of the beam relative to the reference side.
        """
        return self.ref_sides[(ref_side_index + 2) % 4]

    def get_dimensions_relative_to_side(self, ref_side_index):
        # type: (int) -> tuple[float, float]
        """Returns the perpendicular and parallel dimensions of the beam to the given reference side.

        Parameters
        ----------
        ref_side_index : int
            The index of the reference side to which the dimensions should be calculated.

        Returns
        -------
        tuple(float, float)
            The perpendicular and parallel dimensions of the beam to the reference side.
                - Perpendicular dimension: The measurement normal to the reference side.
                - Parallel dimension: The measurement along y-axis of reference side.
        """
        if ref_side_index in [1, 3]:
            return self.height, self.width
        return self.width, self.height
>>>>>>> 991dab9c
<|MERGE_RESOLUTION|>--- conflicted
+++ resolved
@@ -1,11 +1,9 @@
 from compas.geometry import Frame
 from compas.geometry import Line
-<<<<<<< HEAD
-=======
 from compas.geometry import PlanarSurface
 from compas.geometry import Transformation
->>>>>>> 991dab9c
 from compas.geometry import Vector
+
 from compas_model.elements import Element
 from compas_model.elements import reset_computed
 
@@ -47,8 +45,7 @@
         data["features"] = [f for f in self.features if not f.is_joinery]  # type: ignore
         return data
 
-<<<<<<< HEAD
-    def __init__(self, frame, length, width, height, features=None, **kwargs):
+    def __init__(self, frame, length, width, height, frame=None, **kwargs):
         """Initialize a TimberElement.
 
         Parameters
@@ -66,17 +63,12 @@
         **kwargs : dict, optional
             Additional keyword arguments.
         """
-        super(TimberElement, self).__init__(**kwargs)
+        frame = frame or Frame.worldXY()  # TODO: This is temporary. Once all subclasses are described the same way, the constructor should be updated.
+        super(TimberElement, self).__init__(transformation=Transformation.from_frame(frame), **kwargs)
         self.frame = frame
         self.length = length
         self.width = width
         self.height = height
-        self._features = features or []
-=======
-    def __init__(self, frame=None, **kwargs):
-        frame = frame or Frame.worldXY()  # TODO: This is temporary. Once all subclasses are described the same way, the constructor should be updated.
-        super(TimberElement, self).__init__(transformation=Transformation.from_frame(frame), **kwargs)
->>>>>>> 991dab9c
         self.debug_info = []
 
     @classmethod
@@ -233,20 +225,6 @@
             if not isinstance(features, list):
                 features = [features]
             self._features = [f for f in self._features if f not in features]
-<<<<<<< HEAD
-
-    @property
-    def ref_frame(self):
-        """Reference frame for machining processing according to BTLx standard.
-
-        Returns
-        -------
-        :class:`~compas.geometry.Frame`
-            The reference frame of the element.
-        """
-        # type: () -> Frame
-        # NOTE: changed to be generated from blank to ensure compatibility with Plate.blank including release 2.0/after updating to compas_model
-=======
         self._geometry = None  # reset geometry cache
 
     def transformation_to_local(self):
@@ -274,21 +252,10 @@
         The origin is at the bottom far corner of the element.
         The ref_frame is always in model coordinates.
         """
->>>>>>> 991dab9c
         return Frame(self.blank.points[1], Vector.from_start_end(self.blank.points[1], self.blank.points[2]), Vector.from_start_end(self.blank.points[1], self.blank.points[7]))
 
     @property
     def ref_sides(self):
-<<<<<<< HEAD
-        """The 6 frames representing the sides of the element according to BTLx standard.
-
-        Returns
-        -------
-        tuple[:class:`~compas.geometry.Frame`, ...]
-            A tuple containing the 6 frames representing the sides of the element.
-        """
-=======
->>>>>>> 991dab9c
         # type: () -> tuple[Frame, Frame, Frame, Frame, Frame, Frame]
         # See: https://design2machine.com/btlx/BTLx_2_2_0.pdf
         # TODO: cache these
@@ -309,16 +276,6 @@
 
     @property
     def ref_edges(self):
-<<<<<<< HEAD
-        """The 4 lines representing the long edges of the element according to BTLx standard.
-
-        Returns
-        -------
-        tuple[:class:`~compas.geometry.Line`, ...]
-            A tuple containing the 4 lines representing the long edges of the element.
-        """
-=======
->>>>>>> 991dab9c
         # type: () -> tuple[Line, Line, Line, Line]
         # so tuple is not created every time
         ref_sides = self.ref_sides
@@ -327,9 +284,6 @@
             Line(ref_sides[1].point, ref_sides[1].point + ref_sides[1].xaxis * self.blank_length, name="RE_2"),
             Line(ref_sides[2].point, ref_sides[2].point + ref_sides[2].xaxis * self.blank_length, name="RE_3"),
             Line(ref_sides[3].point, ref_sides[3].point + ref_sides[3].xaxis * self.blank_length, name="RE_4"),
-<<<<<<< HEAD
-        )
-=======
         )
 
     def side_as_surface(self, side_index):
@@ -424,5 +378,4 @@
         """
         if ref_side_index in [1, 3]:
             return self.height, self.width
-        return self.width, self.height
->>>>>>> 991dab9c
+        return self.width, self.height