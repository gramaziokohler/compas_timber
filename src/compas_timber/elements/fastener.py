--- conflicted
+++ resolved
@@ -190,16 +190,11 @@
         """Generate a plate from outline, thickness, and holes."""
         if not self.outline:
             return None
-<<<<<<< HEAD
-        plate = Brep.from_extrusion(self.outline, Vector(0.0, 0.0, self.thickness))
-        plate.translate(Vector(0.0, 0.0, -self.thickness / 2))
-=======
         if isinstance(self.outline, NurbsCurve):
             outline = self.outline
         else:
             outline = NurbsCurve.from_points(self.outline, degree=1)
         plate = Brep.from_extrusion(outline, Vector(0.0, 0.0, 1.0) * self.thickness)
->>>>>>> 2bcbb35a
         for hole in self.holes:
             frame = Frame(hole["point"], self.frame.xaxis, self.frame.yaxis)
             hole = Brep.from_cylinder(Cylinder(hole["diameter"] / 2, self.thickness * 2, frame))
@@ -213,16 +208,6 @@
             geometries = []
             if self.plate:
                 geometries.append(self.plate)
-<<<<<<< HEAD
-            if self.shapes:
-                geometries.extend(self.shapes)
-
-            self._shape = None
-            if geometries:
-                self._shape = geometries[0]
-                for geometry in geometries[1:]:
-                    self._shape += geometry
-=======
             for shape in self.shapes:
                 if isinstance(shape, Brep):
                     geometries.append(shape)
@@ -231,7 +216,6 @@
             self._shape = geometries[0]
             for geometry in geometries[1:]:
                 self._shape += geometry
->>>>>>> 2bcbb35a
         return self._shape
 
     @property
