# TODO: move this to compas_timber.fasteners
from compas.data import Data
from compas.geometry import Frame
from compas.geometry import Line
from compas.geometry import Transformation
from compas.geometry import Vector
from compas_model.elements import Element

from compas_timber.fabrication import Drilling
from compas_timber.utils import intersection_line_beam_param


class Fastener(Element):
    """
    A class to represent timber fasteners (screws, dowels, brackets).

    TODO: we should rethink this class. it is not entirely clear if it's an abstract class or a generic fastener.
    It inherits from TimberElement/Element but does not implement the appropriate methods.

    Parameters
    ----------
    shape : :class:`~compas.geometry.Geometry`, optional
        The geometry of the fastener.
    transformation : :class:`~compas.geometry.Transformation`, optional
        The transformation of the fastener.
    **kwargs : dict, optional
        Additional keyword arguments.

    Attributes
    ----------
    shape : :class:`~compas.geometry.Geometry`
        The geometry of the fastener.
    transformation : :class:`~compas.geometry.Transformation`
        The transformation of the fastener.
    interfaces : list
        A list of interfaces associated with this fastener.
    attributes : dict
        Dictionary of attributes for this fastener.
    debug_info : list
        A list of debug information.
    is_fastener : bool
        Always True for fasteners.
    key : int or None
        The graph node key of this fastener.

    """

    def __init__(self, shape=None, transformation=None, **kwargs):
        super(Fastener, self).__init__(transformation=transformation, **kwargs)
        self._shape = shape
        self.interfaces = []
        self.attributes = {}
        self.attributes.update(kwargs)
        self.debug_info = []

    def __repr__(self):
        # type: () -> str
        return "Fastener(transformation={!r}, name={})".format(self.transformation, self.name)

    def __str__(self):
        # type: () -> str
        return "<Fastener {}>".format(self.name)

    @property
    def is_fastener(self):
        """Check if this element is a fastener.

        Returns
        -------
        bool
            Always True for fasteners.
        """
        return True

    @property
    def key(self):
        """The graph node key of this fastener.

        Returns
        -------
        int or None
            The graph node key, or None if not set.
        """
        # type: () -> int | None
        return self.graphnode

    @property
    def __data__(self):
        return {
            "shape": self._shape,
            "transformation": self.transformation,
            "interfaces": self.interfaces,
        }

<<<<<<< HEAD
    def compute_geometry(self):
=======
    def compute_elementgeometry(self):
>>>>>>> bd0d5986
        """Returns the geometry of the fastener in the model.

        Returns
        -------
        :class:`~compas.geometry.Geometry`
            The transformed geometry of the fastener.
        """
        return self.shape.transformed(self.transformation)


class FastenerTimberInterface(Data):
    """A class to represent the interface between a fastener and a timber element.

    # TODO: we need to put some thought as to what's the minimal representation of an interface.
    # TODO: the responsibilities of the Fastener-based-joint vs. Fastener vs. FastenerTimberInterface should be perhaps more clearly defined
    # TODO: prehaps it would make sense to move stuff over from here to the BallNodeJoint
    # TODO: while it attempts to be generic, it is tightly coupled with the BallNodeJoint.
    # TODO: what is the differece between the outline and the shapes? they seem to all just result in geometry.

    Parameters
    ----------
    outline_points : list[:class:`~compas.geometry.Point`], optional
        The points of the polyline outline of the fastener geometry.
    thickness : float, optional
        The thickness of the fastener plate.
    holes : list[dict], optional
        The holes of the fastener. Structure is as follows:
        {
        "point": compas.geometry.Point,
        "diameter": float,
        "vector": compas.geometry.Vector, optional, if none, the hole is assumed to be perpendicular to the frame
        "through": bool, optional, if True, the hole goes through the timber element
        }
    shapes : list[:class:`~compas.geometry.Geometry`], optional
        Input for extra geometric elements. These should be solids that can be booleaned with the fastener geometry.
    frame : :class:`~compas.geometry.Frame`, optional
        The frame of the instance of the fastener that is applied to the model.
    element : object, optional
        The timber element this interface is associated with.
    features : list[:class:`~compas_timber.fabrication.BTLxFromGeometryDefinition`], optional
        The features that are applied by this interface to the timber element. The features are defined in world coordinates.

    Attributes
    ----------
    outline_points : list[:class:`~compas.geometry.Point`]
        The points of the polyline outline of the fastener geometry.
    thickness : float
        The thickness of the fastener plate.
    holes : list[dict]
        The holes of the fastener. Structure is as follows:
        {
        "point": compas.geometry.Point,
        "diameter": float,
        "vector": compas.geometry.Vector, optional, if none, the hole is assumed to be perpendicular to the frame
        "through": bool, optional, if True, the hole goes through the timber element
        }
    frame : :class:`~compas.geometry.Frame`
        The frame of the instance of the fastener that is applied to the model.
    element : object
        The timber element this interface is associated with.
    shapes : list[:class:`~compas.geometry.Geometry`]
        Input for extra geometric elements. These should be solids that can be booleaned with the fastener geometry.
    features : list[:class:`~compas_timber.fabrication.BTLxFromGeometryDefinition`]
        The features that are applied by this interface to the timber element. This returns the features in world coordinates.

    """

    def __init__(self, outline_points=None, thickness=None, holes=None, shapes=None, frame=None, element=None, features=None):
        super(FastenerTimberInterface, self).__init__()
        self.outline_points = outline_points
        self.thickness = thickness
        self.holes = holes or []
        self.frame = frame or Frame.worldXY()
        self.element = element
        self.shapes = shapes or []
        self.features = []
        if features:
            for feat in features:
                if feat.elements:
                    fc = feat.copy()
                    fc.elements = None
                    self.features.append(fc)
                else:
                    self.features.append(feat)
        self._shape = None

    def __str__(self):
        return "FastenerTimberInterface at {}".format(self.frame)

    @property
    def __data__(self):
        return {
            "outline_points": self.outline_points,
            "thickness": self.thickness,
            "holes": self.holes,
            "frame": self.frame,
            "element": self.element,
            "shapes": self.shapes,
            "features": self.features,
        }

    def get_features(self, element):
        """Get features to be applied to a timber element.

        Parameters
        ----------
        element : :class:`~compas_timber.elements.TimberElement`
            The timber element to apply features to.

        Returns
        -------
        list[:class:`~compas_timber.fabrication.Feature`]
            A list of features to be applied to the element.
        """
        features = []
        for hole in self.holes:
            features.append(self._get_hole_feature(hole, element))
        # TODO: this uses the obsolete Feature classes, we should replace these with deffered BTLx
        for feature in self.features:
            feat = feature.transformed(Transformation.from_frame(self.frame))
            features.append(feat.feature_from_element(element))
        return features

    def _get_hole_feature(self, hole, element):
        """Get the line that goes through the timber element. Goes through the element.
        If depth is required, holes should be added as Drilling features to the interface.

        Parameters
        ----------
        hole : dict
            Dictionary containing hole information with keys: "point", "diameter", and optionally "vector".
        element : :class:`~compas_timber.elements.TimberElement`
            The timber element to drill through.

        Returns
        -------
        :class:`~compas_timber.fabrication.Drilling`
            A drilling feature for the hole.
        """
        vector = hole.get("vector", None) or Vector(0.0, 0.0, 1.0)
        drill_line = Line.from_point_and_vector(hole["point"], vector)
        drill_line.transform(Transformation.from_frame(self.frame))
        pts, _ = intersection_line_beam_param(drill_line, element)
        if pts:
            drill_line = Line(*pts)
        # TODO: this uses the obsolete Feature classes, we should replace these with deffered BTLx
        return Drilling.from_line_and_element(drill_line, element, hole["diameter"])<|MERGE_RESOLUTION|>--- conflicted
+++ resolved
@@ -63,24 +63,10 @@
 
     @property
     def is_fastener(self):
-        """Check if this element is a fastener.
-
-        Returns
-        -------
-        bool
-            Always True for fasteners.
-        """
         return True
 
     @property
     def key(self):
-        """The graph node key of this fastener.
-
-        Returns
-        -------
-        int or None
-            The graph node key, or None if not set.
-        """
         # type: () -> int | None
         return self.graphnode
 
@@ -92,11 +78,7 @@
             "interfaces": self.interfaces,
         }
 
-<<<<<<< HEAD
-    def compute_geometry(self):
-=======
     def compute_elementgeometry(self):
->>>>>>> bd0d5986
         """Returns the geometry of the fastener in the model.
 
         Returns
