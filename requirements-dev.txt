--- conflicted
+++ resolved
@@ -12,8 +12,5 @@
 build
 pythonnet
 tomlkit
-<<<<<<< HEAD
 compas_viewer
-=======
-pytest-cov
->>>>>>> 63b6292e
+pytest-cov