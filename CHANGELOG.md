--- conflicted
+++ resolved
@@ -46,7 +46,12 @@
 * Added new `BTLxProcessingError` to `compas_timber.errors`.
 * Added `errors` property to `BTLxWriter` class which can be used after call to `write()` to check for errors.
 * Added `joints_contribution_guide` in docs.
-<<<<<<< HEAD
+* Added `JointTopology.TOPO_Y` for Beam Connections.
+* Added `JointTopology.TOPO_K` for Beam Connections.
+* Added `JointTopology.TOPO_EDGE_EDGE` for Plate Connections.
+* Added `JointTopology.TOPO_EDGE_FACE` for Plate Connections.
+* Added `Cluster.topology`.
+* Added `PlateSolverResult` and `BeamSolverResult` to package results from `PlateConnectionSolver.find_topology()` and `ConnectionSolver.find_topology()`.
 * Added `add_elements()` method to `compas_timber.model.TimberModel`, following its removal from the base `Model`.
 * Added `frame` property in `compas_timber.elements.TimberElement` following its removal from the base `Element`.
 * Added `geometry` property in `compas_timber.elements.TimberElement` following its removal from the base `Element`.
@@ -54,14 +59,6 @@
 * Added `interactions()` method to `TimberModel` for iterating over edge-level joints and contacts in the model graph.
 * Added explicit `frame` property setter to `TimberElement` that automatically updates the `transformation` when frame is set.
 ** Added `transformation` property to `TimberElement` that automatically includes blank extension transformations for beam elements.
-=======
-* Added `JointTopology.TOPO_Y` for Beam Connections.
-* Added `JointTopology.TOPO_K` for Beam Connections.
-* Added `JointTopology.TOPO_EDGE_EDGE` for Plate Connections.
-* Added `JointTopology.TOPO_EDGE_FACE` for Plate Connections.
-* Added `Cluster.topology`.
-* Added `PlateSolverResult` and `BeamSolverResult` to package results from `PlateConnectionSolver.find_topology()` and `ConnectionSolver.find_topology()`.
->>>>>>> 5434c7d4
 
 ### Changed
 
@@ -83,7 +80,10 @@
 * Changed default value for `modify_cross` to `True` for `LButtJoint`.
 * Minor fixes to GH Components.
 * Fixed `elements` and geometry creation for `BallNodeJoint`.
-<<<<<<< HEAD
+* Changed `PlateConnectionSolver.find_topology()` to solve for `TOPO_EDGE_EDGE` or `TOPO_EDGE_FACE`.
+* Changed `PlateConnectionSolver.find_topology()` to return a `PlateSolverResult` instance.
+* Reworked `ConnectionSolver.find_topology()` for readability and to implement `TOPO_I`.
+* Changed `ConnectionSolver.find_topology()` to return a `BeamSolverResult` instance.
 * Changed `compas_timber.connections.Joint` to inherit from `Data` instead of the depricated `Interaction`.
 * Renamed `compute_geometry` to `compute_elementgeometry` in `compas_timber.elements.Beam` following the renaming in `compas_model`.
 * Renamed `compute_geometry` to `compute_elementgeometry` in `compas_timber.elements.Fastener` following the renaming in `compas_model`.
@@ -105,12 +105,6 @@
 * Modified `TimberElement.__init__()` to remove automatic frame and transformation initialization from constructor.
 * Modified `compute_elementgeometry` in `TimberElement` to apply transformation and return geometry in local coordinate space instead of global.
 * Modified `geometry` property in `TimberElement` to return the `elementgeometry` transformed to global coordinates of the element.
-=======
-* Changed `PlateConnectionSolver.find_topology()` to solve for `TOPO_EDGE_EDGE` or `TOPO_EDGE_FACE`.
-* Changed `PlateConnectionSolver.find_topology()` to return a `PlateSolverResult` instance.
-* Reworked `ConnectionSolver.find_topology()` for readability and to implement `TOPO_I`.
-* Changed `ConnectionSolver.find_topology()` to return a `BeamSolverResult` instance.
->>>>>>> 5434c7d4
 
 ### Removed
 
