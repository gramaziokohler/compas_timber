--- conflicted
+++ resolved
@@ -58,12 +58,9 @@
 * Added `from_polyline` to `compas_timber.elements.Wall.
 * Added `WallJoint` to `compas_timber.connections`.
 * Added error handling when BTLx processing from geometry fails in GH.
-<<<<<<< HEAD
-* Added `FreeContour` BTLx processing and applied it to the `Plate` type so that plates can be machined.
-=======
 * Added new `Slab` class to `compas_timber.elements`.
 * Added `Slab` GH component.
->>>>>>> ed7871bc
+* Added `FreeContour` BTLx processing and applied it to the `Plate` type so that plates can be machined.
 
 ### Changed
 
