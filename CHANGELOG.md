--- conflicted
+++ resolved
@@ -18,10 +18,7 @@
 * Replaced `JackRafterCut` and `Lap` with their Proxy counterparts in `LLapJoint` and `TLapJoint`.
 * Renamed `TOliGinaJoint` to `OliginaJoint` for consistency wrt to the supported topology.
 * Replaced `get_leaf_subclasses(Joint)` with `get_createable_joints()` in the relevant GH components.
-<<<<<<< HEAD
 * Added inflation of the negative volume in `LapProxy` to fix boolean difference artifact.
-=======
->>>>>>> 6a970e57
 
 ### Removed
 
