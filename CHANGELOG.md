--- conflicted
+++ resolved
@@ -29,16 +29,13 @@
 * Added `is_joinery` flag to `BTLxProcessing` to indicate if the processing is a result of joinery operation.
 * Added new `compas_timber.fabrication.LongitudinalCut`.
 * Added tasks `update-gh-header` to update the version in the header of the GH components.
-<<<<<<< HEAD
+* Added new `compas_timber.connections.XNotchJoint`.
+* Added a proxy class for `Pocket` BTLx processing for performance optimization. 
 * Added `add_elements()` method to `compas_timber.model.TimberModel`, following its removal from the base `Model`.
 * Added `frame` property in `compas_timber.elements.TimberElement` following its removal from the base `Element`.
 * Added `geometry` property in `compas_timber.elements.TimberElement` following its removal from the base `Element`.
 * Added `frame` property in serialized output in `compas_timber.elements.TimberElement` following its removal from the base `Element`.
 * Added `interactions()` method to `TimberModel` for iterating over edge-level joints and contacts in the model graph.
-=======
-* Added new `compas_timber.connections.XNotchJoint`.
-* Added a proxy class for `Pocket` BTLx processing for performance optimization. 
->>>>>>> c236b310
 
 ### Changed
 
