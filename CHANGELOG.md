--- conflicted
+++ resolved
@@ -45,13 +45,10 @@
 * Added generic `ButtJoint` class from which `TButtJoint` and `LButtJoint` inherit.
 * Added new `BTLxProcessingError` to `compas_timber.errors`.
 * Added `errors` property to `BTLxWriter` class which can be used after call to `write()` to check for errors.
-<<<<<<< HEAD
+* Added `joints_contribution_guide` in docs.
 * Added `GenericPlateJoint` to `generic_joint.py`.
 * Added `Joint.from_cluster` and `Joint.from_generic_joint` constructors to `Joint`.
 * Added `PlateJoint.from_generic_joint` as override.
-=======
-* Added `joints_contribution_guide` in docs.
->>>>>>> 8f562445
 
 ### Changed
 
