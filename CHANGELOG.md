--- conflicted
+++ resolved
@@ -63,11 +63,8 @@
 * Fixed attribute error when creating a `TButtJoint`.
 * Fixed a bug in `BeamsFromMesh` GH Component.
 * Changed default value for `modify_cross` to `True` for `LButtJoint`.
-<<<<<<< HEAD
+* Minor fixes to GH Components.
 * Fixed `elements` and geometry creation for `BallNodeJoint`.
-=======
-* Minor fixes to GH Components.
->>>>>>> 54ea1016
 
 ### Removed
 
