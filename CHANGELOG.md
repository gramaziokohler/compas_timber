# Changelog

All notable changes to this project will be documented in this file.

The format is based on [Keep a Changelog](https://keepachangelog.com/en/1.0.0/),
and this project adheres to [Semantic Versioning](https://semver.org/spec/v2.0.0.html).

## Unreleased

### Added

* Added attribute `tolerance` to `TimberModel`.
* Added `scaled` method to `compas_timber.fabrication.BTLxProcessing` to scale the BTLx parameters.
* Added `scaled` method to `compas_timber.fabrication.BTLxPart` to scale the BTLx parameters.
* Added `scale` method to `compas_timber.fabrication.JackRafterCut`.
* Added `scale` method to `compas_timber.fabrication.Drilling`.
* Added `scale` method to `compas_timber.fabrication.DoubleCut`.
* Added `scale` method to `compas_timber.fabrication.Lap`.
* Added `scale` method to `compas_timber.fabrication.FrenchRidgeLap`.
* Added `scale` method to `compas_timber.fabrication.Tenon`.
* Added `scale` method to `compas_timber.fabrication.Mortise`.
* Added `scale` method to `compas_timber.fabrication.StepJoint`.
* Added `scale` method to `compas_timber.fabrication.StepJointNotch`.
* Added `scale` method to `compas_timber.fabrication.DovetailTenon`.
* Added `scale` method to `compas_timber.fabrication.DovetailMortise`.
* Added `scale` method to `compas_timber.fabrication.Slot`.
* Added `scale` method to `compas_timber.fabrication.Pocket`.
* Added `scale` method to `compas_timber.fabrication.Text`.
* Added `is_joinery` flag to `BTLxProcessing` to indicate if the processing is a result of joinery operation.
* Added new `compas_timber.fabrication.LongitudinalCut`.
* Added tasks `update-gh-header` to update the version in the header of the GH components.
* Added new `compas_timber.connections.XNotchJoint`.
* Added a proxy class for `Pocket` BTLx processing for performance optimization. 
* Added `topology` to class `Joint`.
* Added `location` to class `Joint`.
* Added `NBeamKDTreeAnalyzer` to `compas_timber.connections`.
* Added `TripletAnalyzer` to `compas_timber.connections`.
* Added `QuadAnalyzer` to `compas_timber.connections`.
* Added `CompositeAnalyzer` to `compas_timber.connections`.
* Added method `connect_adjacent_beams` to `TimberModel`.
* Added `PlateJoint`.
* Added `PlateButtJoint`.
* Added `PlateMiterJoint`.
* Added `PlateConnectionSolver`.
* Added generic `ButtJoint` class from which `TButtJoint` and `LButtJoint` inherit.
* Added new `BTLxProcessingError` to `compas_timber.errors`.
* Added `errors` property to `BTLxWriter` class which can be used after call to `write()` to check for errors.
* Added `joints_contribution_guide` in docs.
* Added `JointTopology.TOPO_Y` for Beam Connections.
* Added `JointTopology.TOPO_K` for Beam Connections.
* Added `JointTopology.TOPO_EDGE_EDGE` for Plate Connections.
* Added `JointTopology.TOPO_EDGE_FACE` for Plate Connections.
* Added `Cluster.topology`.
* Added `PlateSolverResult` and `BeamSolverResult` to package results from `PlateConnectionSolver.find_topology()` and `ConnectionSolver.find_topology()`.
* Added `PlateJointCandidate` to `generic_joint.py`.
* Added `Joint.from_cluster` and `Joint.from_generic_joint` constructors to `Joint`.
* Added `PlateJoint.from_generic_joint` as override.
* Added `joint_candidates` property to `TimberModel`.
* Added `add_joint_candidate` method to `TimberModel`.
* Added `remove_joint_candidate` method to `TimberModel`.

### Changed

* BTLx Write now considers the `TimberModel.tolerance` attribute and scales parts and processings it when units are set to meters.
* Added missing `__data__` to `compas_timber.fabrication.Drilling`.
* Added missing `__data__` to `compas_timber.fabrication.Slot`.
* Fixed `TypeError` when deepcopying beams with `debug_info` on them.
* Processings which are not the result of joinery are now serialized with `TimberElement`.
* Fixed visualization bug in `Plate` due to loft resulting in flipped volume.
* Fixed a few bugs in the `WallPopulator` workflow including GH component updates.
* Renamed `NullJoint` to `JointCandidate`.
* Fixed bug in show_ref_faces GH component.
* `BTLxProcessing.ref_side_index` defaults to `0` if not set, instead of the invalid `None`.
* Updated `BTLx_contribution_guide` in docs.
* Fixed several GH Components for Rhino8 compatibility.
* Fixed `graph_node` is `None` after deserializing a `TimberModel`.
* Fixed attribute error when creating a `TButtJoint`.
* Fixed a bug in `BeamsFromMesh` GH Component.
* Changed default value for `modify_cross` to `True` for `LButtJoint`.
* Minor fixes to GH Components.
* Fixed `elements` and geometry creation for `BallNodeJoint`.
* Changed `PlateConnectionSolver.find_topology()` to solve for `TOPO_EDGE_EDGE` or `TOPO_EDGE_FACE`.
* Changed `PlateConnectionSolver.find_topology()` to return a `PlateSolverResult` instance.
* Reworked `ConnectionSolver.find_topology()` for readability and to implement `TOPO_I`.
* Changed `ConnectionSolver.find_topology()` to return a `BeamSolverResult` instance.
* Removed `topology`, `a_segment_index` and `b_segment_index` from `PlateJoint` subclass `__init__()` methods. These can now be passed as kwargs.
* `PlateJoint`s can now be instantiated with just 2 Plates as arguments. If no topology or segment index data is in kwargs, the joint will solve for those. 
<<<<<<< HEAD
* Changed `elements` argument in `promote_joint_candidate` to `reordered_elements` for clarity.
=======
* Fixed ironpython compatibility issues.
* `NBeamKDTreeAnalyzer` now uses `model.joint_candidates` instead of filtering `model.joints`.
* Fixed element interaction gets removed even if there are still attributes on it.
>>>>>>> 7ddb88a8

### Removed

* Removed Grasshopper after-install plugin. Components should be installed via Rhino's Plugin Manager.
* Removed `get_face_most_towards_beam` from `Joint` as not used anywhere.
* Removed `get_face_most_ortho_to_beam` from `Joint` as not used anywhere.
* Removed `angle_vectors_projected` from `compas_timber.utils` since this has been upstreamed to core.


## [0.16.2] 2025-05-07

### Added

### Changed

* Fixed max recursion depth error when copying `TimberModel`/`Beam` with proxy processings.

### Removed



## [0.16.1] 2025-04-30

### Added

### Changed

### Removed


## [0.16.0] 2025-04-30

### Added

* Added new `compas_timber.fabrication.Pocket`.
* Added `front_side`, `back_side`, `opp_side` methods to the `Beam` class for retrieving specific sides relative to a reference side.
* Added processing `Text` to `compas_timber.fabrication`.
* Added `TextParams` to `compas_timber.fabrication`.
* Added new Grasshopper components for Rhino8/cpython. 
* Added new methods to handle adaptive GH_component parameters using cpython.

### Changed

* Fixed `AttributeError` when deserializing a model with Lap joints.
* Fixed a bug in `compas_timber.fabrication.Lap` where `ref_side_index` failed for `0` by checking for `None` instead.
* Fixed a bug in `compas_timber.fabrication.Lap` to handle the case when the vectors used to calculate the `inclination` angle are perpendicular.

### Removed


## [0.15.3] 2025-03-25

### Added

* Added `DualContour` BTLx Contour type for ruled surface Swarf contours.

### Changed

* Removed `main_ref_side_index` property from `TBirdsmouthJoint` since it's now defined in the `DoubleCut` BTLxProcessing.
* Added `mill_depth` argument in `TBirdsmouthJoint` for creating pockets on the cross_beam if asked.
* Refactored the `check_element_compatibility` method in `YButtJoint` so that it checks for coplanarity and dimensioning of the cross elements.
* Enhanced `DoubleCut.from_planes_and_beam` to verify that provided planes are not parallel and raise a `ValueError` if they are.
* Adjusted `process_joinery` method to catch `ValueError` exceptions during `BTLxProcessing` generation and wrap them in `BeamJoiningError` objects.
* Refactored and renamed `are_beams_coplanar` function to `are_beams_aligned_with_cross_vector`.
* Refactored `_create_negative_volumes()` in `LapJoint` so that it generates box-like volumes. 
* Refactored `XLapJoint`, `LLapJoint`, `TLapJoint` so that they use the `_create_negative_volumes()` method to get the negative volumes and use the alt constructor `Lap.from_volume_and_beam()`.
* Fixed an error occuring in `BTLxPart.shape_strings` by ensuring the polyline is always closed.
* Implemented `Inclination` in the `FreeContour` BTLx Processing.
* Changed `Plate` element to be defined by top and bottom contours instead of one contour and thickness. 

### Removed

* Removed `check_elements_compatibility` method from the parent `LapJoint` since non co-planar lap joints can be achieved.
* Removed the `is_pocket` argument in `Lap.from_plane_and_beam()` since this class method will now only serve for pockets in Butt joints.
* Removed `opposing_side_index` and `OPPOSING_SIDE_MAP` from `Beam` class since they have now been replaced by `front_side`, `back_side`, `opp_side` methods.
* Removed the deprecated `main_beam_opposing_side_index` property from `LButtJoint` and `TButtJoint` as it is no longer in use.

## [0.15.2] 2025-03-05

### Added

### Changed

* Fixed `ValueError` occurring when connecting just a slab to the GH model component.

### Removed


## [0.15.1] 2025-03-04

### Added

### Changed

* Fixed "No intersection found between walls" error when walls connect in unsupported topology.
* Implemented slab perimeter offset workaround.

### Removed


## [0.15.0] 2025-03-04

### Added

* Added `BTLx_From_Params` GH component which contains the definiton for class `DeferredBTLxProcessing` to allow directly defining BTLx parameters and passing them to the model.
* Added `Shape` to BTLx output, showing finished element geometry in BTLx Viewer instead of just blank.
* Added `as_plane()` to `WallToWallInterface`.
* Added optional argument `max_distance` to `WallPopulator.create_joint_definitions()`.

### Changed

* Added `max_distance` to `TimberModel.connect_adjacent_walls()`.
* Fixed plate doesn't get properly extended to the end of an L detail.
* Fixed detail edge beams don't get LButt.
* Fixed walls might not be considered connecting depending on the surface's orientation.

### Removed


## [0.14.2] 2025-02-17

### Added

### Changed

* Adjusted `LMiterJoint` so that it now applies an extra cut to elements when the `cutoff` flag is enabled.

### Removed


## [0.14.1] 2025-02-17

### Added

* Added missing arguments in configuration set component.
* Added `FlipDirection` flag to flip stud direction of a slab.

### Changed

* Fixed rotating stud direction in slab causes breaks plates and connections.
* Restructured some Gh Toolboxes & added Icons for Walls & Slabs

### Removed


## [0.14.0] 2025-02-17

### Added

* Added `distance_segment_segment` to `compas_timber.utils`
* Added `BTLxFromGeometryDefinition` class to replace the depricated `FeatureDefinition`. This allows deferred calculation of BTLx processings.
* Added `from_shapes_and_element` class method to `Drilling`, `JackRafterCut`, and `DoubleCut` as a wrapper for their geometry based constructors for use with `BTLxFromGeometryDefinition`.
* Added `YButtJoint` which joins the ends of three joints where the `cross_beams` get a miter cut and the `main_beam` gets a double cut.
* Added `JackRafterCutProxy` to allow for deferred calculation of the `JackRafterCut` geometry thus improving visualization performance.
* Added class "WallPopulator" to `compas_timber.design`.
* Added class "WallPopulatorConfigurationSet" to `compas_timber.design`.
* Added class "WallSelector" to `compas_timber.design`.
* Added class "AnyWallSelector" to `compas_timber.design`.
* Added class "LConnectionDetailA" to `compas_timber.design`.
* Added class "LConnectionDetailB" to `compas_timber.design`.
* Added class "TConnectionDetailA" to `compas_timber.design`.
* Added `from_brep` to `compas_timber.elements.Wall.
* Added `from_polyline` to `compas_timber.elements.Wall.
* Added `WallJoint` to `compas_timber.connections`.
* Added error handling when BTLx processing from geometry fails in GH.
* Added new `Slab` class to `compas_timber.elements`.
* Added `Slab` GH component.
* Added `FreeContour` BTLx processing and applied it to the `Plate` type so that plates can be machined.

### Changed

* Updated Grasshopper Toolbox and Icons
* Fixed `ValueErrorException` in `as_dict()` method of `BTLxProcessingParams` class by ensuring precision specifiers are used with floats.
* Removed model argument from `BTLxWriter` in the GH component and updated it to always return the BTLx string.
* Fixed a bug in `compas_timber.Fabrication.StepJointNotch` related to the `orientation` and `strut_inclination` parameters.
* Fixed the error message when beam endpoints coincide, e.g. when a closed polyline is used as input. 
* Changed `index` input of `ShowFeatureErrors` and `ShowJoiningErrors` do have default value of 0.
* Fixed spelling of `BeamJoinningError` to `BeamJoiningError`.
* Changed `process_joinery()` method to handle `BeamJoiningError` exceptions and return them. Also updated `Model` GH component.
* Updated `add_joint_error()` method in `DebugInformation` class to handle lists.
* Changed `compas_timber.fabrication.Lap` so that the volume is generated fully from the relevant BTLx params.
* Refactored `compas_timber.connections.LapJoint` to comply with the new system.
* Changed `THalfLapJoint`, `LHalfLapJoint`, `XHalfLapJoint` from `compas_timber.connections` so that they use the `Lap` BTLx processing.
* Renamed all `X/T/LHalfLapJoint` classes to `X/T/LLapJoint`.
* Enhanced lap behavior for optimal beam orientation in `LapJoint` class.
* Fixed `restore_beams_from_keys` in `LMiterJoint` to use the correct variable names.
* Reworked `DoubleCut` to more reliably produce the feature and geometry with the `from_planes_and_element` class method.
* Renamed `intersection_box_line()` to `intersection_beam_line_param()`, which now take a beam input and outputs the intersecting ref_face_index.
* Added `max_distance` argument to `JointRule` subclasses and GH components so that max_distance can be set for each joint rule individually.
* Changed referenced to `beam` in `Drilling` to `element`. 
* Changed `Drill Hole` and `Trim Feature` GH components to generate the relevant `BTLxProcessing` type rather than the deprecated `FeatureDefinition` type.
* Changed `Show_beam_faces` gh component to `Show_ref_sides`, which now takes an `int` index and shows the corresponding face including origin corner.
* Bug fixes after adding `max_distance` to joint defs.
* Using new `JackRafterCutProxy` in LMiterJoint, LButtJoint and TButtJoint.
* Changed input type from `Element` to `Beam` in components that currently only support beams.
* Fixed drilling GH component not taking diameter as a string.
* Reworked `Wall` class to be defined with a standard polyline, frame and thickness.
* Changed labels in `Show_ref_sides` GH component to be 1-based to match the spec.

### Removed


## [0.13.0] 2025-01-13

### Added

* Added API documentation for `design` and `error` packages.
* Added `guess_joint_topology_2beams` and `set_default_joints` functions to `design.__init__.py`.
* Added `list_input_valid`, `item_input_valid`, `get_leaf_subclasses`, `rename_gh_input` functions to `ghpython.__init__.py`.
* Added `Instruction`, `Model3d`, `Text3d`, `LinearDimension`, `BuildingPlanParser` classes to `planning.__init__.py`.
* Added `subprocessings` property to `BTLxProcessing` to allow nesting of processings.

### Changed

* Fixed comma incompatible with py27 in `Slot` module.
* Updated the API documentation for `connections`, `elements`, `fabrication`, `ghpython`, `planning` packages.
* Refactored all btlx `process` references to `processing`, including base classes, properties, variables, and docstrings.
* Refactored `BTLx` to `BTLxWriter` in the `compas_timber.Fabrication` package.

### Removed

* Removed `BeamJoiningError` from `connections.__init__.py`.
* Removed duplicate entries from the `__all__` list in the `elements.__init__.py` module.
* Removed package `compas_timber._fabrication`.
* Removed `btlx_processes` anf `joint_factories` from `compas_timber.fabrication` package.
* Removed `.btlx` files from `.gitignore`.


## [0.12.0] 2025-01-07

### Added

* Added new base class for timber elements `TimberElement`.
* Added property `is_beam` to `Beam` class.
* Added property `is_plate` to `Plate` class.
* Added property `is_wall` to `Wall` class.
* Added `side_as_surface` to `compas_timber.elements.Beam`.
* Added `opposing_side_index` to `compas_timber.elements.Beam`.
* Added `Plate` element.
* Added attribute `plates` to `TimberModel`.
* Added new temporary package `_fabrication`.
* Added new `compas_timber._fabrication.JackRafterCut`.
* Added new `compas_timber._fabrication.JackRafterCutParams`.
* Added new `compas_timber._fabrication.Drilling`.
* Added new `compas_timber._fabrication.DrillingParams`.
* Added new `compas_timber._fabrication.StepJoint`.
* Added new `compas_timber._fabrication.StepJointNotch`.
* Added new `compas_timber._fabrication.DovetailTenon`.
* Added new `compas_timber._fabrication.DovetailMortise`.
* Added new `compas_timber.connections.TStepJoint`.
* Added new `compas_timber.connections.TDovetailJoint`.
* Added new `utilities` module in `connections` package.
* Added new `compas_timber._fabrication.DoubleCut`.
* Added new `compas_timber.connections.TBirdsmouthJoint`.
* Added new method `add_group_element` to `TimberModel`.
* Added new method `has_group` to `TimberModel`.
* Added new method `get_elements_in_group` to `TimberModel`.
* Added attribute `is_group_element` to `TimberElement`.
* Added `JointRule.joints_from_beams_and_rules()` static method 
* Added `Element.reset()` method.
* Added new `fasteners.py` module with new `Fastener` element type.
* Added new `compas_timber._fabrication.Lap`.
* Added `Joint_Rule_From_List` GH Component that takes lists of beams to create joints.
* Added `MIN_ELEMENT_COUNT` and `MAX_ELEMENT_COUNT` class attributes to `Joint`.
* Added `element_count_complies` class method to `Joint`.
* Added `compas_timber.fasteners.FastenerTimberInterface`.
* Added `compas_timber.connections.BallNodeJoint`.
* Added `compas_timber.elements.BallNodeFastener`.
* Added `transform()` method to `Feature` types.
* Added `FastenerInterfaceComponent` GH component.
* Added `ShowElementsByType` GH Component.
* Added `fasteners` property to `TimberModel`.
* Added `BTLx_Feature` GH component.
* Added `CT_Beams_From_Mesh` GH component.
* Added new `compas_timber._fabrication.FrenchRidgeLap`.
* Added new `compas_timber.connections.LFrenchRidgeLapJoint`.
* Added new `compas_timber._fabrication.Tenon` and `compas_timber._fabrication.Mortise`.
* Added new `compas_timber.connections.TTenonMortiseJoint`.
* Added `create` override to `BallNodeJoint`.
* Added `PlateFastener` class.
* Added `errors` directory and `__init__.py` module.
* Added new `compas_timber._fabrication.Slot`.
* Added new `compas_timber._fabrication.SlotParams`.

### Changed

* Changed incorrect import of `compas.geometry.intersection_line_plane()` to `compas_timber.utils.intersection_line_plane()`
* Renamed `intersection_line_plane` to `intersection_line_plane_param`.
* Renamed `intersection_line_line_3D` to `intersection_line_line_param`.
* Adjusted functions in `compas_timber._fabrication.DovetailMortise` and `compas_timber.connections.TDovetailJoint`.
* Added `conda-forge` channel to installation instructions.
* Fixed `**kwargs` inheritance in `__init__` for joint modules: `LMiterJoint`, `TStepJoint`, `TDovetailJoint`, `TBirdsmouthJoint`.
* Fixed GUID assignment logic from `**kwargs` to ensure correct fallback behavior for joint modules: `LMiterJoint`, `TStepJoint`, `TDovetailJoint`, `TBirdsmouthJoint`.
* Changed `model.element_by_guid()` instead of direct `elementsdict[]` access for beam retrieval in joint modules: `LMiterJoint`, `TStepJoint`, `TDovetailJoint`, `TBirdsmouthJoint`.
* Reworked the model generation pipeline.
* Reworked `comply` methods for `JointRule`s. 
* Fixed error with angle and inclination calculation in `compas_timber._fabrication.JackRafterCut` 
* Changed `compas_timber.connections.TButtJoint` and `compas_timber.connections.LButtJoint` by using the new implemented BTLx Processes to define the Joints
* Changed `DirectJointRule` to allow for more than 2 elements per joint.
* Changed `beam` objects get added to `Joint.elements` in `Joint.create()`.
* Fixed bug in vizualization of tenon/mortise in `compas_timber._fabrication.StepJoint`and `compas_timber._fabrication.StepJointNotch`.
* Changed `model.process_joinery()`so that it calls `joint.check_elements_compatibility()` before adding extensions and features.
* Fixed incorrect data keys for `beam_guid` in the `__data__` property for joint modules: `LMiterJoint`, `TStepJoint`, `TDovetailJoint`, `TBirdsmouthJoint`, `LFrenchRidgeLapJoint`.
* Fixed `JointRuleFromList` GH component.
* Changed `TButtJoint` to take an optional `PlateFastener`.
* Moved `FeatureApplicationError`, `BeamJoiningError`, and `FastenerApplicationError` to `errors.__init__.py`.
* Fixed a bug that occured when parallel beams are joined in the BallNodeJoint.
* Fixed `L_TopoJointRule`, `T_TopoJointRule` and `X_TopoJointRule` for cases where `Joint.SUPPORTED_TOPOLOGY` is a single value or a list.
* Fixed bug in `JointRule.joints_from_beams_and_rules()` that caused failures when topology was not recognized.
* Implemented `max_distance` parameter in `JointRule.joints_from_beams_and_rules()` and `JointRule.comply` methods.
* Bux fixes from extra comma argument and `max_distance` not implemented in `DirectRule.comply`.

### Removed

* Removed module `compas_timber.utils.compas_extra`.
* Removed a bunch of spaghetti from `CT_model` GH component.
* Removed module `compas_timber.fabrication.joint_factories.t_butt_factory`.
* Removed module `compas_timber.fabrication.joint_factories.l_butt_factory`.
* Removed module `compas_timber.connections.butt_joint`.
* Removed module `compas_timber.connections.french_ridge_lap`.
* Removed module `compas_timber.fabrication.joint_factories.french_ridge_factory`.
* Removed module `compas_timber.fabrication.btlx_processes.btlx_french_ridge_lap`.



## [0.11.0] 2024-09-17

### Added

* Added bake component for `Plate` elements.
* Added default paramteters for `Surface Model` in the GH Component

### Changed

* Fixed wrong image file paths in the Documentation.
* Changed `TimberModel.beams` to return generator of `Beam` elements.
* Changed `TimberModel.walls` to return generator of `Wall` elements.
* Changed `TimberModel.plates` to return generator of `Plate` elements.
* Changed `TimberModel.joints` to return generator of `Joint` elements.
* Fixed polyline analysis for generating `SurfaceModel`
* Fixed errors in debug info components.

### Removed


## [0.10.1] 2024-09-11

### Added

### Changed

* Implemented a workaround for https://github.com/gramaziokohler/compas_timber/issues/280.

### Removed


## [0.10.0] 2024-09-11

### Added

* Added `SurfaceModelJointOverride` GH Component.
* Added `Plate` element.
* Added attribute `plates` to `TimberModel`.
* Added `SurfaceModelJointOverride` GH Component
* Added `ShowSurfaceModelBeamType` GH Component
* Re-introduced attribute `key` in `Beam`.
* Added attribute `key` to `Plate`.
* Added generation of `plate` elements to the `SurfaceModel`

### Changed

* Updated documentation for Grasshopper components.
* Fixed missing input parameter in `SurfaceModelOptions` GH Component.
* Fixed error with tolerances for `SurfaceModel`s modeled in meters.
* Renamed `beam` to `element` in different locations to make it more generic.
* Fixed `AttributeError` in `SurfaceModel`.
* Updated example scripts.
* Calling `process_joinery` in `SurfaceModel`.
* Changed how `BeamDefinition` and `Plate` types are handled in `SurfaceModel`
* Changed the `get_interior_segment_indices` function to work when there are multiple openings.
* Renamed `ShowSurfaceModelBeamType` to `ShowBeamsByCategory`.
* Changed `SurfaceModel` component input handling to give warnings instead of errors.

### Removed

* Removed `add_beam` from `TimberModel`, use `add_element` instead.
* Removed `add_plate` from `TimberModel`, use `add_element` instead.
* Removed `add_wall` from `TimberModel`, use `add_element` instead.

## [0.9.1] 2024-07-05

### Added

* Added `ref_frame` attribute to `Beam`.
* Added `ref_sides` attribute to `Beam`.
* Added `ref_edges` attribute to `Beam`.

### Changed

* Fixed error in BakeWithBoxMap component.
* Added `add_extensions` to `Joint` interface.
* Added `process_joinery` to `TimberModel`.
* Features are not automatically added when creating a joint using `Joint.create()`.
* Features are not automatically added when de-serializing.

### Removed


## [0.9.0] 2024-06-14

### Added

* Added `birdsmouth` parameter to `butt_joint` which applies a `btlx_double_cut` process to the part. 
* Added `BTLxDoubleCut` BTLx Processing class.
* Added BTLx support for `TButtJoint` and `LButtJoint`
* Added `BTLxLap` process class.

### Changed

* Moved module `workflow` from package `ghpython` to new package `design`.
* Moved `compas_timber.ghpython.CategoryRule` to `compas_timber.design`.
* Moved `compas_timber.ghpython.DirectRule` to `compas_timber.design`.
* Moved `compas_timber.ghpython.JointRule` to `compas_timber.design`.
* Moved `compas_timber.ghpython.TopologyRule` to `compas_timber.design`.
* Moved `compas_timber.ghpython.JointDefinition` to `compas_timber.design`.
* Moved `compas_timber.ghpython.FeatureDefinition` to `compas_timber.design`.
* Moved `compas_timber.ghpython.DebugInfomation` to `compas_timber.design`.

### Removed


## [0.8.1] 2024-06-13

### Added

### Changed

* Fixed import errors in GH components.
* Updated GH example file.

### Removed


## [0.8.0] 2024-06-12

### Added

* Added attribute `geometry` to `Beam`.
* Added `center_of_mass` property to Assembly class.
* Added `volume` property to Assembly class.
* Added new element type `Wall`.

### Changed

* Reduced some boilerplate code in `Joint` subclasses.
* Added argument `beams` to `Joint.__init__()` which expects tuple containing beams from implementing class instance.
* Renamed `TimberAssembly` to `TimberModel`.
* Renamed `compas_timber.assembly` to `compas_timber.model`.
* Renamed `compas_timber.parts` to `compas_timber.elements`.
* Based `Beam` on new `compas_model.elements.Element`.
* Based `TimberModel` on new `compas_model.model.Model`.
* Based `Joint` on new `compas_model.interactions.Interaction`.
* Removed support for Python `3.8`.

### Removed

* Removed `joint_type` attributes from all `Joint` classes.
* Removed argument `cutoff` from `LMiterJoint` as it was not used anywhere.
* Removed argument `gap` from `TButtJoint` as it was not used anywhere.
* Removed argument `gap` from `FrenchRidgeLap` as it was not used anywhere.
* Removed class `JointOptions` as not used anymore.
* Removed module `compas_timber.consumers`.
* Removed unused method `TButtJoint.get_cutting_plane()`.

## [0.7.0] 2024-02-15

### Added

* Added `debug_geometries` attribute to `BeamJoiningError`.
* (Re)added `BooleanSubtraction` feature.
* Added flag `modify_cross` to `L-Butt` joint.
* Added flag `reject_i` to `L-Butt` joint.
* Added new `NullJoint`.
* Added `mill_depth` argument to butt joints, with geometric representation of milled recess in cross beam.
* Added `ButtJoint` class with methods common to `LButtJoint` and `TButtJoint`
* Added new `L_TopologyJointRule`, `T_TopologyJointRule`, `X_TopologyJointRule` GH components
* Added GH component param support functions in `compas_timber.ghpython.ghcomponent_helpers.py`
* Added `topos` attribute to `CategoryRule` to filter when joints get applied
* Added new `SurfaceAssembly` class
* Added GH component `SurfaceAssembly` which directly generates a `TimberAssembly` with standard wall framing from a planar surface. 
* Added GH component `SurfaceAssemblyOptions`
* Added GH component `CustomBeamDimensions` for `SurfaceAssembly`

### Changed

* `BeamFromCurve` GH component accepts now referenced Rhino curves, referenced Rhino object IDs and internalized lines.
* `BeamFromCurve` GH component accepts now referenced Rhino curves, referenced Rhino object IDs and internalized lines.
* Fixed `FeatureError` when L-Butt applies the cutting plane.
* Fixed T-Butt doesn't get extended to cross beam's plane.
* `SimpleSequenceGenerator` updated to work with `compas.datastructures.assembly` and generates building plan acording to type.
* Changed GH Categories for joint rules.
* Made `beam_side_incident` a `staticmethod` of `Joint` and reworked it.
* Extended `DecomposeBeam` component to optionally show beam frame and faces.
* Changed `CategoryJointRule` and `DirectJointRule` to a dynamic interface where joint type is selected with right click menu
* Changed `Assembly` GH component to apply category joints if the detected topology is in `CategoryRule.topos`
* Changed `TopologyJoints` GH component to `DefaultJoints` Component, which applies default joints based on topology. 

### Removed

* Removed component `ShowBeamFrame`.
* Changed GH Categories for joint rules
* `BrepGeometryConsumer` continues to apply features even after the first error.
* `DrillHole` component calculates length from input line.
* `DrillHole` has default diameter proportional to beam cross-section.
* Removed input `Length` from `DrillHole` component.
* Fixed broken `TrimmingFeature` component.
* Removed all `JointOption` components. these are accessed in context menu of joint rules.

## [0.6.1] 2024-02-02

### Added

### Changed

### Removed


## [0.6.0] 2024-02-02

### Added

### Changed

* Updated COMPAS dependency to `2.0.0`!

### Removed


## [0.5.1] 2024-01-31

### Added

* Added missing documentation for module `ghpython.workflow.py`.
* Added missing documentation for package `connections`.
* `compas_timber.__version__` now returns current version.

### Changed

### Removed


## [0.5.0] 2024-01-31

### Added

* Added class `DebugInformation` to `workflow.py`.
* Added new component `ShowFeatureErrors`.
* Added new component `ShowJoiningErrors`.
* Added `FeatureApplicator` classes which report errors during feature application.
* Added `L-HalfLapJoint`.
* Added `T-HalfLapJoint`.
* Added `ShowTopologyTypes` GH Component.

### Changed

* Feature application now fails more gracefully (un-processed geometry is returned).
* Attempting to join beams which are already joined raises `BeamJoiningError` instead of `AssemblyError`
* `Joint.add_features` which fails to calculate anything raises `BeamJoiningError`.
* Changed COMPAS dependency to `compas==2.0.0beta.4`.
* Assembly component shows blanks when `CeateGeometry` flag is set to `False`. 

### Removed

* Removed `JointDef` GH components.
* Removed `AutomaticJoint` GH Component. Joint rules are now input directly into `TimberAssembly`.

## [0.4.0] 2024-01-24

### Added

* Added `fabrication` package 
* Added `BTLx` as a wrapper for `TimberAssembly` to generate .btlx files for machining timber beams
* Added `BTLxPart` as wrapper for `Beam`
* Added `joint_factories` folder and factories for existing joints except `X-HalfLap`
* Added `btlx_processes` folder and processes `JackCut` and `FrenchRidgeHalfLap`
* Added `BTLx` Grasshopper component
* Added `FrenchRidgeHalfLap` joint
* Added `DrillHole` Feature.
* Added `DrillHoleFeature` Grasshopper component.
* added `JointOptions` GH Components for all current joint types. This allows joint parameter definition in GH
* added `DirectJointRules` GH Component 
* added `TopologyJointRules` GH Component 
* added `BTLx` as a wrapper for `TimberAssembly` to generate .btlx files for machining timber beams
* added `BTLxPart` as wrapper for `Beam`
* added `joint_factories` folder and factories for existing joints except `X-HalfLap`
* added `btlx_processes` folder and processes `JackCut` and `FrenchRidgeHalfLap`
* added `BTLx` Grasshopper component
* added `FrenchRidgeHalfLap` joint


### Changed

* Changed `Beam` definition to include `blank_frame` and `blank_length` attributes 
* Replaced `Artist` with the new `Scene`.
* Changed type hint for argument `Centerline` of GH component `BeamFromCurve` to `Guid`.
* Curve ID of beam curves are now always stored in `Beam.attributes["rhino_guid"]`.
* Fixed `FindBeamByGuid` component.
* Bumped required COMPAS version to `2.0.0beta.2`.
* Changed docs theme to the new `sphinx_compas2_theme`.
* Re-worked component `BakeBoxMap` to advanced mode.
* Removed call to `rs.Redraw()` in `BakeBoxMap` which was causing GH document to lock (cannot drag).

### Removed


## [0.3.2] 2023-11-17

### Added

* Added now released COMPAS `2.0.0a1` to requirements.

### Changed

* Explicitly added attribute `key` to (de)serialization of `Beam`.

### Removed


## [0.3.1] 2023-09-18

### Added

### Changed

### Removed


## [0.3.0] 2023-09-18

### Added

* Added new joint type: Half-lap joint.

### Changed

* Beam transformed geometry with features is available using property `geometry`.
* Adapted the `Data` interface of `Beam` and `Assembly` according to the changes in COMPAS core.
* Beam geometry is created on demand.
* Adapted the `Data` interface of `Joint` and its implementations according to the changes in COMPAS core.
* Explicitly choosing `Grasshopper` context for the `Artist` in `ShowAssembly` component.

### Removed

* Removed method `Beam.get_geometry`.

## [0.2.16] 2023-05-16

### Added

### Changed

### Removed


## [0.2.15] 2023-05-15

### Added

### Changed

### Removed


## [0.2.14] 2023-05-15

### Added

### Changed

### Removed


## [0.2.13] 2023-05-15

### Added

### Changed

### Removed


## [0.2.12] 2023-05-15

### Added

### Changed

### Removed


## [0.2.11] 2023-05-15

### Added

### Changed

### Removed


## [0.2.10] 2023-05-14

### Added

### Changed

### Removed


## [0.2.9] 2023-05-12

### Added

### Changed

### Removed


## [0.2.8] 2023-05-12

### Added

### Changed

### Removed


## [0.2.7] 2023-05-12

### Added

### Changed

### Removed


## [0.2.6] 2023-05-12

### Added

### Changed

### Removed


## [0.2.5] 2023-05-12

### Added

### Changed

### Removed


## [0.2.4] 2023-05-12

### Added

### Changed

### Removed


## [0.2.3] 2023-05-12

### Added

### Changed

### Removed


## [0.2.2] 2023-05-12

### Added

### Changed

### Removed


## [0.2.1] 2023-05-12

### Added

### Changed

### Removed


## [0.2.0] 2023-05-11

### Added

* Integrated RTree search for neighboring beams using Rhino and CPython plugins.

### Changed

### Removed<|MERGE_RESOLUTION|>--- conflicted
+++ resolved
@@ -85,13 +85,10 @@
 * Changed `ConnectionSolver.find_topology()` to return a `BeamSolverResult` instance.
 * Removed `topology`, `a_segment_index` and `b_segment_index` from `PlateJoint` subclass `__init__()` methods. These can now be passed as kwargs.
 * `PlateJoint`s can now be instantiated with just 2 Plates as arguments. If no topology or segment index data is in kwargs, the joint will solve for those. 
-<<<<<<< HEAD
-* Changed `elements` argument in `promote_joint_candidate` to `reordered_elements` for clarity.
-=======
 * Fixed ironpython compatibility issues.
 * `NBeamKDTreeAnalyzer` now uses `model.joint_candidates` instead of filtering `model.joints`.
 * Fixed element interaction gets removed even if there are still attributes on it.
->>>>>>> 7ddb88a8
+* Changed `elements` argument in `promote_joint_candidate` to `reordered_elements` for clarity.
 
 ### Removed
 
