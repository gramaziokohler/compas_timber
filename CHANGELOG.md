--- conflicted
+++ resolved
@@ -122,12 +122,9 @@
 * Fixed `L_TopoJointRule`, `T_TopoJointRule` and `X_TopoJointRule` for cases where `Joint.SUPPORTED_TOPOLOGY` is a single value or a list.
 * Fixed bug in `JointRule.joints_from_beams_and_rules()` that caused failures when topology was not recognized.
 * Implemented `max_distance` parameter in `JointRule.joints_from_beams_and_rules()` and `JointRule.comply` methods.
-<<<<<<< HEAD
 * Changed `compas_timber._fabrication.Lap` so that the volume is generated fully from the relevant BTLx params.
 * Changed `THalfLapJoint`, `LHalfLapJoint`, `XHalfLapJoint` from `compas_timber.connections` so that they use the Lap process.
-=======
 * Bux fixes from extra comma argument and `max_distance` not implemented in `DirectRule.comply`.
->>>>>>> 2a69e8bf
 
 ### Removed
 
