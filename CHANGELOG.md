--- conflicted
+++ resolved
@@ -16,16 +16,14 @@
 
 ### Changed
 
-<<<<<<< HEAD
-* Refactored the `check_element_compatibility` method in `YButtJoint` so that it checks for coplanarity and dimensioning of the cross elements.
-* Enhanced `DoubleCut.from_planes_and_beam` to verify that provided planes are not parallel and raise a `ValueError` if they are.
-* Adjusted `process_joinery` method to catch `ValueError` exceptions during `BTLxProcessing` generation and wrap them in `BeamJoiningError` objects.
-=======
 * Added `max_distance` to `TimberModel.connect_adjacent_walls()`.
 * Fixed plate doesn't get properly extended to the end of an L detail.
 * Fixed detail edge beams don't get LButt.
 * Fixed walls might not be considered connecting depending on the surface's orientation.
->>>>>>> 6d77e3f4
+
+* Refactored the `check_element_compatibility` method in `YButtJoint` so that it checks for coplanarity and dimensioning of the cross elements.
+* Enhanced `DoubleCut.from_planes_and_beam` to verify that provided planes are not parallel and raise a `ValueError` if they are.
+* Adjusted `process_joinery` method to catch `ValueError` exceptions during `BTLxProcessing` generation and wrap them in `BeamJoiningError` objects.
 
 ### Removed
 
