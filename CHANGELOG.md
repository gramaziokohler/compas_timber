# Changelog

All notable changes to this project will be documented in this file.

The format is based on [Keep a Changelog](https://keepachangelog.com/en/1.0.0/),
and this project adheres to [Semantic Versioning](https://semver.org/spec/v2.0.0.html).

## Unreleased

### Added

* Added API documentation for `design` and `error` packages.
* Added `guess_joint_topology_2beams` and `set_default_joints` functions to `design.__init__.py`.
* Added `list_input_valid`, `item_input_valid`, `get_leaf_subclasses`, `rename_gh_input` functions to `ghpython.__init__.py`.
* Added `Instruction`, `Model3d`, `Text3d`, `LinearDimension`, `BuildingPlanParser` classes to `planning.__init__.py`.

### Changed

<<<<<<< HEAD
* Updated the API documentation for `connections`, `elements`, `fabrication`, `ghpython`, `planning` packages.
=======
* Fixed comma incompatible with py27 in `Slot` module.
>>>>>>> 9a61ebec

### Removed

* Removed `BeamJoiningError` from `connections.__init__.py`.
* Removed duplicate entries from the `__all__` list in the `elements.__init__.py` module.

## [0.12.0] 2025-01-07

### Added

* Added new base class for timber elements `TimberElement`.
* Added property `is_beam` to `Beam` class.
* Added property `is_plate` to `Plate` class.
* Added property `is_wall` to `Wall` class.
* Added `side_as_surface` to `compas_timber.elements.Beam`.
* Added `opposing_side_index` to `compas_timber.elements.Beam`.
* Added `Plate` element.
* Added attribute `plates` to `TimberModel`.
* Added new temporary package `_fabrication`.
* Added new `compas_timber._fabrication.JackRafterCut`.
* Added new `compas_timber._fabrication.JackRafterCutParams`.
* Added new `compas_timber._fabrication.Drilling`.
* Added new `compas_timber._fabrication.DrillingParams`.
* Added new `compas_timber._fabrication.StepJoint`.
* Added new `compas_timber._fabrication.StepJointNotch`.
* Added new `compas_timber._fabrication.DovetailTenon`.
* Added new `compas_timber._fabrication.DovetailMortise`.
* Added new `compas_timber.connections.TStepJoint`.
* Added new `compas_timber.connections.TDovetailJoint`.
* Added new `utilities` module in `connections` package.
* Added new `compas_timber._fabrication.DoubleCut`.
* Added new `compas_timber.connections.TBirdsmouthJoint`.
* Added new method `add_group_element` to `TimberModel`.
* Added new method `has_group` to `TimberModel`.
* Added new method `get_elements_in_group` to `TimberModel`.
* Added attribute `is_group_element` to `TimberElement`.
* Added `JointRule.joints_from_beams_and_rules()` static method 
* Added `Element.reset()` method.
* Added new `fasteners.py` module with new `Fastener` element type.
* Added new `compas_timber._fabrication.Lap`.
* Added `Joint_Rule_From_List` GH Component that takes lists of beams to create joints.
* Added `MIN_ELEMENT_COUNT` and `MAX_ELEMENT_COUNT` class attributes to `Joint`.
* Added `element_count_complies` class method to `Joint`.
* Added `compas_timber.fasteners.FastenerTimberInterface`.
* Added `compas_timber.connections.BallNodeJoint`.
* Added `compas_timber.elements.BallNodeFastener`.
* Added `transform()` method to `Feature` types.
* Added `FastenerInterfaceComponent` GH component.
* Added `ShowElementsByType` GH Component.
* Added `fasteners` property to `TimberModel`.
* Added `BTLx_Feature` GH component.
* Added `CT_Beams_From_Mesh` GH component.
* Added new `compas_timber._fabrication.FrenchRidgeLap`.
* Added new `compas_timber.connections.LFrenchRidgeLapJoint`.
* Added new `compas_timber._fabrication.Tenon` and `compas_timber._fabrication.Mortise`.
* Added new `compas_timber.connections.TTenonMortiseJoint`.
* Added `create` override to `BallNodeJoint`.
* Added `PlateFastener` class.
* Added `errors` directory and `__init__.py` module.
* Added new `compas_timber._fabrication.Slot`.
* Added new `compas_timber._fabrication.SlotParams`.

### Changed

* Changed incorrect import of `compas.geometry.intersection_line_plane()` to `compas_timber.utils.intersection_line_plane()`
* Renamed `intersection_line_plane` to `intersection_line_plane_param`.
* Renamed `intersection_line_line_3D` to `intersection_line_line_param`.
* Adjusted functions in `compas_timber._fabrication.DovetailMortise` and `compas_timber.connections.TDovetailJoint`.
* Added `conda-forge` channel to installation instructions.
* Fixed `**kwargs` inheritance in `__init__` for joint modules: `LMiterJoint`, `TStepJoint`, `TDovetailJoint`, `TBirdsmouthJoint`.
* Fixed GUID assignment logic from `**kwargs` to ensure correct fallback behavior for joint modules: `LMiterJoint`, `TStepJoint`, `TDovetailJoint`, `TBirdsmouthJoint`.
* Changed `model.element_by_guid()` instead of direct `elementsdict[]` access for beam retrieval in joint modules: `LMiterJoint`, `TStepJoint`, `TDovetailJoint`, `TBirdsmouthJoint`.
* Reworked the model generation pipeline.
* Reworked `comply` methods for `JointRule`s. 
* Fixed error with angle and inclination calculation in `compas_timber._fabrication.JackRafterCut` 
* Changed `compas_timber.connections.TButtJoint` and `compas_timber.connections.LButtJoint` by using the new implemented BTLx Processes to define the Joints
* Changed `DirectJointRule` to allow for more than 2 elements per joint.
* Changed `beam` objects get added to `Joint.elements` in `Joint.create()`.
* Fixed bug in vizualization of tenon/mortise in `compas_timber._fabrication.StepJoint`and `compas_timber._fabrication.StepJointNotch`.
* Changed `model.process_joinery()`so that it calls `joint.check_elements_compatibility()` before adding extensions and features.
* Fixed incorrect data keys for `beam_guid` in the `__data__` property for joint modules: `LMiterJoint`, `TStepJoint`, `TDovetailJoint`, `TBirdsmouthJoint`, `LFrenchRidgeLapJoint`.
* Fixed `JointRuleFromList` GH component.
* Changed `TButtJoint` to take an optional `PlateFastener`.
* Moved `FeatureApplicationError`, `BeamJoinningError`, and `FastenerApplicationError` to `errors.__init__.py`.
* Fixed a bug that occured when parallel beams are joined in the BallNodeJoint.
* Fixed `L_TopoJointRule`, `T_TopoJointRule` and `X_TopoJointRule` for cases where `Joint.SUPPORTED_TOPOLOGY` is a single value or a list.
* Fixed bug in `JointRule.joints_from_beams_and_rules()` that caused failures when topology was not recognized.
* Implemented `max_distance` parameter in `JointRule.joints_from_beams_and_rules()` and `JointRule.comply` methods.

### Removed

* Removed module `compas_timber.utils.compas_extra`.
* Removed a bunch of spaghetti from `CT_model` GH component.
* Removed module `compas_timber.fabrication.joint_factories.t_butt_factory`
* Removed module `compas_timber.fabrication.joint_factories.l_butt_factory`
* Removed module `compas_timber.connections.butt_joint`
* Removed module `compas_timber.connections.french_ridge_lap`
* Removed module `compas_timber.fabrication.joint_factories.french_ridge_factory`
* Removed module `compas_timber.fabrication.btlx_processes.btlx_french_ridge_lap`



## [0.11.0] 2024-09-17

### Added

* Added bake component for `Plate` elements.
* Added default paramteters for `Surface Model` in the GH Component

### Changed

* Fixed wrong image file paths in the Documentation.
* Changed `TimberModel.beams` to return generator of `Beam` elements.
* Changed `TimberModel.walls` to return generator of `Wall` elements.
* Changed `TimberModel.plates` to return generator of `Plate` elements.
* Changed `TimberModel.joints` to return generator of `Joint` elements.
* Fixed polyline analysis for generating `SurfaceModel`
* Fixed errors in debug info components.

### Removed


## [0.10.1] 2024-09-11

### Added

### Changed

* Implemented a workaround for https://github.com/gramaziokohler/compas_timber/issues/280.

### Removed


## [0.10.0] 2024-09-11

### Added

* Added `SurfaceModelJointOverride` GH Component.
* Added `Plate` element.
* Added attribute `plates` to `TimberModel`.
* Added `SurfaceModelJointOverride` GH Component
* Added `ShowSurfaceModelBeamType` GH Component
* Re-introduced attribute `key` in `Beam`.
* Added attribute `key` to `Plate`.
* Added generation of `plate` elements to the `SurfaceModel`

### Changed

* Updated documentation for Grasshopper components.
* Fixed missing input parameter in `SurfaceModelOptions` GH Component.
* Fixed error with tolerances for `SurfaceModel`s modeled in meters.
* Renamed `beam` to `element` in different locations to make it more generic.
* Fixed `AttributeError` in `SurfaceModel`.
* Updated example scripts.
* Calling `process_joinery` in `SurfaceModel`.
* Changed how `BeamDefinition` and `Plate` types are handled in `SurfaceModel`
* Changed the `get_interior_segment_indices` function to work when there are multiple openings.
* Renamed `ShowSurfaceModelBeamType` to `ShowBeamsByCategory`.
* Changed `SurfaceModel` component input handling to give warnings instead of errors.

### Removed

* Removed `add_beam` from `TimberModel`, use `add_element` instead.
* Removed `add_plate` from `TimberModel`, use `add_element` instead.
* Removed `add_wall` from `TimberModel`, use `add_element` instead.

## [0.9.1] 2024-07-05

### Added

* Added `ref_frame` attribute to `Beam`.
* Added `ref_sides` attribute to `Beam`.
* Added `ref_edges` attribute to `Beam`.

### Changed

* Fixed error in BakeWithBoxMap component.
* Added `add_extensions` to `Joint` interface.
* Added `process_joinery` to `TimberModel`.
* Features are not automatically added when creating a joint using `Joint.create()`.
* Features are not automatically added when de-serializing.

### Removed


## [0.9.0] 2024-06-14

### Added

* Added `birdsmouth` parameter to `butt_joint` which applies a `btlx_double_cut` process to the part. 
* Added `BTLxDoubleCut` BTLx Processing class.
* Added BTLx support for `TButtJoint` and `LButtJoint`
* Added `BTLxLap` process class.

### Changed

* Moved module `workflow` from package `ghpython` to new package `design`.
* Moved `compas_timber.ghpython.CategoryRule` to `compas_timber.design`.
* Moved `compas_timber.ghpython.DirectRule` to `compas_timber.design`.
* Moved `compas_timber.ghpython.JointRule` to `compas_timber.design`.
* Moved `compas_timber.ghpython.TopologyRule` to `compas_timber.design`.
* Moved `compas_timber.ghpython.JointDefinition` to `compas_timber.design`.
* Moved `compas_timber.ghpython.FeatureDefinition` to `compas_timber.design`.
* Moved `compas_timber.ghpython.DebugInfomation` to `compas_timber.design`.

### Removed


## [0.8.1] 2024-06-13

### Added

### Changed

* Fixed import errors in GH components.
* Updated GH example file.

### Removed


## [0.8.0] 2024-06-12

### Added

* Added attribute `geometry` to `Beam`.
* Added `center_of_mass` property to Assembly class.
* Added `volume` property to Assembly class.
* Added new element type `Wall`.

### Changed

* Reduced some boilerplate code in `Joint` subclasses.
* Added argument `beams` to `Joint.__init__()` which expects tuple containing beams from implementing class instance.
* Renamed `TimberAssembly` to `TimberModel`.
* Renamed `compas_timber.assembly` to `compas_timber.model`.
* Renamed `compas_timber.parts` to `compas_timber.elements`.
* Based `Beam` on new `compas_model.elements.Element`.
* Based `TimberModel` on new `compas_model.model.Model`.
* Based `Joint` on new `compas_model.interactions.Interaction`.
* Removed support for Python `3.8`.

### Removed

* Removed `joint_type` attributes from all `Joint` classes.
* Removed argument `cutoff` from `LMiterJoint` as it was not used anywhere.
* Removed argument `gap` from `TButtJoint` as it was not used anywhere.
* Removed argument `gap` from `FrenchRidgeLap` as it was not used anywhere.
* Removed class `JointOptions` as not used anymore.
* Removed module `compas_timber.consumers`.
* Removed unused method `TButtJoint.get_cutting_plane()`.

## [0.7.0] 2024-02-15

### Added

* Added `debug_geometries` attribute to `BeamJoiningError`.
* (Re)added `BooleanSubtraction` feature.
* Added flag `modify_cross` to `L-Butt` joint.
* Added flag `reject_i` to `L-Butt` joint.
* Added new `NullJoint`.
* Added `mill_depth` argument to butt joints, with geometric representation of milled recess in cross beam.
* Added `ButtJoint` class with methods common to `LButtJoint` and `TButtJoint`
* Added new `L_TopologyJointRule`, `T_TopologyJointRule`, `X_TopologyJointRule` GH components
* Added GH component param support functions in `compas_timber.ghpython.ghcomponent_helpers.py`
* Added `topos` attribute to `CategoryRule` to filter when joints get applied
* Added new `SurfaceAssembly` class
* Added GH component `SurfaceAssembly` which directly generates a `TimberAssembly` with standard wall framing from a planar surface. 
* Added GH component `SurfaceAssemblyOptions`
* Added GH component `CustomBeamDimensions` for `SurfaceAssembly`

### Changed

* `BeamFromCurve` GH component accepts now referenced Rhino curves, referenced Rhino object IDs and internalized lines.
* `BeamFromCurve` GH component accepts now referenced Rhino curves, referenced Rhino object IDs and internalized lines.
* Fixed `FeatureError` when L-Butt applies the cutting plane.
* Fixed T-Butt doesn't get extended to cross beam's plane.
* `SimpleSequenceGenerator` updated to work with `compas.datastructures.assembly` and generates building plan acording to type.
* Changed GH Categories for joint rules.
* Made `beam_side_incident` a `staticmethod` of `Joint` and reworked it.
* Extended `DecomposeBeam` component to optionally show beam frame and faces.
* Changed `CategoryJointRule` and `DirectJointRule` to a dynamic interface where joint type is selected with right click menu
* Changed `Assembly` GH component to apply category joints if the detected topology is in `CategoryRule.topos`
* Changed `TopologyJoints` GH component to `DefaultJoints` Component, which applies default joints based on topology. 

### Removed

* Removed component `ShowBeamFrame`.
* Changed GH Categories for joint rules
* `BrepGeometryConsumer` continues to apply features even after the first error.
* `DrillHole` component calculates length from input line.
* `DrillHole` has default diameter proportional to beam cross-section.
* Removed input `Length` from `DrillHole` component.
* Fixed broken `TrimmingFeature` component.
* Removed all `JointOption` components. these are accessed in context menu of joint rules.

## [0.6.1] 2024-02-02

### Added

### Changed

### Removed


## [0.6.0] 2024-02-02

### Added

### Changed

* Updated COMPAS dependency to `2.0.0`!

### Removed


## [0.5.1] 2024-01-31

### Added

* Added missing documentation for module `ghpython.workflow.py`.
* Added missing documentation for package `connections`.
* `compas_timber.__version__` now returns current version.

### Changed

### Removed


## [0.5.0] 2024-01-31

### Added

* Added class `DebugInformation` to `workflow.py`.
* Added new component `ShowFeatureErrors`.
* Added new component `ShowJoiningErrors`.
* Added `FeatureApplicator` classes which report errors during feature application.
* Added `L-HalfLapJoint`.
* Added `T-HalfLapJoint`.
* Added `ShowTopologyTypes` GH Component.

### Changed

* Feature application now fails more gracefully (un-processed geometry is returned).
* Attempting to join beams which are already joined raises `BeamJoiningError` instead of `AssemblyError`
* `Joint.add_features` which fails to calculate anything raises `BeamJoiningError`.
* Changed COMPAS dependency to `compas==2.0.0beta.4`.
* Assembly component shows blanks when `CeateGeometry` flag is set to `False`. 

### Removed

* Removed `JointDef` GH components.
* Removed `AutomaticJoint` GH Component. Joint rules are now input directly into `TimberAssembly`.

## [0.4.0] 2024-01-24

### Added

* Added `fabrication` package 
* Added `BTLx` as a wrapper for `TimberAssembly` to generate .btlx files for machining timber beams
* Added `BTLxPart` as wrapper for `Beam`
* Added `joint_factories` folder and factories for existing joints except `X-HalfLap`
* Added `btlx_processes` folder and processes `JackCut` and `FrenchRidgeHalfLap`
* Added `BTLx` Grasshopper component
* Added `FrenchRidgeHalfLap` joint
* Added `DrillHole` Feature.
* Added `DrillHoleFeature` Grasshopper component.
* added `JointOptions` GH Components for all current joint types. This allows joint parameter definition in GH
* added `DirectJointRules` GH Component 
* added `TopologyJointRules` GH Component 
* added `BTLx` as a wrapper for `TimberAssembly` to generate .btlx files for machining timber beams
* added `BTLxPart` as wrapper for `Beam`
* added `joint_factories` folder and factories for existing joints except `X-HalfLap`
* added `btlx_processes` folder and processes `JackCut` and `FrenchRidgeHalfLap`
* added `BTLx` Grasshopper component
* added `FrenchRidgeHalfLap` joint


### Changed

* Changed `Beam` definition to include `blank_frame` and `blank_length` attributes 
* Replaced `Artist` with the new `Scene`.
* Changed type hint for argument `Centerline` of GH component `BeamFromCurve` to `Guid`.
* Curve ID of beam curves are now always stored in `Beam.attributes["rhino_guid"]`.
* Fixed `FindBeamByGuid` component.
* Bumped required COMPAS version to `2.0.0beta.2`.
* Changed docs theme to the new `sphinx_compas2_theme`.
* Re-worked component `BakeBoxMap` to advanced mode.
* Removed call to `rs.Redraw()` in `BakeBoxMap` which was causing GH document to lock (cannot drag).

### Removed


## [0.3.2] 2023-11-17

### Added

* Added now released COMPAS `2.0.0a1` to requirements.

### Changed

* Explicitly added attribute `key` to (de)serialization of `Beam`.

### Removed


## [0.3.1] 2023-09-18

### Added

### Changed

### Removed


## [0.3.0] 2023-09-18

### Added

* Added new joint type: Half-lap joint.

### Changed

* Beam transformed geometry with features is available using property `geometry`.
* Adapted the `Data` interface of `Beam` and `Assembly` according to the changes in COMPAS core.
* Beam geometry is created on demand.
* Adapted the `Data` interface of `Joint` and its implementations according to the changes in COMPAS core.
* Explicitly choosing `Grasshopper` context for the `Artist` in `ShowAssembly` component.

### Removed

* Removed method `Beam.get_geometry`.

## [0.2.16] 2023-05-16

### Added

### Changed

### Removed


## [0.2.15] 2023-05-15

### Added

### Changed

### Removed


## [0.2.14] 2023-05-15

### Added

### Changed

### Removed


## [0.2.13] 2023-05-15

### Added

### Changed

### Removed


## [0.2.12] 2023-05-15

### Added

### Changed

### Removed


## [0.2.11] 2023-05-15

### Added

### Changed

### Removed


## [0.2.10] 2023-05-14

### Added

### Changed

### Removed


## [0.2.9] 2023-05-12

### Added

### Changed

### Removed


## [0.2.8] 2023-05-12

### Added

### Changed

### Removed


## [0.2.7] 2023-05-12

### Added

### Changed

### Removed


## [0.2.6] 2023-05-12

### Added

### Changed

### Removed


## [0.2.5] 2023-05-12

### Added

### Changed

### Removed


## [0.2.4] 2023-05-12

### Added

### Changed

### Removed


## [0.2.3] 2023-05-12

### Added

### Changed

### Removed


## [0.2.2] 2023-05-12

### Added

### Changed

### Removed


## [0.2.1] 2023-05-12

### Added

### Changed

### Removed


## [0.2.0] 2023-05-11

### Added

* Integrated RTree search for neighboring beams using Rhino and CPython plugins.

### Changed

### Removed<|MERGE_RESOLUTION|>--- conflicted
+++ resolved
@@ -16,11 +16,9 @@
 
 ### Changed
 
-<<<<<<< HEAD
+* Fixed comma incompatible with py27 in `Slot` module.
+
 * Updated the API documentation for `connections`, `elements`, `fabrication`, `ghpython`, `planning` packages.
-=======
-* Fixed comma incompatible with py27 in `Slot` module.
->>>>>>> 9a61ebec
 
 ### Removed
 
