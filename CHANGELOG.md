--- conflicted
+++ resolved
@@ -31,16 +31,13 @@
 * Added new `utilities` module in `connections` package.
 * Added new `compas_timber._fabrication.DoubleCut`.
 * Added new `compas_timber.connections.TBirdsmouthJoint`.
-<<<<<<< HEAD
-* Added `JointRule.joints_from_beams_and_rules()` static method 
-* Added `Element.reset()` method.
-
-=======
 * Added new method `add_group_element` to `TimberModel`.
 * Added new method `has_group` to `TimberModel`.
 * Added new method `get_elements_in_group` to `TimberModel`.
 * Added attribute `is_group_element` to `TimberElement`.
->>>>>>> 1185ea53
+* Added `JointRule.joints_from_beams_and_rules()` static method 
+* Added `Element.reset()` method.
+
 
 ### Changed
 
