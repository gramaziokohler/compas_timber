--- conflicted
+++ resolved
@@ -45,11 +45,8 @@
 * Processings which are not the result of joinery are now serialized with `TimberElement`.
 * Fixed visualization bug in `Plate` due to loft resulting in flipped volume.
 * Fixed a few bugs in the `WallPopulator` workflow including GH component updates.
-<<<<<<< HEAD
+* Fixed bug in show_ref_faces GH component.
 * `BTLxProcessing.ref_side_index` defaults to `0` if not set, insead of the invalid `None`.
-=======
-* Fixed bug in show_ref_faces GH component.
->>>>>>> 9a872143
 
 ### Removed
 
