# Changelog

All notable changes to this project will be documented in this file.

The format is based on [Keep a Changelog](https://keepachangelog.com/en/1.0.0/),
and this project adheres to [Semantic Versioning](https://semver.org/spec/v2.0.0.html).

## Unreleased

### Added
<<<<<<< HEAD
* Added `YButtJoint` which joins the ends of three joints where the `cross_beams` get a miter cut and the `main_beam` gets a double cut.
=======
* Added `BTLxFromGeometryDefinition` class to replace the depricated `FeatureDefinition`. This allows deferred calculation of BTLx processings.
* Added `from_shapes_and_element` class method to `Drilling`, `JackRafterCut`, and `DoubleCut` as a wrapper for their geometry based constructors for use with `BTLxFromGeometryDefinition`.
>>>>>>> 4bc16238

### Changed

* Fixed `ValueErrorException` in `as_dict()` method of `BTLxProcessingParams` class by ensuring precision specifiers are used with floats.
* Removed model argument from `BTLxWriter` in the GH component and updated it to always return the BTLx string.
* Fixed a bug in `compas_timber.Fabrication.StepJointNotch` related to the `orientation` and `strut_inclination` parameters.
* Fixed the error message when beam endpoints coincide, e.g. when a closed polyline is used as input. 
* Changed `index` input of `ShowFeatureErrors` and `ShowJoiningErrors` do have default value of 0.
* Fixed spelling of `BeamJoinningError` to `BeamJoiningError`.
* Changed `process_joinery()` method to handle `BeamJoiningError` exceptions and return them. Also updated `Model` GH component.
* Updated `add_joint_error()` method in `DebugInformation` class to handle lists.
* Changed `compas_timber.fabrication.Lap` so that the volume is generated fully from the relevant BTLx params.
* Refactored `compas_timber.connections.LapJoint` to comply with the new system.
* Changed `THalfLapJoint`, `LHalfLapJoint`, `XHalfLapJoint` from `compas_timber.connections` so that they use the `Lap` BTLx processing.
* Renamed all `X/T/LHalfLapJoint` classes to `X/T/LLapJoint`.
* Enhanced lap behavior for optimal beam orientation in `LapJoint` class.
* Fixed `restore_beams_from_keys` in `LMiterJoint` to use the correct variable names.
* Reworked `DoubleCut` to more reliably produce the feature and geometry with the `from_planes_and_element` class method.
* Renamed `intersection_box_line()` to `intersection_beam_line_param()`, which now take a beam input and outputs the intersecting ref_face_index.
* Changed referenced to `beam` in `Drilling` to `element`. 
* Changed `Drill Hole` and `Trim Feature` GH components to generate the relevant `BTLxProcessing` type rather than the deprecated `FeatureDefinition` type.


### Removed


## [0.13.0] 2025-01-13

### Added

* Added API documentation for `design` and `error` packages.
* Added `guess_joint_topology_2beams` and `set_default_joints` functions to `design.__init__.py`.
* Added `list_input_valid`, `item_input_valid`, `get_leaf_subclasses`, `rename_gh_input` functions to `ghpython.__init__.py`.
* Added `Instruction`, `Model3d`, `Text3d`, `LinearDimension`, `BuildingPlanParser` classes to `planning.__init__.py`.
* Added `subprocessings` property to `BTLxProcessing` to allow nesting of processings.

### Changed

* Fixed comma incompatible with py27 in `Slot` module.
* Updated the API documentation for `connections`, `elements`, `fabrication`, `ghpython`, `planning` packages.
* Refactored all btlx `process` references to `processing`, including base classes, properties, variables, and docstrings.
* Refactored `BTLx` to `BTLxWriter` in the `compas_timber.Fabrication` package.

### Removed

* Removed `BeamJoiningError` from `connections.__init__.py`.
* Removed duplicate entries from the `__all__` list in the `elements.__init__.py` module.
* Removed package `compas_timber._fabrication`.
* Removed `btlx_processes` anf `joint_factories` from `compas_timber.fabrication` package.
* Removed `.btlx` files from `.gitignore`.


## [0.12.0] 2025-01-07

### Added

* Added new base class for timber elements `TimberElement`.
* Added property `is_beam` to `Beam` class.
* Added property `is_plate` to `Plate` class.
* Added property `is_wall` to `Wall` class.
* Added `side_as_surface` to `compas_timber.elements.Beam`.
* Added `opposing_side_index` to `compas_timber.elements.Beam`.
* Added `Plate` element.
* Added attribute `plates` to `TimberModel`.
* Added new temporary package `_fabrication`.
* Added new `compas_timber._fabrication.JackRafterCut`.
* Added new `compas_timber._fabrication.JackRafterCutParams`.
* Added new `compas_timber._fabrication.Drilling`.
* Added new `compas_timber._fabrication.DrillingParams`.
* Added new `compas_timber._fabrication.StepJoint`.
* Added new `compas_timber._fabrication.StepJointNotch`.
* Added new `compas_timber._fabrication.DovetailTenon`.
* Added new `compas_timber._fabrication.DovetailMortise`.
* Added new `compas_timber.connections.TStepJoint`.
* Added new `compas_timber.connections.TDovetailJoint`.
* Added new `utilities` module in `connections` package.
* Added new `compas_timber._fabrication.DoubleCut`.
* Added new `compas_timber.connections.TBirdsmouthJoint`.
* Added new method `add_group_element` to `TimberModel`.
* Added new method `has_group` to `TimberModel`.
* Added new method `get_elements_in_group` to `TimberModel`.
* Added attribute `is_group_element` to `TimberElement`.
* Added `JointRule.joints_from_beams_and_rules()` static method 
* Added `Element.reset()` method.
* Added new `fasteners.py` module with new `Fastener` element type.
* Added new `compas_timber._fabrication.Lap`.
* Added `Joint_Rule_From_List` GH Component that takes lists of beams to create joints.
* Added `MIN_ELEMENT_COUNT` and `MAX_ELEMENT_COUNT` class attributes to `Joint`.
* Added `element_count_complies` class method to `Joint`.
* Added `compas_timber.fasteners.FastenerTimberInterface`.
* Added `compas_timber.connections.BallNodeJoint`.
* Added `compas_timber.elements.BallNodeFastener`.
* Added `transform()` method to `Feature` types.
* Added `FastenerInterfaceComponent` GH component.
* Added `ShowElementsByType` GH Component.
* Added `fasteners` property to `TimberModel`.
* Added `BTLx_Feature` GH component.
* Added `CT_Beams_From_Mesh` GH component.
* Added new `compas_timber._fabrication.FrenchRidgeLap`.
* Added new `compas_timber.connections.LFrenchRidgeLapJoint`.
* Added new `compas_timber._fabrication.Tenon` and `compas_timber._fabrication.Mortise`.
* Added new `compas_timber.connections.TTenonMortiseJoint`.
* Added `create` override to `BallNodeJoint`.
* Added `PlateFastener` class.
* Added `errors` directory and `__init__.py` module.
* Added new `compas_timber._fabrication.Slot`.
* Added new `compas_timber._fabrication.SlotParams`.

### Changed

* Changed incorrect import of `compas.geometry.intersection_line_plane()` to `compas_timber.utils.intersection_line_plane()`
* Renamed `intersection_line_plane` to `intersection_line_plane_param`.
* Renamed `intersection_line_line_3D` to `intersection_line_line_param`.
* Adjusted functions in `compas_timber._fabrication.DovetailMortise` and `compas_timber.connections.TDovetailJoint`.
* Added `conda-forge` channel to installation instructions.
* Fixed `**kwargs` inheritance in `__init__` for joint modules: `LMiterJoint`, `TStepJoint`, `TDovetailJoint`, `TBirdsmouthJoint`.
* Fixed GUID assignment logic from `**kwargs` to ensure correct fallback behavior for joint modules: `LMiterJoint`, `TStepJoint`, `TDovetailJoint`, `TBirdsmouthJoint`.
* Changed `model.element_by_guid()` instead of direct `elementsdict[]` access for beam retrieval in joint modules: `LMiterJoint`, `TStepJoint`, `TDovetailJoint`, `TBirdsmouthJoint`.
* Reworked the model generation pipeline.
* Reworked `comply` methods for `JointRule`s. 
* Fixed error with angle and inclination calculation in `compas_timber._fabrication.JackRafterCut` 
* Changed `compas_timber.connections.TButtJoint` and `compas_timber.connections.LButtJoint` by using the new implemented BTLx Processes to define the Joints
* Changed `DirectJointRule` to allow for more than 2 elements per joint.
* Changed `beam` objects get added to `Joint.elements` in `Joint.create()`.
* Fixed bug in vizualization of tenon/mortise in `compas_timber._fabrication.StepJoint`and `compas_timber._fabrication.StepJointNotch`.
* Changed `model.process_joinery()`so that it calls `joint.check_elements_compatibility()` before adding extensions and features.
* Fixed incorrect data keys for `beam_guid` in the `__data__` property for joint modules: `LMiterJoint`, `TStepJoint`, `TDovetailJoint`, `TBirdsmouthJoint`, `LFrenchRidgeLapJoint`.
* Fixed `JointRuleFromList` GH component.
* Changed `TButtJoint` to take an optional `PlateFastener`.
* Moved `FeatureApplicationError`, `BeamJoiningError`, and `FastenerApplicationError` to `errors.__init__.py`.
* Fixed a bug that occured when parallel beams are joined in the BallNodeJoint.
* Fixed `L_TopoJointRule`, `T_TopoJointRule` and `X_TopoJointRule` for cases where `Joint.SUPPORTED_TOPOLOGY` is a single value or a list.
* Fixed bug in `JointRule.joints_from_beams_and_rules()` that caused failures when topology was not recognized.
* Implemented `max_distance` parameter in `JointRule.joints_from_beams_and_rules()` and `JointRule.comply` methods.
* Bux fixes from extra comma argument and `max_distance` not implemented in `DirectRule.comply`.

### Removed

* Removed module `compas_timber.utils.compas_extra`.
* Removed a bunch of spaghetti from `CT_model` GH component.
* Removed module `compas_timber.fabrication.joint_factories.t_butt_factory`.
* Removed module `compas_timber.fabrication.joint_factories.l_butt_factory`.
* Removed module `compas_timber.connections.butt_joint`.
* Removed module `compas_timber.connections.french_ridge_lap`.
* Removed module `compas_timber.fabrication.joint_factories.french_ridge_factory`.
* Removed module `compas_timber.fabrication.btlx_processes.btlx_french_ridge_lap`.



## [0.11.0] 2024-09-17

### Added

* Added bake component for `Plate` elements.
* Added default paramteters for `Surface Model` in the GH Component

### Changed

* Fixed wrong image file paths in the Documentation.
* Changed `TimberModel.beams` to return generator of `Beam` elements.
* Changed `TimberModel.walls` to return generator of `Wall` elements.
* Changed `TimberModel.plates` to return generator of `Plate` elements.
* Changed `TimberModel.joints` to return generator of `Joint` elements.
* Fixed polyline analysis for generating `SurfaceModel`
* Fixed errors in debug info components.

### Removed


## [0.10.1] 2024-09-11

### Added

### Changed

* Implemented a workaround for https://github.com/gramaziokohler/compas_timber/issues/280.

### Removed


## [0.10.0] 2024-09-11

### Added

* Added `SurfaceModelJointOverride` GH Component.
* Added `Plate` element.
* Added attribute `plates` to `TimberModel`.
* Added `SurfaceModelJointOverride` GH Component
* Added `ShowSurfaceModelBeamType` GH Component
* Re-introduced attribute `key` in `Beam`.
* Added attribute `key` to `Plate`.
* Added generation of `plate` elements to the `SurfaceModel`

### Changed

* Updated documentation for Grasshopper components.
* Fixed missing input parameter in `SurfaceModelOptions` GH Component.
* Fixed error with tolerances for `SurfaceModel`s modeled in meters.
* Renamed `beam` to `element` in different locations to make it more generic.
* Fixed `AttributeError` in `SurfaceModel`.
* Updated example scripts.
* Calling `process_joinery` in `SurfaceModel`.
* Changed how `BeamDefinition` and `Plate` types are handled in `SurfaceModel`
* Changed the `get_interior_segment_indices` function to work when there are multiple openings.
* Renamed `ShowSurfaceModelBeamType` to `ShowBeamsByCategory`.
* Changed `SurfaceModel` component input handling to give warnings instead of errors.

### Removed

* Removed `add_beam` from `TimberModel`, use `add_element` instead.
* Removed `add_plate` from `TimberModel`, use `add_element` instead.
* Removed `add_wall` from `TimberModel`, use `add_element` instead.

## [0.9.1] 2024-07-05

### Added

* Added `ref_frame` attribute to `Beam`.
* Added `ref_sides` attribute to `Beam`.
* Added `ref_edges` attribute to `Beam`.

### Changed

* Fixed error in BakeWithBoxMap component.
* Added `add_extensions` to `Joint` interface.
* Added `process_joinery` to `TimberModel`.
* Features are not automatically added when creating a joint using `Joint.create()`.
* Features are not automatically added when de-serializing.

### Removed


## [0.9.0] 2024-06-14

### Added

* Added `birdsmouth` parameter to `butt_joint` which applies a `btlx_double_cut` process to the part. 
* Added `BTLxDoubleCut` BTLx Processing class.
* Added BTLx support for `TButtJoint` and `LButtJoint`
* Added `BTLxLap` process class.

### Changed

* Moved module `workflow` from package `ghpython` to new package `design`.
* Moved `compas_timber.ghpython.CategoryRule` to `compas_timber.design`.
* Moved `compas_timber.ghpython.DirectRule` to `compas_timber.design`.
* Moved `compas_timber.ghpython.JointRule` to `compas_timber.design`.
* Moved `compas_timber.ghpython.TopologyRule` to `compas_timber.design`.
* Moved `compas_timber.ghpython.JointDefinition` to `compas_timber.design`.
* Moved `compas_timber.ghpython.FeatureDefinition` to `compas_timber.design`.
* Moved `compas_timber.ghpython.DebugInfomation` to `compas_timber.design`.

### Removed


## [0.8.1] 2024-06-13

### Added

### Changed

* Fixed import errors in GH components.
* Updated GH example file.

### Removed


## [0.8.0] 2024-06-12

### Added

* Added attribute `geometry` to `Beam`.
* Added `center_of_mass` property to Assembly class.
* Added `volume` property to Assembly class.
* Added new element type `Wall`.

### Changed

* Reduced some boilerplate code in `Joint` subclasses.
* Added argument `beams` to `Joint.__init__()` which expects tuple containing beams from implementing class instance.
* Renamed `TimberAssembly` to `TimberModel`.
* Renamed `compas_timber.assembly` to `compas_timber.model`.
* Renamed `compas_timber.parts` to `compas_timber.elements`.
* Based `Beam` on new `compas_model.elements.Element`.
* Based `TimberModel` on new `compas_model.model.Model`.
* Based `Joint` on new `compas_model.interactions.Interaction`.
* Removed support for Python `3.8`.

### Removed

* Removed `joint_type` attributes from all `Joint` classes.
* Removed argument `cutoff` from `LMiterJoint` as it was not used anywhere.
* Removed argument `gap` from `TButtJoint` as it was not used anywhere.
* Removed argument `gap` from `FrenchRidgeLap` as it was not used anywhere.
* Removed class `JointOptions` as not used anymore.
* Removed module `compas_timber.consumers`.
* Removed unused method `TButtJoint.get_cutting_plane()`.

## [0.7.0] 2024-02-15

### Added

* Added `debug_geometries` attribute to `BeamJoiningError`.
* (Re)added `BooleanSubtraction` feature.
* Added flag `modify_cross` to `L-Butt` joint.
* Added flag `reject_i` to `L-Butt` joint.
* Added new `NullJoint`.
* Added `mill_depth` argument to butt joints, with geometric representation of milled recess in cross beam.
* Added `ButtJoint` class with methods common to `LButtJoint` and `TButtJoint`
* Added new `L_TopologyJointRule`, `T_TopologyJointRule`, `X_TopologyJointRule` GH components
* Added GH component param support functions in `compas_timber.ghpython.ghcomponent_helpers.py`
* Added `topos` attribute to `CategoryRule` to filter when joints get applied
* Added new `SurfaceAssembly` class
* Added GH component `SurfaceAssembly` which directly generates a `TimberAssembly` with standard wall framing from a planar surface. 
* Added GH component `SurfaceAssemblyOptions`
* Added GH component `CustomBeamDimensions` for `SurfaceAssembly`

### Changed

* `BeamFromCurve` GH component accepts now referenced Rhino curves, referenced Rhino object IDs and internalized lines.
* `BeamFromCurve` GH component accepts now referenced Rhino curves, referenced Rhino object IDs and internalized lines.
* Fixed `FeatureError` when L-Butt applies the cutting plane.
* Fixed T-Butt doesn't get extended to cross beam's plane.
* `SimpleSequenceGenerator` updated to work with `compas.datastructures.assembly` and generates building plan acording to type.
* Changed GH Categories for joint rules.
* Made `beam_side_incident` a `staticmethod` of `Joint` and reworked it.
* Extended `DecomposeBeam` component to optionally show beam frame and faces.
* Changed `CategoryJointRule` and `DirectJointRule` to a dynamic interface where joint type is selected with right click menu
* Changed `Assembly` GH component to apply category joints if the detected topology is in `CategoryRule.topos`
* Changed `TopologyJoints` GH component to `DefaultJoints` Component, which applies default joints based on topology. 

### Removed

* Removed component `ShowBeamFrame`.
* Changed GH Categories for joint rules
* `BrepGeometryConsumer` continues to apply features even after the first error.
* `DrillHole` component calculates length from input line.
* `DrillHole` has default diameter proportional to beam cross-section.
* Removed input `Length` from `DrillHole` component.
* Fixed broken `TrimmingFeature` component.
* Removed all `JointOption` components. these are accessed in context menu of joint rules.

## [0.6.1] 2024-02-02

### Added

### Changed

### Removed


## [0.6.0] 2024-02-02

### Added

### Changed

* Updated COMPAS dependency to `2.0.0`!

### Removed


## [0.5.1] 2024-01-31

### Added

* Added missing documentation for module `ghpython.workflow.py`.
* Added missing documentation for package `connections`.
* `compas_timber.__version__` now returns current version.

### Changed

### Removed


## [0.5.0] 2024-01-31

### Added

* Added class `DebugInformation` to `workflow.py`.
* Added new component `ShowFeatureErrors`.
* Added new component `ShowJoiningErrors`.
* Added `FeatureApplicator` classes which report errors during feature application.
* Added `L-HalfLapJoint`.
* Added `T-HalfLapJoint`.
* Added `ShowTopologyTypes` GH Component.

### Changed

* Feature application now fails more gracefully (un-processed geometry is returned).
* Attempting to join beams which are already joined raises `BeamJoiningError` instead of `AssemblyError`
* `Joint.add_features` which fails to calculate anything raises `BeamJoiningError`.
* Changed COMPAS dependency to `compas==2.0.0beta.4`.
* Assembly component shows blanks when `CeateGeometry` flag is set to `False`. 

### Removed

* Removed `JointDef` GH components.
* Removed `AutomaticJoint` GH Component. Joint rules are now input directly into `TimberAssembly`.

## [0.4.0] 2024-01-24

### Added

* Added `fabrication` package 
* Added `BTLx` as a wrapper for `TimberAssembly` to generate .btlx files for machining timber beams
* Added `BTLxPart` as wrapper for `Beam`
* Added `joint_factories` folder and factories for existing joints except `X-HalfLap`
* Added `btlx_processes` folder and processes `JackCut` and `FrenchRidgeHalfLap`
* Added `BTLx` Grasshopper component
* Added `FrenchRidgeHalfLap` joint
* Added `DrillHole` Feature.
* Added `DrillHoleFeature` Grasshopper component.
* added `JointOptions` GH Components for all current joint types. This allows joint parameter definition in GH
* added `DirectJointRules` GH Component 
* added `TopologyJointRules` GH Component 
* added `BTLx` as a wrapper for `TimberAssembly` to generate .btlx files for machining timber beams
* added `BTLxPart` as wrapper for `Beam`
* added `joint_factories` folder and factories for existing joints except `X-HalfLap`
* added `btlx_processes` folder and processes `JackCut` and `FrenchRidgeHalfLap`
* added `BTLx` Grasshopper component
* added `FrenchRidgeHalfLap` joint


### Changed

* Changed `Beam` definition to include `blank_frame` and `blank_length` attributes 
* Replaced `Artist` with the new `Scene`.
* Changed type hint for argument `Centerline` of GH component `BeamFromCurve` to `Guid`.
* Curve ID of beam curves are now always stored in `Beam.attributes["rhino_guid"]`.
* Fixed `FindBeamByGuid` component.
* Bumped required COMPAS version to `2.0.0beta.2`.
* Changed docs theme to the new `sphinx_compas2_theme`.
* Re-worked component `BakeBoxMap` to advanced mode.
* Removed call to `rs.Redraw()` in `BakeBoxMap` which was causing GH document to lock (cannot drag).

### Removed


## [0.3.2] 2023-11-17

### Added

* Added now released COMPAS `2.0.0a1` to requirements.

### Changed

* Explicitly added attribute `key` to (de)serialization of `Beam`.

### Removed


## [0.3.1] 2023-09-18

### Added

### Changed

### Removed


## [0.3.0] 2023-09-18

### Added

* Added new joint type: Half-lap joint.

### Changed

* Beam transformed geometry with features is available using property `geometry`.
* Adapted the `Data` interface of `Beam` and `Assembly` according to the changes in COMPAS core.
* Beam geometry is created on demand.
* Adapted the `Data` interface of `Joint` and its implementations according to the changes in COMPAS core.
* Explicitly choosing `Grasshopper` context for the `Artist` in `ShowAssembly` component.

### Removed

* Removed method `Beam.get_geometry`.

## [0.2.16] 2023-05-16

### Added

### Changed

### Removed


## [0.2.15] 2023-05-15

### Added

### Changed

### Removed


## [0.2.14] 2023-05-15

### Added

### Changed

### Removed


## [0.2.13] 2023-05-15

### Added

### Changed

### Removed


## [0.2.12] 2023-05-15

### Added

### Changed

### Removed


## [0.2.11] 2023-05-15

### Added

### Changed

### Removed


## [0.2.10] 2023-05-14

### Added

### Changed

### Removed


## [0.2.9] 2023-05-12

### Added

### Changed

### Removed


## [0.2.8] 2023-05-12

### Added

### Changed

### Removed


## [0.2.7] 2023-05-12

### Added

### Changed

### Removed


## [0.2.6] 2023-05-12

### Added

### Changed

### Removed


## [0.2.5] 2023-05-12

### Added

### Changed

### Removed


## [0.2.4] 2023-05-12

### Added

### Changed

### Removed


## [0.2.3] 2023-05-12

### Added

### Changed

### Removed


## [0.2.2] 2023-05-12

### Added

### Changed

### Removed


## [0.2.1] 2023-05-12

### Added

### Changed

### Removed


## [0.2.0] 2023-05-11

### Added

* Integrated RTree search for neighboring beams using Rhino and CPython plugins.

### Changed

### Removed<|MERGE_RESOLUTION|>--- conflicted
+++ resolved
@@ -8,12 +8,9 @@
 ## Unreleased
 
 ### Added
-<<<<<<< HEAD
-* Added `YButtJoint` which joins the ends of three joints where the `cross_beams` get a miter cut and the `main_beam` gets a double cut.
-=======
 * Added `BTLxFromGeometryDefinition` class to replace the depricated `FeatureDefinition`. This allows deferred calculation of BTLx processings.
 * Added `from_shapes_and_element` class method to `Drilling`, `JackRafterCut`, and `DoubleCut` as a wrapper for their geometry based constructors for use with `BTLxFromGeometryDefinition`.
->>>>>>> 4bc16238
+* Added `YButtJoint` which joins the ends of three joints where the `cross_beams` get a miter cut and the `main_beam` gets a double cut.
 
 ### Changed
 
