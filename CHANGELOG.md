# Changelog

All notable changes to this project will be documented in this file.

The format is based on [Keep a Changelog](https://keepachangelog.com/en/1.0.0/),
and this project adheres to [Semantic Versioning](https://semver.org/spec/v2.0.0.html).

## Unreleased

### Added

* Added `distance_segment_segment` to `compas_timber.utils`
* Added `BTLxFromGeometryDefinition` class to replace the depricated `FeatureDefinition`. This allows deferred calculation of BTLx processings.
* Added `from_shapes_and_element` class method to `Drilling`, `JackRafterCut`, and `DoubleCut` as a wrapper for their geometry based constructors for use with `BTLxFromGeometryDefinition`.
* Added `YButtJoint` which joins the ends of three joints where the `cross_beams` get a miter cut and the `main_beam` gets a double cut.
* Added `JackRafterCutProxy` to allow for deferred calculation of the `JackRafterCut` geometry thus improving visualization performance.

### Changed

* Fixed `ValueErrorException` in `as_dict()` method of `BTLxProcessingParams` class by ensuring precision specifiers are used with floats.
* Removed model argument from `BTLxWriter` in the GH component and updated it to always return the BTLx string.
* Fixed a bug in `compas_timber.Fabrication.StepJointNotch` related to the `orientation` and `strut_inclination` parameters.
* Fixed the error message when beam endpoints coincide, e.g. when a closed polyline is used as input. 
* Changed `index` input of `ShowFeatureErrors` and `ShowJoiningErrors` do have default value of 0.
* Fixed spelling of `BeamJoinningError` to `BeamJoiningError`.
* Changed `process_joinery()` method to handle `BeamJoiningError` exceptions and return them. Also updated `Model` GH component.
* Updated `add_joint_error()` method in `DebugInformation` class to handle lists.
* Changed `compas_timber.fabrication.Lap` so that the volume is generated fully from the relevant BTLx params.
* Refactored `compas_timber.connections.LapJoint` to comply with the new system.
* Changed `THalfLapJoint`, `LHalfLapJoint`, `XHalfLapJoint` from `compas_timber.connections` so that they use the `Lap` BTLx processing.
* Renamed all `X/T/LHalfLapJoint` classes to `X/T/LLapJoint`.
* Enhanced lap behavior for optimal beam orientation in `LapJoint` class.
* Fixed `restore_beams_from_keys` in `LMiterJoint` to use the correct variable names.
* Reworked `DoubleCut` to more reliably produce the feature and geometry with the `from_planes_and_element` class method.
* Renamed `intersection_box_line()` to `intersection_beam_line_param()`, which now take a beam input and outputs the intersecting ref_face_index.
* Added `max_distance` argument to `JointRule` subclasses and GH components so that max_distance can be set for each joint rule individually.
* Changed referenced to `beam` in `Drilling` to `element`. 
* Changed `Drill Hole` and `Trim Feature` GH components to generate the relevant `BTLxProcessing` type rather than the deprecated `FeatureDefinition` type.
<<<<<<< HEAD
* Changed `Show_beam_faces` gh component to `Show_ref_sides`, which now takes an `int` index and shows the corresponding face including origin corner.
* Using new `JackRafterCutProxy` in LMiterJoint, LButtJoint and TButtJoint.
=======
* Changed `Show_beam_faces` gh component to `Show_ref_sides`, which now takes an `int` index and shows the corresponding face
  including origin corner.
* Bug fixes after adding `max_distance` to joint defs.
>>>>>>> 04bca37a

### Removed


## [0.13.0] 2025-01-13

### Added

* Added API documentation for `design` and `error` packages.
* Added `guess_joint_topology_2beams` and `set_default_joints` functions to `design.__init__.py`.
* Added `list_input_valid`, `item_input_valid`, `get_leaf_subclasses`, `rename_gh_input` functions to `ghpython.__init__.py`.
* Added `Instruction`, `Model3d`, `Text3d`, `LinearDimension`, `BuildingPlanParser` classes to `planning.__init__.py`.
* Added `subprocessings` property to `BTLxProcessing` to allow nesting of processings.

### Changed

* Fixed comma incompatible with py27 in `Slot` module.
* Updated the API documentation for `connections`, `elements`, `fabrication`, `ghpython`, `planning` packages.
* Refactored all btlx `process` references to `processing`, including base classes, properties, variables, and docstrings.
* Refactored `BTLx` to `BTLxWriter` in the `compas_timber.Fabrication` package.

### Removed

* Removed `BeamJoiningError` from `connections.__init__.py`.
* Removed duplicate entries from the `__all__` list in the `elements.__init__.py` module.
* Removed package `compas_timber._fabrication`.
* Removed `btlx_processes` anf `joint_factories` from `compas_timber.fabrication` package.
* Removed `.btlx` files from `.gitignore`.


## [0.12.0] 2025-01-07

### Added

* Added new base class for timber elements `TimberElement`.
* Added property `is_beam` to `Beam` class.
* Added property `is_plate` to `Plate` class.
* Added property `is_wall` to `Wall` class.
* Added `side_as_surface` to `compas_timber.elements.Beam`.
* Added `opposing_side_index` to `compas_timber.elements.Beam`.
* Added `Plate` element.
* Added attribute `plates` to `TimberModel`.
* Added new temporary package `_fabrication`.
* Added new `compas_timber._fabrication.JackRafterCut`.
* Added new `compas_timber._fabrication.JackRafterCutParams`.
* Added new `compas_timber._fabrication.Drilling`.
* Added new `compas_timber._fabrication.DrillingParams`.
* Added new `compas_timber._fabrication.StepJoint`.
* Added new `compas_timber._fabrication.StepJointNotch`.
* Added new `compas_timber._fabrication.DovetailTenon`.
* Added new `compas_timber._fabrication.DovetailMortise`.
* Added new `compas_timber.connections.TStepJoint`.
* Added new `compas_timber.connections.TDovetailJoint`.
* Added new `utilities` module in `connections` package.
* Added new `compas_timber._fabrication.DoubleCut`.
* Added new `compas_timber.connections.TBirdsmouthJoint`.
* Added new method `add_group_element` to `TimberModel`.
* Added new method `has_group` to `TimberModel`.
* Added new method `get_elements_in_group` to `TimberModel`.
* Added attribute `is_group_element` to `TimberElement`.
* Added `JointRule.joints_from_beams_and_rules()` static method 
* Added `Element.reset()` method.
* Added new `fasteners.py` module with new `Fastener` element type.
* Added new `compas_timber._fabrication.Lap`.
* Added `Joint_Rule_From_List` GH Component that takes lists of beams to create joints.
* Added `MIN_ELEMENT_COUNT` and `MAX_ELEMENT_COUNT` class attributes to `Joint`.
* Added `element_count_complies` class method to `Joint`.
* Added `compas_timber.fasteners.FastenerTimberInterface`.
* Added `compas_timber.connections.BallNodeJoint`.
* Added `compas_timber.elements.BallNodeFastener`.
* Added `transform()` method to `Feature` types.
* Added `FastenerInterfaceComponent` GH component.
* Added `ShowElementsByType` GH Component.
* Added `fasteners` property to `TimberModel`.
* Added `BTLx_Feature` GH component.
* Added `CT_Beams_From_Mesh` GH component.
* Added new `compas_timber._fabrication.FrenchRidgeLap`.
* Added new `compas_timber.connections.LFrenchRidgeLapJoint`.
* Added new `compas_timber._fabrication.Tenon` and `compas_timber._fabrication.Mortise`.
* Added new `compas_timber.connections.TTenonMortiseJoint`.
* Added `create` override to `BallNodeJoint`.
* Added `PlateFastener` class.
* Added `errors` directory and `__init__.py` module.
* Added new `compas_timber._fabrication.Slot`.
* Added new `compas_timber._fabrication.SlotParams`.

### Changed

* Changed incorrect import of `compas.geometry.intersection_line_plane()` to `compas_timber.utils.intersection_line_plane()`
* Renamed `intersection_line_plane` to `intersection_line_plane_param`.
* Renamed `intersection_line_line_3D` to `intersection_line_line_param`.
* Adjusted functions in `compas_timber._fabrication.DovetailMortise` and `compas_timber.connections.TDovetailJoint`.
* Added `conda-forge` channel to installation instructions.
* Fixed `**kwargs` inheritance in `__init__` for joint modules: `LMiterJoint`, `TStepJoint`, `TDovetailJoint`, `TBirdsmouthJoint`.
* Fixed GUID assignment logic from `**kwargs` to ensure correct fallback behavior for joint modules: `LMiterJoint`, `TStepJoint`, `TDovetailJoint`, `TBirdsmouthJoint`.
* Changed `model.element_by_guid()` instead of direct `elementsdict[]` access for beam retrieval in joint modules: `LMiterJoint`, `TStepJoint`, `TDovetailJoint`, `TBirdsmouthJoint`.
* Reworked the model generation pipeline.
* Reworked `comply` methods for `JointRule`s. 
* Fixed error with angle and inclination calculation in `compas_timber._fabrication.JackRafterCut` 
* Changed `compas_timber.connections.TButtJoint` and `compas_timber.connections.LButtJoint` by using the new implemented BTLx Processes to define the Joints
* Changed `DirectJointRule` to allow for more than 2 elements per joint.
* Changed `beam` objects get added to `Joint.elements` in `Joint.create()`.
* Fixed bug in vizualization of tenon/mortise in `compas_timber._fabrication.StepJoint`and `compas_timber._fabrication.StepJointNotch`.
* Changed `model.process_joinery()`so that it calls `joint.check_elements_compatibility()` before adding extensions and features.
* Fixed incorrect data keys for `beam_guid` in the `__data__` property for joint modules: `LMiterJoint`, `TStepJoint`, `TDovetailJoint`, `TBirdsmouthJoint`, `LFrenchRidgeLapJoint`.
* Fixed `JointRuleFromList` GH component.
* Changed `TButtJoint` to take an optional `PlateFastener`.
* Moved `FeatureApplicationError`, `BeamJoiningError`, and `FastenerApplicationError` to `errors.__init__.py`.
* Fixed a bug that occured when parallel beams are joined in the BallNodeJoint.
* Fixed `L_TopoJointRule`, `T_TopoJointRule` and `X_TopoJointRule` for cases where `Joint.SUPPORTED_TOPOLOGY` is a single value or a list.
* Fixed bug in `JointRule.joints_from_beams_and_rules()` that caused failures when topology was not recognized.
* Implemented `max_distance` parameter in `JointRule.joints_from_beams_and_rules()` and `JointRule.comply` methods.
* Bux fixes from extra comma argument and `max_distance` not implemented in `DirectRule.comply`.

### Removed

* Removed module `compas_timber.utils.compas_extra`.
* Removed a bunch of spaghetti from `CT_model` GH component.
* Removed module `compas_timber.fabrication.joint_factories.t_butt_factory`.
* Removed module `compas_timber.fabrication.joint_factories.l_butt_factory`.
* Removed module `compas_timber.connections.butt_joint`.
* Removed module `compas_timber.connections.french_ridge_lap`.
* Removed module `compas_timber.fabrication.joint_factories.french_ridge_factory`.
* Removed module `compas_timber.fabrication.btlx_processes.btlx_french_ridge_lap`.



## [0.11.0] 2024-09-17

### Added

* Added bake component for `Plate` elements.
* Added default paramteters for `Surface Model` in the GH Component

### Changed

* Fixed wrong image file paths in the Documentation.
* Changed `TimberModel.beams` to return generator of `Beam` elements.
* Changed `TimberModel.walls` to return generator of `Wall` elements.
* Changed `TimberModel.plates` to return generator of `Plate` elements.
* Changed `TimberModel.joints` to return generator of `Joint` elements.
* Fixed polyline analysis for generating `SurfaceModel`
* Fixed errors in debug info components.

### Removed


## [0.10.1] 2024-09-11

### Added

### Changed

* Implemented a workaround for https://github.com/gramaziokohler/compas_timber/issues/280.

### Removed


## [0.10.0] 2024-09-11

### Added

* Added `SurfaceModelJointOverride` GH Component.
* Added `Plate` element.
* Added attribute `plates` to `TimberModel`.
* Added `SurfaceModelJointOverride` GH Component
* Added `ShowSurfaceModelBeamType` GH Component
* Re-introduced attribute `key` in `Beam`.
* Added attribute `key` to `Plate`.
* Added generation of `plate` elements to the `SurfaceModel`

### Changed

* Updated documentation for Grasshopper components.
* Fixed missing input parameter in `SurfaceModelOptions` GH Component.
* Fixed error with tolerances for `SurfaceModel`s modeled in meters.
* Renamed `beam` to `element` in different locations to make it more generic.
* Fixed `AttributeError` in `SurfaceModel`.
* Updated example scripts.
* Calling `process_joinery` in `SurfaceModel`.
* Changed how `BeamDefinition` and `Plate` types are handled in `SurfaceModel`
* Changed the `get_interior_segment_indices` function to work when there are multiple openings.
* Renamed `ShowSurfaceModelBeamType` to `ShowBeamsByCategory`.
* Changed `SurfaceModel` component input handling to give warnings instead of errors.

### Removed

* Removed `add_beam` from `TimberModel`, use `add_element` instead.
* Removed `add_plate` from `TimberModel`, use `add_element` instead.
* Removed `add_wall` from `TimberModel`, use `add_element` instead.

## [0.9.1] 2024-07-05

### Added

* Added `ref_frame` attribute to `Beam`.
* Added `ref_sides` attribute to `Beam`.
* Added `ref_edges` attribute to `Beam`.

### Changed

* Fixed error in BakeWithBoxMap component.
* Added `add_extensions` to `Joint` interface.
* Added `process_joinery` to `TimberModel`.
* Features are not automatically added when creating a joint using `Joint.create()`.
* Features are not automatically added when de-serializing.

### Removed


## [0.9.0] 2024-06-14

### Added

* Added `birdsmouth` parameter to `butt_joint` which applies a `btlx_double_cut` process to the part. 
* Added `BTLxDoubleCut` BTLx Processing class.
* Added BTLx support for `TButtJoint` and `LButtJoint`
* Added `BTLxLap` process class.

### Changed

* Moved module `workflow` from package `ghpython` to new package `design`.
* Moved `compas_timber.ghpython.CategoryRule` to `compas_timber.design`.
* Moved `compas_timber.ghpython.DirectRule` to `compas_timber.design`.
* Moved `compas_timber.ghpython.JointRule` to `compas_timber.design`.
* Moved `compas_timber.ghpython.TopologyRule` to `compas_timber.design`.
* Moved `compas_timber.ghpython.JointDefinition` to `compas_timber.design`.
* Moved `compas_timber.ghpython.FeatureDefinition` to `compas_timber.design`.
* Moved `compas_timber.ghpython.DebugInfomation` to `compas_timber.design`.

### Removed


## [0.8.1] 2024-06-13

### Added

### Changed

* Fixed import errors in GH components.
* Updated GH example file.

### Removed


## [0.8.0] 2024-06-12

### Added

* Added attribute `geometry` to `Beam`.
* Added `center_of_mass` property to Assembly class.
* Added `volume` property to Assembly class.
* Added new element type `Wall`.

### Changed

* Reduced some boilerplate code in `Joint` subclasses.
* Added argument `beams` to `Joint.__init__()` which expects tuple containing beams from implementing class instance.
* Renamed `TimberAssembly` to `TimberModel`.
* Renamed `compas_timber.assembly` to `compas_timber.model`.
* Renamed `compas_timber.parts` to `compas_timber.elements`.
* Based `Beam` on new `compas_model.elements.Element`.
* Based `TimberModel` on new `compas_model.model.Model`.
* Based `Joint` on new `compas_model.interactions.Interaction`.
* Removed support for Python `3.8`.

### Removed

* Removed `joint_type` attributes from all `Joint` classes.
* Removed argument `cutoff` from `LMiterJoint` as it was not used anywhere.
* Removed argument `gap` from `TButtJoint` as it was not used anywhere.
* Removed argument `gap` from `FrenchRidgeLap` as it was not used anywhere.
* Removed class `JointOptions` as not used anymore.
* Removed module `compas_timber.consumers`.
* Removed unused method `TButtJoint.get_cutting_plane()`.

## [0.7.0] 2024-02-15

### Added

* Added `debug_geometries` attribute to `BeamJoiningError`.
* (Re)added `BooleanSubtraction` feature.
* Added flag `modify_cross` to `L-Butt` joint.
* Added flag `reject_i` to `L-Butt` joint.
* Added new `NullJoint`.
* Added `mill_depth` argument to butt joints, with geometric representation of milled recess in cross beam.
* Added `ButtJoint` class with methods common to `LButtJoint` and `TButtJoint`
* Added new `L_TopologyJointRule`, `T_TopologyJointRule`, `X_TopologyJointRule` GH components
* Added GH component param support functions in `compas_timber.ghpython.ghcomponent_helpers.py`
* Added `topos` attribute to `CategoryRule` to filter when joints get applied
* Added new `SurfaceAssembly` class
* Added GH component `SurfaceAssembly` which directly generates a `TimberAssembly` with standard wall framing from a planar surface. 
* Added GH component `SurfaceAssemblyOptions`
* Added GH component `CustomBeamDimensions` for `SurfaceAssembly`

### Changed

* `BeamFromCurve` GH component accepts now referenced Rhino curves, referenced Rhino object IDs and internalized lines.
* `BeamFromCurve` GH component accepts now referenced Rhino curves, referenced Rhino object IDs and internalized lines.
* Fixed `FeatureError` when L-Butt applies the cutting plane.
* Fixed T-Butt doesn't get extended to cross beam's plane.
* `SimpleSequenceGenerator` updated to work with `compas.datastructures.assembly` and generates building plan acording to type.
* Changed GH Categories for joint rules.
* Made `beam_side_incident` a `staticmethod` of `Joint` and reworked it.
* Extended `DecomposeBeam` component to optionally show beam frame and faces.
* Changed `CategoryJointRule` and `DirectJointRule` to a dynamic interface where joint type is selected with right click menu
* Changed `Assembly` GH component to apply category joints if the detected topology is in `CategoryRule.topos`
* Changed `TopologyJoints` GH component to `DefaultJoints` Component, which applies default joints based on topology. 

### Removed

* Removed component `ShowBeamFrame`.
* Changed GH Categories for joint rules
* `BrepGeometryConsumer` continues to apply features even after the first error.
* `DrillHole` component calculates length from input line.
* `DrillHole` has default diameter proportional to beam cross-section.
* Removed input `Length` from `DrillHole` component.
* Fixed broken `TrimmingFeature` component.
* Removed all `JointOption` components. these are accessed in context menu of joint rules.

## [0.6.1] 2024-02-02

### Added

### Changed

### Removed


## [0.6.0] 2024-02-02

### Added

### Changed

* Updated COMPAS dependency to `2.0.0`!

### Removed


## [0.5.1] 2024-01-31

### Added

* Added missing documentation for module `ghpython.workflow.py`.
* Added missing documentation for package `connections`.
* `compas_timber.__version__` now returns current version.

### Changed

### Removed


## [0.5.0] 2024-01-31

### Added

* Added class `DebugInformation` to `workflow.py`.
* Added new component `ShowFeatureErrors`.
* Added new component `ShowJoiningErrors`.
* Added `FeatureApplicator` classes which report errors during feature application.
* Added `L-HalfLapJoint`.
* Added `T-HalfLapJoint`.
* Added `ShowTopologyTypes` GH Component.

### Changed

* Feature application now fails more gracefully (un-processed geometry is returned).
* Attempting to join beams which are already joined raises `BeamJoiningError` instead of `AssemblyError`
* `Joint.add_features` which fails to calculate anything raises `BeamJoiningError`.
* Changed COMPAS dependency to `compas==2.0.0beta.4`.
* Assembly component shows blanks when `CeateGeometry` flag is set to `False`. 

### Removed

* Removed `JointDef` GH components.
* Removed `AutomaticJoint` GH Component. Joint rules are now input directly into `TimberAssembly`.

## [0.4.0] 2024-01-24

### Added

* Added `fabrication` package 
* Added `BTLx` as a wrapper for `TimberAssembly` to generate .btlx files for machining timber beams
* Added `BTLxPart` as wrapper for `Beam`
* Added `joint_factories` folder and factories for existing joints except `X-HalfLap`
* Added `btlx_processes` folder and processes `JackCut` and `FrenchRidgeHalfLap`
* Added `BTLx` Grasshopper component
* Added `FrenchRidgeHalfLap` joint
* Added `DrillHole` Feature.
* Added `DrillHoleFeature` Grasshopper component.
* added `JointOptions` GH Components for all current joint types. This allows joint parameter definition in GH
* added `DirectJointRules` GH Component 
* added `TopologyJointRules` GH Component 
* added `BTLx` as a wrapper for `TimberAssembly` to generate .btlx files for machining timber beams
* added `BTLxPart` as wrapper for `Beam`
* added `joint_factories` folder and factories for existing joints except `X-HalfLap`
* added `btlx_processes` folder and processes `JackCut` and `FrenchRidgeHalfLap`
* added `BTLx` Grasshopper component
* added `FrenchRidgeHalfLap` joint


### Changed

* Changed `Beam` definition to include `blank_frame` and `blank_length` attributes 
* Replaced `Artist` with the new `Scene`.
* Changed type hint for argument `Centerline` of GH component `BeamFromCurve` to `Guid`.
* Curve ID of beam curves are now always stored in `Beam.attributes["rhino_guid"]`.
* Fixed `FindBeamByGuid` component.
* Bumped required COMPAS version to `2.0.0beta.2`.
* Changed docs theme to the new `sphinx_compas2_theme`.
* Re-worked component `BakeBoxMap` to advanced mode.
* Removed call to `rs.Redraw()` in `BakeBoxMap` which was causing GH document to lock (cannot drag).

### Removed


## [0.3.2] 2023-11-17

### Added

* Added now released COMPAS `2.0.0a1` to requirements.

### Changed

* Explicitly added attribute `key` to (de)serialization of `Beam`.

### Removed


## [0.3.1] 2023-09-18

### Added

### Changed

### Removed


## [0.3.0] 2023-09-18

### Added

* Added new joint type: Half-lap joint.

### Changed

* Beam transformed geometry with features is available using property `geometry`.
* Adapted the `Data` interface of `Beam` and `Assembly` according to the changes in COMPAS core.
* Beam geometry is created on demand.
* Adapted the `Data` interface of `Joint` and its implementations according to the changes in COMPAS core.
* Explicitly choosing `Grasshopper` context for the `Artist` in `ShowAssembly` component.

### Removed

* Removed method `Beam.get_geometry`.

## [0.2.16] 2023-05-16

### Added

### Changed

### Removed


## [0.2.15] 2023-05-15

### Added

### Changed

### Removed


## [0.2.14] 2023-05-15

### Added

### Changed

### Removed


## [0.2.13] 2023-05-15

### Added

### Changed

### Removed


## [0.2.12] 2023-05-15

### Added

### Changed

### Removed


## [0.2.11] 2023-05-15

### Added

### Changed

### Removed


## [0.2.10] 2023-05-14

### Added

### Changed

### Removed


## [0.2.9] 2023-05-12

### Added

### Changed

### Removed


## [0.2.8] 2023-05-12

### Added

### Changed

### Removed


## [0.2.7] 2023-05-12

### Added

### Changed

### Removed


## [0.2.6] 2023-05-12

### Added

### Changed

### Removed


## [0.2.5] 2023-05-12

### Added

### Changed

### Removed


## [0.2.4] 2023-05-12

### Added

### Changed

### Removed


## [0.2.3] 2023-05-12

### Added

### Changed

### Removed


## [0.2.2] 2023-05-12

### Added

### Changed

### Removed


## [0.2.1] 2023-05-12

### Added

### Changed

### Removed


## [0.2.0] 2023-05-11

### Added

* Integrated RTree search for neighboring beams using Rhino and CPython plugins.

### Changed

### Removed<|MERGE_RESOLUTION|>--- conflicted
+++ resolved
@@ -36,14 +36,9 @@
 * Added `max_distance` argument to `JointRule` subclasses and GH components so that max_distance can be set for each joint rule individually.
 * Changed referenced to `beam` in `Drilling` to `element`. 
 * Changed `Drill Hole` and `Trim Feature` GH components to generate the relevant `BTLxProcessing` type rather than the deprecated `FeatureDefinition` type.
-<<<<<<< HEAD
 * Changed `Show_beam_faces` gh component to `Show_ref_sides`, which now takes an `int` index and shows the corresponding face including origin corner.
+* Bug fixes after adding `max_distance` to joint defs.
 * Using new `JackRafterCutProxy` in LMiterJoint, LButtJoint and TButtJoint.
-=======
-* Changed `Show_beam_faces` gh component to `Show_ref_sides`, which now takes an `int` index and shows the corresponding face
-  including origin corner.
-* Bug fixes after adding `max_distance` to joint defs.
->>>>>>> 04bca37a
 
 ### Removed
 
