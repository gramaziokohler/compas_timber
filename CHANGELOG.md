--- conflicted
+++ resolved
@@ -16,7 +16,6 @@
 * Added `transform()` method override to `TimberModel` to properly invalidate element caches when model transformation is applied, fixing inconsistent element transformation behavior.
 * Added `__from_data__` class method override in `TimberElement` to handle frame/transformation conversion during deserialization.
 * Added standalone element support through minimal overrides in `compute_modeltransformation()` and `compute_modelgeometry()` methods in `TimberElement`.
-* Added `PlateJoint.add_extensions()` which does the initial extension of plate outline edges. 
 
 * Added new `compas_timber.planning.Stock` base class for representing raw material stock pieces with polymorphic element handling.
 * Added new `compas_timber.planning.BeamStock` class for 1D beam stock pieces with length-based nesting and dimensional compatibility checking.
@@ -25,6 +24,7 @@
 * Added new `compas_timber.planning.NestingResult` class as a serializable wrapper for nesting results with analysis properties and enhanced dimensional reporting.
 * Added new `compas_timber.fabrication.BTLxGenericPart` as a new base class for BTLx part representations, upstreaming shared functionality from `BTLxPart` and `BTLxRawpart`.
 * Added new `compas_timber.fabrication.BTLxRawpart`, inheriting from `BTLxGenericPart`, to support raw part handling and nesting operations within the BTLx framework.
+* Added `PlateJoint.add_extensions()` which does the initial extension of plate outline edges. 
 
 ### Changed
 * Changed `Fastener`, `Slab`, `Wall` to inherit from `compas_model.Element` instead of `TimberElement`. `TimberElement` now represents BTLx parts exclusively.
@@ -57,13 +57,9 @@
 * Removed `faces` property from `compas_timber.elements.Beam` since it wasn't used anywhere.
 * Removed `has_features` property from `compas_timber.elements.Beam` since it wasn't used anywhere.
 * Removed `key` property from `compas_timber.elements.Beam` and `compas_timber.elements.Plate` since it is not used anymore.
-<<<<<<< HEAD
+* Removed all Rhino7 components!
 * Removed method `add_group_element` from `TimberModel`.
 * Removed `PlateToPlateInterface` since plates should be given `BTLxProcessing` features.
-=======
-* Removed all Rhino7 components!
-
->>>>>>> ca053943
 
 ## [1.0.1] 2025-10-16
 
