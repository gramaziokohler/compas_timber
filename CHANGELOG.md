# Changelog

All notable changes to this project will be documented in this file.

The format is based on [Keep a Changelog](https://keepachangelog.com/en/1.0.0/),
and this project adheres to [Semantic Versioning](https://semver.org/spec/v2.0.0.html).

## Unreleased

### Added

* Added new base class for timber elements `TimberElement`.
* Added property `is_beam` to `Beam` class.
* Added property `is_plate` to `Plate` class.
* Added property `is_wall` to `Wall` class.
* Added `side_as_surface` to `compas_timber.elements.Beam`.
* Added `opposing_side_index` to `compas_timber.elements.Beam`.
* Added `Plate` element.
* Added attribute `plates` to `TimberModel`.
* Added new temporary package `_fabrication`.
* Added new `compas_timber._fabrication.JackRafterCut`.
* Added new `compas_timber._fabrication.JackRafterCutParams`.
* Added new `compas_timber._fabrication.Drilling`.
* Added new `compas_timber._fabrication.DrillingParams`.
* Added new `compas_timber._fabrication.StepJoint`.
* Added new `compas_timber._fabrication.StepJointNotch`.
* Added new `compas_timber._fabrication.DovetailTenon`.
* Added new `compas_timber._fabrication.DovetailMortise`.
* Added new `compas_timber.connections.TStepJoint`.
* Added new `compas_timber.connections.TDovetailJoint`.
* Added new `utilities` module in `connections` package.
* Added new `compas_timber._fabrication.DoubleCut`.
* Added new `compas_timber.connections.TBirdsmouthJoint`.
* Added new method `add_group_element` to `TimberModel`.
* Added new method `has_group` to `TimberModel`.
* Added new method `get_elements_in_group` to `TimberModel`.
* Added attribute `is_group_element` to `TimberElement`.
* Added `JointRule.joints_from_beams_and_rules()` static method 
* Added `Element.reset()` method.
* Added new `fasteners.py` module with new `Fastener` element type.
* Added new `compas_timber._fabrication.Lap`.
<<<<<<< HEAD
* Added unit tests for `fasteners.py` module.
* Added `Joint_Rule_From_List` GH Component that takes lists of beams to create joints.
* Added `MIN_ELEMENT_COUNT` and `MAX_ELEMENT_COUNT` class attributes to `Joint`.
* Added `element_count_complies` class method to `Joint`.
* Added `beams`, `plates` and `fasteners` properties to `Joint`.
* Added `compas_timber.fasteners.FastenerTimberInterface`.
* Added `compas_timber.connections.BallNodeJoint`.
* Added `compas_timber.elements.BallNodeFastener`.
* Added `transform()` method to `Feature` types.
* Added `FastenerInterfaceComponent` GH component.
=======
* Added `ShowElementsByType` GH Component.
* Added `fasteners` property to `TimberModel`.
>>>>>>> 27c744f8

### Changed

* Changed incorrect import of `compas.geometry.intersection_line_plane()` to `compas_timber.utils.intersection_line_plane()`
* Renamed `intersection_line_plane` to `intersection_line_plane_param`.
* Renamed `intersection_line_line_3D` to `intersection_line_line_param`.
* Adjusted functions in `compas_timber._fabrication.DovetailMortise` and `compas_timber.connections.TDovetailJoint`.
* Added `conda-forge` channel to installation instructions.
* Fixed `**kwargs` inheritance in `__init__` for joint modules: `LMiterJoint`, `TStepJoint`, `TDovetailJoint`, `TBirdsmouthJoint`.
* Fixed GUID assignment logic from `**kwargs` to ensure correct fallback behavior for joint modules: `LMiterJoint`, `TStepJoint`, `TDovetailJoint`, `TBirdsmouthJoint`.
* Changed `model.element_by_guid()` instead of direct `elementsdict[]` access for beam retrieval in joint modules: `LMiterJoint`, `TStepJoint`, `TDovetailJoint`, `TBirdsmouthJoint`.
* Reworked the model generation pipeline.
* Reworked `comply` methods for `JointRule`s. 
* Fixed error with angle and inclination calculation in `compas_timber._fabrication.JackRafterCut` 
* Changed `compas_timber.connections.TButtJoint` and `compas_timber.connections.LButtJoint` by using the new implemented BTLx Processes to define the Joints
<<<<<<< HEAD
* Changed `DirectJointRule` to allow for more than 2 elements per joint.
* Changed `beam` objects get added to `Joint.elements` in `Joint.create()`.
=======
* Fixed bug in vizualization of tenon/mortise in `compas_timber._fabrication.StepJoint`and `compas_timber._fabrication.StepJointNotch`.
>>>>>>> 27c744f8

### Removed

* Removed module `compas_timber.utils.compas_extra`.
* Removed a bunch of spaghetti from `CT_model` GH component.
* Removed module `compas_timber.fabrication.joint_factories.t_butt_factory`
* Removed module `compas_timber.fabrication.joint_factories.l_butt_factory`
* Removed module `compas_timber.connections.butt_joint`



## [0.11.0] 2024-09-17

### Added

* Added bake component for `Plate` elements.
* Added default paramteters for `Surface Model` in the GH Component

### Changed

* Fixed wrong image file paths in the Documentation.
* Changed `TimberModel.beams` to return generator of `Beam` elements.
* Changed `TimberModel.walls` to return generator of `Wall` elements.
* Changed `TimberModel.plates` to return generator of `Plate` elements.
* Changed `TimberModel.joints` to return generator of `Joint` elements.
* Fixed polyline analysis for generating `SurfaceModel`
* Fixed errors in debug info components.

### Removed


## [0.10.1] 2024-09-11

### Added

### Changed

* Implemented a workaround for https://github.com/gramaziokohler/compas_timber/issues/280.

### Removed


## [0.10.0] 2024-09-11

### Added

* Added `SurfaceModelJointOverride` GH Component.
* Added `Plate` element.
* Added attribute `plates` to `TimberModel`.
* Added `SurfaceModelJointOverride` GH Component
* Added `ShowSurfaceModelBeamType` GH Component
* Re-introduced attribute `key` in `Beam`.
* Added attribute `key` to `Plate`.
* Added generation of `plate` elements to the `SurfaceModel`

### Changed

* Updated documentation for Grasshopper components.
* Fixed missing input parameter in `SurfaceModelOptions` GH Component.
* Fixed error with tolerances for `SurfaceModel`s modeled in meters.
* Renamed `beam` to `element` in different locations to make it more generic.
* Fixed `AttributeError` in `SurfaceModel`.
* Updated example scripts.
* Calling `process_joinery` in `SurfaceModel`.
* Changed how `BeamDefinition` and `Plate` types are handled in `SurfaceModel`
* Changed the `get_interior_segment_indices` function to work when there are multiple openings.
* Renamed `ShowSurfaceModelBeamType` to `ShowBeamsByCategory`.
* Changed `SurfaceModel` component input handling to give warnings instead of errors.

### Removed

* Removed `add_beam` from `TimberModel`, use `add_element` instead.
* Removed `add_plate` from `TimberModel`, use `add_element` instead.
* Removed `add_wall` from `TimberModel`, use `add_element` instead.

## [0.9.1] 2024-07-05

### Added

* Added `ref_frame` attribute to `Beam`.
* Added `ref_sides` attribute to `Beam`.
* Added `ref_edges` attribute to `Beam`.

### Changed

* Fixed error in BakeWithBoxMap component.
* Added `add_extensions` to `Joint` interface.
* Added `process_joinery` to `TimberModel`.
* Features are not automatically added when creating a joint using `Joint.create()`.
* Features are not automatically added when de-serializing.

### Removed


## [0.9.0] 2024-06-14

### Added

* Added `birdsmouth` parameter to `butt_joint` which applies a `btlx_double_cut` process to the part. 
* Added `BTLxDoubleCut` BTLx Processing class.
* Added BTLx support for `TButtJoint` and `LButtJoint`
* Added `BTLxLap` process class.

### Changed

* Moved module `workflow` from package `ghpython` to new package `design`.
* Moved `compas_timber.ghpython.CategoryRule` to `compas_timber.design`.
* Moved `compas_timber.ghpython.DirectRule` to `compas_timber.design`.
* Moved `compas_timber.ghpython.JointRule` to `compas_timber.design`.
* Moved `compas_timber.ghpython.TopologyRule` to `compas_timber.design`.
* Moved `compas_timber.ghpython.JointDefinition` to `compas_timber.design`.
* Moved `compas_timber.ghpython.FeatureDefinition` to `compas_timber.design`.
* Moved `compas_timber.ghpython.DebugInfomation` to `compas_timber.design`.

### Removed


## [0.8.1] 2024-06-13

### Added

### Changed

* Fixed import errors in GH components.
* Updated GH example file.

### Removed


## [0.8.0] 2024-06-12

### Added

* Added attribute `geometry` to `Beam`.
* Added `center_of_mass` property to Assembly class.
* Added `volume` property to Assembly class.
* Added new element type `Wall`.

### Changed

* Reduced some boilerplate code in `Joint` subclasses.
* Added argument `beams` to `Joint.__init__()` which expects tuple containing beams from implementing class instance.
* Renamed `TimberAssembly` to `TimberModel`.
* Renamed `compas_timber.assembly` to `compas_timber.model`.
* Renamed `compas_timber.parts` to `compas_timber.elements`.
* Based `Beam` on new `compas_model.elements.Element`.
* Based `TimberModel` on new `compas_model.model.Model`.
* Based `Joint` on new `compas_model.interactions.Interaction`.
* Removed support for Python `3.8`.

### Removed

* Removed `joint_type` attributes from all `Joint` classes.
* Removed argument `cutoff` from `LMiterJoint` as it was not used anywhere.
* Removed argument `gap` from `TButtJoint` as it was not used anywhere.
* Removed argument `gap` from `FrenchRidgeLap` as it was not used anywhere.
* Removed class `JointOptions` as not used anymore.
* Removed module `compas_timber.consumers`.
* Removed unused method `TButtJoint.get_cutting_plane()`.

## [0.7.0] 2024-02-15

### Added

* Added `debug_geometries` attribute to `BeamJoiningError`.
* (Re)added `BooleanSubtraction` feature.
* Added flag `modify_cross` to `L-Butt` joint.
* Added flag `reject_i` to `L-Butt` joint.
* Added new `NullJoint`.
* Added `mill_depth` argument to butt joints, with geometric representation of milled recess in cross beam.
* Added `ButtJoint` class with methods common to `LButtJoint` and `TButtJoint`
* Added new `L_TopologyJointRule`, `T_TopologyJointRule`, `X_TopologyJointRule` GH components
* Added GH component param support functions in `compas_timber.ghpython.ghcomponent_helpers.py`
* Added `topos` attribute to `CategoryRule` to filter when joints get applied
* Added new `SurfaceAssembly` class
* Added GH component `SurfaceAssembly` which directly generates a `TimberAssembly` with standard wall framing from a planar surface. 
* Added GH component `SurfaceAssemblyOptions`
* Added GH component `CustomBeamDimensions` for `SurfaceAssembly`

### Changed

* `BeamFromCurve` GH component accepts now referenced Rhino curves, referenced Rhino object IDs and internalized lines.
* `BeamFromCurve` GH component accepts now referenced Rhino curves, referenced Rhino object IDs and internalized lines.
* Fixed `FeatureError` when L-Butt applies the cutting plane.
* Fixed T-Butt doesn't get extended to cross beam's plane.
* `SimpleSequenceGenerator` updated to work with `compas.datastructures.assembly` and generates building plan acording to type.
* Changed GH Categories for joint rules.
* Made `beam_side_incident` a `staticmethod` of `Joint` and reworked it.
* Extended `DecomposeBeam` component to optionally show beam frame and faces.
* Changed `CategoryJointRule` and `DirectJointRule` to a dynamic interface where joint type is selected with right click menu
* Changed `Assembly` GH component to apply category joints if the detected topology is in `CategoryRule.topos`
* Changed `TopologyJoints` GH component to `DefaultJoints` Component, which applies default joints based on topology. 

### Removed

* Removed component `ShowBeamFrame`.
* Changed GH Categories for joint rules
* `BrepGeometryConsumer` continues to apply features even after the first error.
* `DrillHole` component calculates length from input line.
* `DrillHole` has default diameter proportional to beam cross-section.
* Removed input `Length` from `DrillHole` component.
* Fixed broken `TrimmingFeature` component.
* Removed all `JointOption` components. these are accessed in context menu of joint rules.

## [0.6.1] 2024-02-02

### Added

### Changed

### Removed


## [0.6.0] 2024-02-02

### Added

### Changed

* Updated COMPAS dependency to `2.0.0`!

### Removed


## [0.5.1] 2024-01-31

### Added

* Added missing documentation for module `ghpython.workflow.py`.
* Added missing documentation for package `connections`.
* `compas_timber.__version__` now returns current version.

### Changed

### Removed


## [0.5.0] 2024-01-31

### Added

* Added class `DebugInformation` to `workflow.py`.
* Added new component `ShowFeatureErrors`.
* Added new component `ShowJoiningErrors`.
* Added `FeatureApplicator` classes which report errors during feature application.
* Added `L-HalfLapJoint`.
* Added `T-HalfLapJoint`.
* Added `ShowTopologyTypes` GH Component.

### Changed

* Feature application now fails more gracefully (un-processed geometry is returned).
* Attempting to join beams which are already joined raises `BeamJoiningError` instead of `AssemblyError`
* `Joint.add_features` which fails to calculate anything raises `BeamJoiningError`.
* Changed COMPAS dependency to `compas==2.0.0beta.4`.
* Assembly component shows blanks when `CeateGeometry` flag is set to `False`. 

### Removed

* Removed `JointDef` GH components.
* Removed `AutomaticJoint` GH Component. Joint rules are now input directly into `TimberAssembly`.

## [0.4.0] 2024-01-24

### Added

* Added `fabrication` package 
* Added `BTLx` as a wrapper for `TimberAssembly` to generate .btlx files for machining timber beams
* Added `BTLxPart` as wrapper for `Beam`
* Added `joint_factories` folder and factories for existing joints except `X-HalfLap`
* Added `btlx_processes` folder and processes `JackCut` and `FrenchRidgeHalfLap`
* Added `BTLx` Grasshopper component
* Added `FrenchRidgeHalfLap` joint
* Added `DrillHole` Feature.
* Added `DrillHoleFeature` Grasshopper component.
* added `JointOptions` GH Components for all current joint types. This allows joint parameter definition in GH
* added `DirectJointRules` GH Component 
* added `TopologyJointRules` GH Component 
* added `BTLx` as a wrapper for `TimberAssembly` to generate .btlx files for machining timber beams
* added `BTLxPart` as wrapper for `Beam`
* added `joint_factories` folder and factories for existing joints except `X-HalfLap`
* added `btlx_processes` folder and processes `JackCut` and `FrenchRidgeHalfLap`
* added `BTLx` Grasshopper component
* added `FrenchRidgeHalfLap` joint


### Changed

* Changed `Beam` definition to include `blank_frame` and `blank_length` attributes 
* Replaced `Artist` with the new `Scene`.
* Changed type hint for argument `Centerline` of GH component `BeamFromCurve` to `Guid`.
* Curve ID of beam curves are now always stored in `Beam.attributes["rhino_guid"]`.
* Fixed `FindBeamByGuid` component.
* Bumped required COMPAS version to `2.0.0beta.2`.
* Changed docs theme to the new `sphinx_compas2_theme`.
* Re-worked component `BakeBoxMap` to advanced mode.
* Removed call to `rs.Redraw()` in `BakeBoxMap` which was causing GH document to lock (cannot drag).

### Removed


## [0.3.2] 2023-11-17

### Added

* Added now released COMPAS `2.0.0a1` to requirements.

### Changed

* Explicitly added attribute `key` to (de)serialization of `Beam`.

### Removed


## [0.3.1] 2023-09-18

### Added

### Changed

### Removed


## [0.3.0] 2023-09-18

### Added

* Added new joint type: Half-lap joint.

### Changed

* Beam transformed geometry with features is available using property `geometry`.
* Adapted the `Data` interface of `Beam` and `Assembly` according to the changes in COMPAS core.
* Beam geometry is created on demand.
* Adapted the `Data` interface of `Joint` and its implementations according to the changes in COMPAS core.
* Explicitly choosing `Grasshopper` context for the `Artist` in `ShowAssembly` component.

### Removed

* Removed method `Beam.get_geometry`.

## [0.2.16] 2023-05-16

### Added

### Changed

### Removed


## [0.2.15] 2023-05-15

### Added

### Changed

### Removed


## [0.2.14] 2023-05-15

### Added

### Changed

### Removed


## [0.2.13] 2023-05-15

### Added

### Changed

### Removed


## [0.2.12] 2023-05-15

### Added

### Changed

### Removed


## [0.2.11] 2023-05-15

### Added

### Changed

### Removed


## [0.2.10] 2023-05-14

### Added

### Changed

### Removed


## [0.2.9] 2023-05-12

### Added

### Changed

### Removed


## [0.2.8] 2023-05-12

### Added

### Changed

### Removed


## [0.2.7] 2023-05-12

### Added

### Changed

### Removed


## [0.2.6] 2023-05-12

### Added

### Changed

### Removed


## [0.2.5] 2023-05-12

### Added

### Changed

### Removed


## [0.2.4] 2023-05-12

### Added

### Changed

### Removed


## [0.2.3] 2023-05-12

### Added

### Changed

### Removed


## [0.2.2] 2023-05-12

### Added

### Changed

### Removed


## [0.2.1] 2023-05-12

### Added

### Changed

### Removed


## [0.2.0] 2023-05-11

### Added

* Integrated RTree search for neighboring beams using Rhino and CPython plugins.

### Changed

### Removed<|MERGE_RESOLUTION|>--- conflicted
+++ resolved
@@ -39,21 +39,16 @@
 * Added `Element.reset()` method.
 * Added new `fasteners.py` module with new `Fastener` element type.
 * Added new `compas_timber._fabrication.Lap`.
-<<<<<<< HEAD
-* Added unit tests for `fasteners.py` module.
 * Added `Joint_Rule_From_List` GH Component that takes lists of beams to create joints.
 * Added `MIN_ELEMENT_COUNT` and `MAX_ELEMENT_COUNT` class attributes to `Joint`.
 * Added `element_count_complies` class method to `Joint`.
-* Added `beams`, `plates` and `fasteners` properties to `Joint`.
 * Added `compas_timber.fasteners.FastenerTimberInterface`.
 * Added `compas_timber.connections.BallNodeJoint`.
 * Added `compas_timber.elements.BallNodeFastener`.
 * Added `transform()` method to `Feature` types.
 * Added `FastenerInterfaceComponent` GH component.
-=======
 * Added `ShowElementsByType` GH Component.
 * Added `fasteners` property to `TimberModel`.
->>>>>>> 27c744f8
 
 ### Changed
 
@@ -69,12 +64,9 @@
 * Reworked `comply` methods for `JointRule`s. 
 * Fixed error with angle and inclination calculation in `compas_timber._fabrication.JackRafterCut` 
 * Changed `compas_timber.connections.TButtJoint` and `compas_timber.connections.LButtJoint` by using the new implemented BTLx Processes to define the Joints
-<<<<<<< HEAD
 * Changed `DirectJointRule` to allow for more than 2 elements per joint.
 * Changed `beam` objects get added to `Joint.elements` in `Joint.create()`.
-=======
 * Fixed bug in vizualization of tenon/mortise in `compas_timber._fabrication.StepJoint`and `compas_timber._fabrication.StepJointNotch`.
->>>>>>> 27c744f8
 
 ### Removed
 
