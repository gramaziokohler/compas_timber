--- conflicted
+++ resolved
@@ -26,21 +26,6 @@
 * Added `reset_timber_attrs` decorator to invalidate cached `TimberElement` attributes.
 * Added `PlateJoint.add_extensions()` which does the initial extension of plate outline edges. 
 * Added `PlateGeometry` class.
-* Added `SlabJoint`, `SlabMiterJoint`, `SlabButtJoint`, `SlabLButtJoint`, `SlabTButtJoint`.
-
-* Added `PlateJointCandidate` to `generic_joint.py`.
-* Added `Joint.from_cluster` and `Joint.from_generic_joint` constructors to `Joint`.
-* Added `PlateJoint.from_generic_joint` as override.
-* Added `add_elements()` method to `compas_timber.model.TimberModel`, following its removal from the base `Model`.
-* Added `frame` property in `compas_timber.elements.TimberElement` following its removal from the base `Element`.
-* Added `geometry` property in `compas_timber.elements.TimberElement` following its removal from the base `Element`.
-* Added `frame` property in serialized output in `compas_timber.elements.TimberElement` following its removal from the base `Element`.
-* Added explicit `frame` property setter to `TimberElement` that automatically updates the `transformation` when frame is set.
-* Added `transformation` property to `TimberElement` that computes from `frame` and updates `frame` when set, enabling bidirectional frame-transformation synchronization.
-* Added `transformation` property to `Beam` with custom getter that accounts for blank extensions and setter that delegates to parent class for proper inheritance.
-* Added `compute_elementgeometry` method in `TimberElement` that returns the element geometry in local coordinates.
-* Added `reset_computed_properties()` method to `TimberElement` to provide interface for invalidating `@reset_computed` decorated properties.
-* Added `transform()` method override to `TimberModel` to properly invalidate element caches when model transformation is applied, fixing inconsistent element transformation behavior.
 
 ### Changed
 * Updated `compas_model` version pinning from `0.4.4` to `0.9.1` to align with the latest development.
@@ -67,42 +52,14 @@
 * Changed `Fastener`, `Slab`, `Wall` to inherit from `compas_model.Element` instead of `TimberElement`. `TimberElement` now represents BTLx parts exclusively.
 * Changed core definition of `Plate` to be same as `Beam`, (frame, length, width, height) with `outline_a` and `outline_b` optional arguments.
 * Changed `Plate` to inherit from `TimberElement` and `PlateGeometry`.
-<<<<<<< HEAD
-* Changed `Slab` to inherit from `PlateGeometry`
-* Changed `Slab.from_boundary` to `Slab.from_outline_thickness`, inherited from `PlateGeometry`.
-
-* Updated `compas_model` version pinning from `0.4.4` to `0.9.0` to align with the latest development.
-* Changed `compas_timber.connections.Joint` to inherit from `Data` instead of the depricated `Interaction`.
-* Replaced `face.frame_at()` with `surface.frame_at()` on NURBS surfaces in `Lap.from_volume_and_element` to avoid `NotImplementedError` in `OCC`.
-* Changed `TimberModel.element_by_guid()` to use `self._elements[guid]` instead of `self._guid_element[guid]` for element lookup.
-* Replaced all `GroupNode` references with the new `Group` element class from `compas_model`.
-* Changed `joints` and `joint_candidates` properties in `TimberModel` to use direct edge-based lookup instead of interactions.
-* Updated default edge attributes in the model graph to include `joints` and `candidates`.
-* Updated `graph_node` property to `graphnode` following the changes in the parent `compas_model.elements.Element` class.
-* Upstreamed `ref_sides` property from `compas_timber.elements.Beam` and `compas_timber.elements.Plate` to `compas_timber.elements.TimberElement`
-* Upstreamed `ref_edges` property from `compas_timber.elements.Beam` and `compas_timber.elements.Plate` to `compas_timber.elements.TimberElement`
-* Upstreamed `front_side`, `back_side`, `opp_side` methods from `compas_timber.elements.Beam` to `compas_timber.elements.TimberElement`
-* Upstreamed `side_as_surface` method from `compas_timber.elements.Beam` to `compas_timber.elements.TimberElement`
-* Upstreamed `get_dimensions_relative_to_side` method from `compas_timber.elements.Beam` to `compas_timber.elements.TimberElement`
-* Modified `TimberElement.__init__()` to remove automatic frame and transformation initialization from constructor.
-* Changed the way the `blank` is computed using the `ref_frame` instead of the depricated `blank_frame` in `compas_timber.elements.Beam`.
-* Changed the `apply()` method in `DoubleCut`, `DovetailMortise`, `DovetailTenon`, `Drilling`, `FrenchRidgeLap`, `JackRafterCut`, `Lap`, `LongitudinalCut`, `Mortise`, `Pocket`, `StepJointNotch`, `StepJoint`, `Tenon` by transforming the computed feature geometry in the element's local space to allow the element geometry computation to happen in local coordinates.
-
-### Removed
-* Removed `PlateToPlateInterface`, as plates will take `BTLxProcessing` features.
-=======
 * Fixed the `ShowTopologyTypes` GH Component.
 
 ### Removed
->>>>>>> dc223d05
 * Removed the `add_element()` method from `compas_timber.model.TimberModel`, as the inherited method from `Model` now covers this functionality.
 * Removed `interactions` property from `TimberModel` in favor of direct edge-based joint lookup.
 * Removed `blank_frame` property from `compas_timber.elements.Beam` since the ref_frame could serve it's purpose.
 * Removed `faces` property from `compas_timber.elements.Beam` since it wasn't used anywhere.
 * Removed `has_features` property from `compas_timber.elements.Beam` since it wasn't used anywhere.
-<<<<<<< HEAD
-* Removed `key` property from `compas_timber.elements.Beam` and `compas_timber.elements.Plate` since it is not needed anymore.
-=======
 * Removed `key` property from `compas_timber.elements.Beam` and `compas_timber.elements.Plate` since it is not used anymore.
 * Removed all Rhino7 components!
 * Removed method `add_group_element` from `TimberModel`.
@@ -126,7 +83,6 @@
 * Added inflation of the negative volume in `LapProxy` to fix boolean difference artifact.
 
 ### Removed
->>>>>>> dc223d05
 
 ## [1.0.0] 2025-09-01
 
