# Changelog

All notable changes to this project will be documented in this file.

The format is based on [Keep a Changelog](https://keepachangelog.com/en/1.0.0/),
and this project adheres to [Semantic Versioning](https://semver.org/spec/v2.0.0.html).

## Unreleased

### Added

* Added new base class for timber elements `TimberElement`.
* Added property `is_beam` to `Beam` class.
* Added property `is_plate` to `Plate` class.
* Added property `is_wall` to `Wall` class.
* Added `side_as_surface` to `compas_timber.elements.Beam`.
* Added `opposing_side_index` to `compas_timber.elements.Beam`.
* Added `Plate` element.
* Added attribute `plates` to `TimberModel`.
* Added new temporary package `_fabrication`.
* Added new `compas_timber._fabrication.JackRafterCut`.
* Added new `compas_timber._fabrication.JackRafterCutParams`.
* Added new `compas_timber._fabrication.Drilling`.
* Added new `compas_timber._fabrication.DrillingParams`.
* Added new `compas_timber._fabrication.StepJoint`.
* Added new `compas_timber._fabrication.StepJointNotch`.
* Added new `compas_timber._fabrication.DovetailTenon`.
* Added new `compas_timber._fabrication.DovetailMortise`.
* Added new `compas_timber.connections.TStepJoint`.
* Added new `compas_timber.connections.TDovetailJoint`.
* Added new `utilities` module in `connections` package.
* Added new `compas_timber._fabrication.DoubleCut`.
* Added new `compas_timber.connections.TBirdsmouthJoint`.
* Added new method `add_group_element` to `TimberModel`.
* Added new method `has_group` to `TimberModel`.
* Added new method `get_elements_in_group` to `TimberModel`.
* Added attribute `is_group_element` to `TimberElement`.
<<<<<<< HEAD
* Added new `fasteners.py` module with new `Fastener` element type.
* Added unit tests for `fasteners.py` module.
=======
* Added `JointRule.joints_from_beams_and_rules()` static method 
* Added `Element.reset()` method.

>>>>>>> 8e7c40d1

### Changed

* Changed incorrect import of `compas.geometry.intersection_line_plane()` to `compas_timber.utils.intersection_line_plane()`
* Renamed `intersection_line_plane` to `intersection_line_plane_param`.
* Renamed `intersection_line_line_3D` to `intersection_line_line_param`.
* Adjusted functions in `compas_timber._fabrication.DovetailMortise` and `compas_timber.connections.TDovetailJoint`.
* Added `conda-forge` channel to installation instructions.
* Fixed `**kwargs` inheritance in `__init__` for joint modules: `LMiterJoint`, `TStepJoint`, `TDovetailJoint`, `TBirdsmouthJoint`.
* Fixed GUID assignment logic from `**kwargs` to ensure correct fallback behavior for joint modules: `LMiterJoint`, `TStepJoint`, `TDovetailJoint`, `TBirdsmouthJoint`.
* Changed `model.element_by_guid()` instead of direct `elementsdict[]` access for beam retrieval in joint modules: `LMiterJoint`, `TStepJoint`, `TDovetailJoint`, `TBirdsmouthJoint`.
* Reworked the model generation pipeline.
* Reworked `comply` methods for `JointRule`s. 

### Removed

* Removed module `compas_timber.utils.compas_extra`.
* Removed a bunch of spaghetti from `CT_model` GH component.

## [0.11.0] 2024-09-17

### Added

* Added bake component for `Plate` elements.
* Added default paramteters for `Surface Model` in the GH Component

### Changed

* Fixed wrong image file paths in the Documentation.
* Changed `TimberModel.beams` to return generator of `Beam` elements.
* Changed `TimberModel.walls` to return generator of `Wall` elements.
* Changed `TimberModel.plates` to return generator of `Plate` elements.
* Changed `TimberModel.joints` to return generator of `Joint` elements.
* Fixed polyline analysis for generating `SurfaceModel`
* Fixed errors in debug info components.

### Removed


## [0.10.1] 2024-09-11

### Added

### Changed

* Implemented a workaround for https://github.com/gramaziokohler/compas_timber/issues/280.

### Removed


## [0.10.0] 2024-09-11

### Added

* Added `SurfaceModelJointOverride` GH Component.
* Added `Plate` element.
* Added attribute `plates` to `TimberModel`.
* Added `SurfaceModelJointOverride` GH Component
* Added `ShowSurfaceModelBeamType` GH Component
* Re-introduced attribute `key` in `Beam`.
* Added attribute `key` to `Plate`.
* Added generation of `plate` elements to the `SurfaceModel`

### Changed

* Updated documentation for Grasshopper components.
* Fixed missing input parameter in `SurfaceModelOptions` GH Component.
* Fixed error with tolerances for `SurfaceModel`s modeled in meters.
* Renamed `beam` to `element` in different locations to make it more generic.
* Fixed `AttributeError` in `SurfaceModel`.
* Updated example scripts.
* Calling `process_joinery` in `SurfaceModel`.
* Changed how `BeamDefinition` and `Plate` types are handled in `SurfaceModel`
* Changed the `get_interior_segment_indices` function to work when there are multiple openings.
* Renamed `ShowSurfaceModelBeamType` to `ShowBeamsByCategory`.
* Changed `SurfaceModel` component input handling to give warnings instead of errors.

### Removed

* Removed `add_beam` from `TimberModel`, use `add_element` instead.
* Removed `add_plate` from `TimberModel`, use `add_element` instead.
* Removed `add_wall` from `TimberModel`, use `add_element` instead.

## [0.9.1] 2024-07-05

### Added

* Added `ref_frame` attribute to `Beam`.
* Added `ref_sides` attribute to `Beam`.
* Added `ref_edges` attribute to `Beam`.

### Changed

* Fixed error in BakeWithBoxMap component.
* Added `add_extensions` to `Joint` interface.
* Added `process_joinery` to `TimberModel`.
* Features are not automatically added when creating a joint using `Joint.create()`.
* Features are not automatically added when de-serializing.

### Removed


## [0.9.0] 2024-06-14

### Added

* Added `birdsmouth` parameter to `butt_joint` which applies a `btlx_double_cut` process to the part. 
* Added `BTLxDoubleCut` BTLx Processing class.
* Added BTLx support for `TButtJoint` and `LButtJoint`
* Added `BTLxLap` process class.

### Changed

* Moved module `workflow` from package `ghpython` to new package `design`.
* Moved `compas_timber.ghpython.CategoryRule` to `compas_timber.design`.
* Moved `compas_timber.ghpython.DirectRule` to `compas_timber.design`.
* Moved `compas_timber.ghpython.JointRule` to `compas_timber.design`.
* Moved `compas_timber.ghpython.TopologyRule` to `compas_timber.design`.
* Moved `compas_timber.ghpython.JointDefinition` to `compas_timber.design`.
* Moved `compas_timber.ghpython.FeatureDefinition` to `compas_timber.design`.
* Moved `compas_timber.ghpython.DebugInfomation` to `compas_timber.design`.

### Removed


## [0.8.1] 2024-06-13

### Added

### Changed

* Fixed import errors in GH components.
* Updated GH example file.

### Removed


## [0.8.0] 2024-06-12

### Added

* Added attribute `geometry` to `Beam`.
* Added `center_of_mass` property to Assembly class.
* Added `volume` property to Assembly class.
* Added new element type `Wall`.

### Changed

* Reduced some boilerplate code in `Joint` subclasses.
* Added argument `beams` to `Joint.__init__()` which expects tuple containing beams from implementing class instance.
* Renamed `TimberAssembly` to `TimberModel`.
* Renamed `compas_timber.assembly` to `compas_timber.model`.
* Renamed `compas_timber.parts` to `compas_timber.elements`.
* Based `Beam` on new `compas_model.elements.Element`.
* Based `TimberModel` on new `compas_model.model.Model`.
* Based `Joint` on new `compas_model.interactions.Interaction`.
* Removed support for Python `3.8`.

### Removed

* Removed `joint_type` attributes from all `Joint` classes.
* Removed argument `cutoff` from `LMiterJoint` as it was not used anywhere.
* Removed argument `gap` from `TButtJoint` as it was not used anywhere.
* Removed argument `gap` from `FrenchRidgeLap` as it was not used anywhere.
* Removed class `JointOptions` as not used anymore.
* Removed module `compas_timber.consumers`.
* Removed unused method `TButtJoint.get_cutting_plane()`.

## [0.7.0] 2024-02-15

### Added

* Added `debug_geometries` attribute to `BeamJoiningError`.
* (Re)added `BooleanSubtraction` feature.
* Added flag `modify_cross` to `L-Butt` joint.
* Added flag `reject_i` to `L-Butt` joint.
* Added new `NullJoint`.
* Added `mill_depth` argument to butt joints, with geometric representation of milled recess in cross beam.
* Added `ButtJoint` class with methods common to `LButtJoint` and `TButtJoint`
* Added new `L_TopologyJointRule`, `T_TopologyJointRule`, `X_TopologyJointRule` GH components
* Added GH component param support functions in `compas_timber.ghpython.ghcomponent_helpers.py`
* Added `topos` attribute to `CategoryRule` to filter when joints get applied
* Added new `SurfaceAssembly` class
* Added GH component `SurfaceAssembly` which directly generates a `TimberAssembly` with standard wall framing from a planar surface. 
* Added GH component `SurfaceAssemblyOptions`
* Added GH component `CustomBeamDimensions` for `SurfaceAssembly`

### Changed

* `BeamFromCurve` GH component accepts now referenced Rhino curves, referenced Rhino object IDs and internalized lines.
* `BeamFromCurve` GH component accepts now referenced Rhino curves, referenced Rhino object IDs and internalized lines.
* Fixed `FeatureError` when L-Butt applies the cutting plane.
* Fixed T-Butt doesn't get extended to cross beam's plane.
* `SimpleSequenceGenerator` updated to work with `compas.datastructures.assembly` and generates building plan acording to type.
* Changed GH Categories for joint rules.
* Made `beam_side_incident` a `staticmethod` of `Joint` and reworked it.
* Extended `DecomposeBeam` component to optionally show beam frame and faces.
* Changed `CategoryJointRule` and `DirectJointRule` to a dynamic interface where joint type is selected with right click menu
* Changed `Assembly` GH component to apply category joints if the detected topology is in `CategoryRule.topos`
* Changed `TopologyJoints` GH component to `DefaultJoints` Component, which applies default joints based on topology. 

### Removed

* Removed component `ShowBeamFrame`.
* Changed GH Categories for joint rules
* `BrepGeometryConsumer` continues to apply features even after the first error.
* `DrillHole` component calculates length from input line.
* `DrillHole` has default diameter proportional to beam cross-section.
* Removed input `Length` from `DrillHole` component.
* Fixed broken `TrimmingFeature` component.
* Removed all `JointOption` components. these are accessed in context menu of joint rules.

## [0.6.1] 2024-02-02

### Added

### Changed

### Removed


## [0.6.0] 2024-02-02

### Added

### Changed

* Updated COMPAS dependency to `2.0.0`!

### Removed


## [0.5.1] 2024-01-31

### Added

* Added missing documentation for module `ghpython.workflow.py`.
* Added missing documentation for package `connections`.
* `compas_timber.__version__` now returns current version.

### Changed

### Removed


## [0.5.0] 2024-01-31

### Added

* Added class `DebugInformation` to `workflow.py`.
* Added new component `ShowFeatureErrors`.
* Added new component `ShowJoiningErrors`.
* Added `FeatureApplicator` classes which report errors during feature application.
* Added `L-HalfLapJoint`.
* Added `T-HalfLapJoint`.
* Added `ShowTopologyTypes` GH Component.

### Changed

* Feature application now fails more gracefully (un-processed geometry is returned).
* Attempting to join beams which are already joined raises `BeamJoiningError` instead of `AssemblyError`
* `Joint.add_features` which fails to calculate anything raises `BeamJoiningError`.
* Changed COMPAS dependency to `compas==2.0.0beta.4`.
* Assembly component shows blanks when `CeateGeometry` flag is set to `False`. 

### Removed

* Removed `JointDef` GH components.
* Removed `AutomaticJoint` GH Component. Joint rules are now input directly into `TimberAssembly`.

## [0.4.0] 2024-01-24

### Added

* Added `fabrication` package 
* Added `BTLx` as a wrapper for `TimberAssembly` to generate .btlx files for machining timber beams
* Added `BTLxPart` as wrapper for `Beam`
* Added `joint_factories` folder and factories for existing joints except `X-HalfLap`
* Added `btlx_processes` folder and processes `JackCut` and `FrenchRidgeHalfLap`
* Added `BTLx` Grasshopper component
* Added `FrenchRidgeHalfLap` joint
* Added `DrillHole` Feature.
* Added `DrillHoleFeature` Grasshopper component.
* added `JointOptions` GH Components for all current joint types. This allows joint parameter definition in GH
* added `DirectJointRules` GH Component 
* added `TopologyJointRules` GH Component 
* added `BTLx` as a wrapper for `TimberAssembly` to generate .btlx files for machining timber beams
* added `BTLxPart` as wrapper for `Beam`
* added `joint_factories` folder and factories for existing joints except `X-HalfLap`
* added `btlx_processes` folder and processes `JackCut` and `FrenchRidgeHalfLap`
* added `BTLx` Grasshopper component
* added `FrenchRidgeHalfLap` joint


### Changed

* Changed `Beam` definition to include `blank_frame` and `blank_length` attributes 
* Replaced `Artist` with the new `Scene`.
* Changed type hint for argument `Centerline` of GH component `BeamFromCurve` to `Guid`.
* Curve ID of beam curves are now always stored in `Beam.attributes["rhino_guid"]`.
* Fixed `FindBeamByGuid` component.
* Bumped required COMPAS version to `2.0.0beta.2`.
* Changed docs theme to the new `sphinx_compas2_theme`.
* Re-worked component `BakeBoxMap` to advanced mode.
* Removed call to `rs.Redraw()` in `BakeBoxMap` which was causing GH document to lock (cannot drag).

### Removed


## [0.3.2] 2023-11-17

### Added

* Added now released COMPAS `2.0.0a1` to requirements.

### Changed

* Explicitly added attribute `key` to (de)serialization of `Beam`.

### Removed


## [0.3.1] 2023-09-18

### Added

### Changed

### Removed


## [0.3.0] 2023-09-18

### Added

* Added new joint type: Half-lap joint.

### Changed

* Beam transformed geometry with features is available using property `geometry`.
* Adapted the `Data` interface of `Beam` and `Assembly` according to the changes in COMPAS core.
* Beam geometry is created on demand.
* Adapted the `Data` interface of `Joint` and its implementations according to the changes in COMPAS core.
* Explicitly choosing `Grasshopper` context for the `Artist` in `ShowAssembly` component.

### Removed

* Removed method `Beam.get_geometry`.

## [0.2.16] 2023-05-16

### Added

### Changed

### Removed


## [0.2.15] 2023-05-15

### Added

### Changed

### Removed


## [0.2.14] 2023-05-15

### Added

### Changed

### Removed


## [0.2.13] 2023-05-15

### Added

### Changed

### Removed


## [0.2.12] 2023-05-15

### Added

### Changed

### Removed


## [0.2.11] 2023-05-15

### Added

### Changed

### Removed


## [0.2.10] 2023-05-14

### Added

### Changed

### Removed


## [0.2.9] 2023-05-12

### Added

### Changed

### Removed


## [0.2.8] 2023-05-12

### Added

### Changed

### Removed


## [0.2.7] 2023-05-12

### Added

### Changed

### Removed


## [0.2.6] 2023-05-12

### Added

### Changed

### Removed


## [0.2.5] 2023-05-12

### Added

### Changed

### Removed


## [0.2.4] 2023-05-12

### Added

### Changed

### Removed


## [0.2.3] 2023-05-12

### Added

### Changed

### Removed


## [0.2.2] 2023-05-12

### Added

### Changed

### Removed


## [0.2.1] 2023-05-12

### Added

### Changed

### Removed


## [0.2.0] 2023-05-11

### Added

* Integrated RTree search for neighboring beams using Rhino and CPython plugins.

### Changed

### Removed<|MERGE_RESOLUTION|>--- conflicted
+++ resolved
@@ -35,14 +35,11 @@
 * Added new method `has_group` to `TimberModel`.
 * Added new method `get_elements_in_group` to `TimberModel`.
 * Added attribute `is_group_element` to `TimberElement`.
-<<<<<<< HEAD
+* Added `JointRule.joints_from_beams_and_rules()` static method 
+* Added `Element.reset()` method.
+
 * Added new `fasteners.py` module with new `Fastener` element type.
 * Added unit tests for `fasteners.py` module.
-=======
-* Added `JointRule.joints_from_beams_and_rules()` static method 
-* Added `Element.reset()` method.
-
->>>>>>> 8e7c40d1
 
 ### Changed
 
