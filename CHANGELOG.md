--- conflicted
+++ resolved
@@ -24,11 +24,8 @@
 * Added new `compas_timber.planning.NestingResult` class as a serializable wrapper for nesting results with analysis properties and enhanced dimensional reporting.
 * Added new `compas_timber.fabrication.BTLxGenericPart` as a new base class for BTLx part representations, upstreaming shared functionality from `BTLxPart` and `BTLxRawpart`.
 * Added new `compas_timber.fabrication.BTLxRawpart`, inheriting from `BTLxGenericPart`, to support raw part handling and nesting operations within the BTLx framework.
-<<<<<<< HEAD
+* Added `reset_timber_attrs` decorator to invalidate cached `TimberElement` attributes.
 * Added new `summary` property in `compas_timber.planning.NestingResult` that returns a human-readable string summarizing the nesting operaion.
-=======
-* Added `reset_timber_attrs` decorator to invalidate cached `TimberElement` attributes.
->>>>>>> d83fc968
 
 ### Changed
 
@@ -50,16 +47,12 @@
 * Changed the way the `ref_frame` is computed from the `Blank`'s geometry in `TimberElement`.
 * Changed the way the `blank` is computed in `compas_timber.elements.Beam` applying the `modeltransformation` to a locally generated geometry.
 * Changed the `apply()` method in `DoubleCut`, `DovetailMortise`, `DovetailTenon`, `Drilling`, `FrenchRidgeLap`, `JackRafterCut`, `Lap`, `LongitudinalCut`, `Mortise`, `Pocket`, `StepJointNotch`, `StepJoint`, `Tenon` by transforming the computed feature geometry in the element's local space to allow the element geometry computation to happen in local coordinates.
-<<<<<<< HEAD
+* Fixed bug in `LongitudinalCut` that occured when the cutting plane intersected a ref_side but the normals pointed away from each other, resulting in the cut parameter being out of range. 
+* Changed `JointRuleSolver.apply_rules_to_model()` to consider `JointCandidate`s pairwise if larger clusters fail to create joints. 
+* Improved performance of `TimberModel.process_joinery()` by caching some attributes of `TimberElement`. 
 * Refactor `BTLxWriter` to use `graphnode` as part identifier in `BTLxpart` creation instead of the enumeration index, for consistent part referencing.
 * Changed `element_data` dictionary in `compas_timber.planning.Stock` to now map each element GUID to a dictionary containing its frame, a human-readable key, and length, instead of just the frame. 
 * Changed the constructor of `compas_timber.planning.NestingResult` to optionally accept a `Tolerance` object, allowing each result to specify its own units and precision for reporting and summaries.
-=======
-* Fixed bug in `LongitudinalCut` that occured when the cutting plane intersected a ref_side but the normals pointed away from each other, resulting in the cut parameter being out of range. 
-* Changed `JointRuleSolver.apply_rules_to_model()` to consider `JointCandidate`s pairwise if larger clusters fail to create joints. 
-* Improved performance of `TimberModel.process_joinery()` by caching some attributes of `TimberElement`. 
-
->>>>>>> d83fc968
 
 ### Removed
 
