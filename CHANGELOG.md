--- conflicted
+++ resolved
@@ -60,11 +60,8 @@
 * Fixed `graph_node` is `None` after deserializing a `TimberModel`.
 * Fixed attribute error when creating a `TButtJoint`.
 * Fixed a bug in `BeamsFromMesh` GH Component.
-<<<<<<< HEAD
+* Changed default value for `modify_cross` to `True` for `LButtJoint`.
 * Minor fixes to GH Components.
-=======
-* Changed default value for `modify_cross` to `True` for `LButtJoint`.
->>>>>>> 9f491baa
 
 ### Removed
 
