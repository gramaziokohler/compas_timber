--- conflicted
+++ resolved
@@ -8,20 +8,7 @@
 ## Unreleased
 
 ### Added
-<<<<<<< HEAD
-* added `JointOptions` GH Components for all current joint types. This allows joint parameter definition in GH
-* added `DirectJointRules` GH Component 
-* added `TopologyJointRules` GH Component 
-* added `fabrication` package 
-* added `BTLx` as a wrapper for `TimberAssembly` to generate .btlx files for machining timber beams
-* added `BTLxPart` as wrapper for `Beam`
-* added `joint_factories` folder and factories for existing joints except `X-HalfLap`
-* added `btlx_processes` folder and processes `JackCut` and `FrenchRidgeHalfLap`
-* added `BTLx` Grasshopper component
-* added `FrenchRidgeHalfLap` joint
-### Changed
-* changed `Beam` definition to include `blank_frame` and `blank_length` attributes 
-=======
+
 * Added `fabrication` package 
 * Added `BTLx` as a wrapper for `TimberAssembly` to generate .btlx files for machining timber beams
 * Added `BTLxPart` as wrapper for `Beam`
@@ -31,10 +18,19 @@
 * Added `FrenchRidgeHalfLap` joint
 * Added `DrillHole` Feature.
 * Added `DrillHoleFeature` Grasshopper component.
-
-### Changed
+* added `JointOptions` GH Components for all current joint types. This allows joint parameter definition in GH
+* added `DirectJointRules` GH Component 
+* added `TopologyJointRules` GH Component 
+* added `BTLx` as a wrapper for `TimberAssembly` to generate .btlx files for machining timber beams
+* added `BTLxPart` as wrapper for `Beam`
+* added `joint_factories` folder and factories for existing joints except `X-HalfLap`
+* added `btlx_processes` folder and processes `JackCut` and `FrenchRidgeHalfLap`
+* added `BTLx` Grasshopper component
+* added `FrenchRidgeHalfLap` joint
+
+### Changed
+
 * Changed `Beam` definition to include `blank_frame` and `blank_length` attributes 
->>>>>>> 015e41e6
 * Replaced `Artist` with the new `Scene`.
 * Changed type hint for argument `Centerline` of GH component `BeamFromCurve` to `Guid`.
 * Curve ID of beam curves are now always stored in `Beam.attributes["rhino_guid"]`.
