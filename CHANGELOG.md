# Changelog

All notable changes to this project will be documented in this file.

The format is based on [Keep a Changelog](https://keepachangelog.com/en/1.0.0/),
and this project adheres to [Semantic Versioning](https://semver.org/spec/v2.0.0.html).

## Unreleased

### Added
* Added `add_elements()` method to `compas_timber.model.TimberModel`, following its removal from the base `Model`.
* Added `geometry` property in `compas_timber.elements.TimberElement` following its removal from the base `Element` that returns the result of `compute_modelgeometry()`.
* Added `compute_elementgeometry` method in `TimberElement` that returns the element geometry in local coordinates.
* Added `reset_computed_properties()` method to `TimberElement` to provide interface for invalidating `@reset_computed` decorated properties.
* Added `transform()` method override to `TimberModel` to properly invalidate element caches when model transformation is applied, fixing inconsistent element transformation behavior.
* Added `__from_data__` class method override in `TimberElement` to handle frame/transformation conversion during deserialization.
* Added standalone element support through minimal overrides in `compute_modeltransformation()` and `compute_modelgeometry()` methods in `TimberElement`.
* Added new `compas_timber.planning.Stock` base class for representing raw material stock pieces with polymorphic element handling.
* Added new `compas_timber.planning.BeamStock` class for 1D beam stock pieces with length-based nesting and dimensional compatibility checking.
* Added new `compas_timber.planning.PlateStock` class for 2D plate stock pieces with area-based nesting and dimensional compatibility checking.
* Added new `compas_timber.planning.BeamNester` class for automated beam nesting with first-fit and best-fit decreasing algorithms.
* Added new `compas_timber.planning.NestingResult` class as a serializable wrapper for nesting results with analysis properties and enhanced dimensional reporting.
* Added new `compas_timber.fabrication.BTLxGenericPart` as a new base class for BTLx part representations, upstreaming shared functionality from `BTLxPart` and `BTLxRawpart`.
* Added new `compas_timber.fabrication.BTLxRawpart`, inheriting from `BTLxGenericPart`, to support raw part handling and nesting operations within the BTLx framework.
* Added `reset_timber_attrs` decorator to invalidate cached `TimberElement` attributes.
<<<<<<< HEAD
* Added `PlateJoint.add_extensions()` which does the initial extension of plate outline edges. 
* Added `PlateGeometry` class.
* Added `SlabJoint`, `SlabMiterJoint`, `SlabButtJoint`, `SlabLButtJoint`, `SlabTButtJoint`.
=======
* Added new `DrillingProxy` and `DoubleCutProxy` classes.
>>>>>>> 101ed2fe

### Changed
* Updated `compas_model` version pinning from `0.4.4` to `0.9.1` to align with the latest development.
* Changed `compas_timber.connections.Joint` to inherit from `Data` instead of the deprecated `Interaction`.
* Replaced `face.frame_at()` with `surface.frame_at()` on NURBS surfaces in `Lap.from_volume_and_element` to avoid `NotImplementedError` in `OCC`.
* Changed `TimberModel.element_by_guid()` to use `self._elements[guid]` instead of `self._guid_element[guid]` for element lookup.
* Replaced all `GroupNode` references with the new `Group` element class from `compas_model`.
* Changed `joints` and `joint_candidates` properties in `TimberModel` to use direct edge-based lookup instead of interactions.
* Updated default edge attributes in the model graph to include `joints` and `candidates`.
* Updated `graph_node` property to `graphnode` following the changes in the parent `compas_model.elements.Element` class.
* Upstreamed `ref_frame` property from `compas_timber.elements.Beam` to `compas_timber.elements.TimberElement`.
* Upstreamed `ref_sides` property from `compas_timber.elements.Beam` and `compas_timber.elements.Plate` to `compas_timber.elements.TimberElement`.
* Upstreamed `ref_edges` property from `compas_timber.elements.Beam` and `compas_timber.elements.Plate` to `compas_timber.elements.TimberElement`.
* Upstreamed `front_side`, `back_side`, `opp_side` methods from `compas_timber.elements.Beam` to `compas_timber.elements.TimberElement`.
* Upstreamed `side_as_surface` method from `compas_timber.elements.Beam` to `compas_timber.elements.TimberElement`.
* Upstreamed `get_dimensions_relative_to_side` method from `compas_timber.elements.Beam` to `compas_timber.elements.TimberElement`.
* Refactored `TimberElement.__init__()` to accept `frame` parameter and convert to `transformation` for parent `Element` class, bridging frame-based user interface with transformation-based inheritance.
* Changed the way the `ref_frame` is computed from the `Blank`'s geometry in `TimberElement`.
* Changed the way the `blank` is computed in `compas_timber.elements.Beam` applying the `modeltransformation` to a locally generated geometry.
* Changed the `apply()` method in `DoubleCut`, `DovetailMortise`, `DovetailTenon`, `Drilling`, `FrenchRidgeLap`, `JackRafterCut`, `Lap`, `LongitudinalCut`, `Mortise`, `Pocket`, `StepJointNotch`, `StepJoint`, `Tenon` by transforming the computed feature geometry in the element's local space to allow the element geometry computation to happen in local coordinates.
* Changed `Slab` to inherit from `PlateGeometry`
* Changed `Slab.from_boundary` to `Slab.from_outline_thickness`, inherited from `PlateGeometry`.
* Fixed bug in `LongitudinalCut` that occured when the cutting plane intersected a ref_side but the normals pointed away from each other, resulting in the cut parameter being out of range. 
* Changed `Fastener`, `Slab`, `Wall` to inherit from `compas_model.Element` instead of `TimberElement`. `TimberElement` now represents BTLx parts exclusively.
* Changed core definition of `Plate` to be same as `Beam`, (frame, length, width, height) with `outline_a` and `outline_b` optional arguments.
* Changed `Plate` to inherit from `TimberElement` and `PlateGeometry`.

* Changed `BTLxProcessing` `*Proxy` classes to define geometry locally to the element to enable transform operations on elements with features defined with Proxies.

### Removed
* Removed `PlateToPlateInterface`, as plates will take `BTLxProcessing` features.
* Removed the `add_element()` method from `compas_timber.model.TimberModel`, as the inherited method from `Model` now covers this functionality.
* Removed `interactions` property from `TimberModel` in favor of direct edge-based joint lookup.
* Removed `blank_frame` property from `compas_timber.elements.Beam` since the ref_frame could serve it's purpose.
* Removed `faces` property from `compas_timber.elements.Beam` since it wasn't used anywhere.
* Removed `has_features` property from `compas_timber.elements.Beam` since it wasn't used anywhere.
* Removed `key` property from `compas_timber.elements.Beam` and `compas_timber.elements.Plate` since it is not used anymore.
* Removed all Rhino7 components!
* Removed method `add_group_element` from `TimberModel`.
* Removed `PlateToPlateInterface` since plates should be given `BTLxProcessing` features.

## [1.0.1] 2025-10-16

### Added
* Added `TimberElement.add_feature` to override the `Element` method.
* Added new GH helper `get_createable_joints` to get all createable Joint classes.

### Changed

* Fixed a bug in `TLapJoint` and `XLapJoint` where the `cut_plane_bias` parameter was not passed to the `_create_negative_volumes()` method after its signature was changed.
* Replaced `JackRafterCut` and `Lap` with their Proxy counterparts in `LLapJoint` and `TLapJoint`.
* Changed `BTLxPart` transformation GUID to use the `TimberElement`'s GUID instead of generating a random UUID in `compas_timber.fabrication.BTLxPart`.
* Updated the `write()` and `model_to_xml()` methods of the `BTLxWriter` class to optionally accept a `NestingResult` object, enabling inclusion of beam nesting information in the BTLx output.
* Fixed a bug in `TStepJoint` where beam dimensions were calculated incorrectly for certain reference side orientations. 
* Renamed `TOliGinaJoint` to `OliginaJoint` for consistency wrt to the supported topology.
* Replaced `get_leaf_subclasses(Joint)` with `get_createable_joints()` in the relevant GH components.
* Added inflation of the negative volume in `LapProxy` to fix boolean difference artifact.

### Removed

## [1.0.0] 2025-09-01

### Added

* Added attribute `tolerance` to `TimberModel`.
* Added `scaled` method to `compas_timber.fabrication.BTLxProcessing` to scale the BTLx parameters.
* Added `scaled` method to `compas_timber.fabrication.BTLxPart` to scale the BTLx parameters.
* Added `scale` method to `compas_timber.fabrication.JackRafterCut`.
* Added `scale` method to `compas_timber.fabrication.Drilling`.
* Added `scale` method to `compas_timber.fabrication.DoubleCut`.
* Added `scale` method to `compas_timber.fabrication.Lap`.
* Added `scale` method to `compas_timber.fabrication.FrenchRidgeLap`.
* Added `scale` method to `compas_timber.fabrication.Tenon`.
* Added `scale` method to `compas_timber.fabrication.Mortise`.
* Added `scale` method to `compas_timber.fabrication.StepJoint`.
* Added `scale` method to `compas_timber.fabrication.StepJointNotch`.
* Added `scale` method to `compas_timber.fabrication.DovetailTenon`.
* Added `scale` method to `compas_timber.fabrication.DovetailMortise`.
* Added `scale` method to `compas_timber.fabrication.Slot`.
* Added `scale` method to `compas_timber.fabrication.Pocket`.
* Added `scale` method to `compas_timber.fabrication.Text`.
* Added `is_joinery` flag to `BTLxProcessing` to indicate if the processing is a result of joinery operation.
* Added new `compas_timber.fabrication.LongitudinalCut`.
* Added tasks `update-gh-header` to update the version in the header of the GH components.
* Added new `compas_timber.connections.XNotchJoint`.
* Added a proxy class for `Pocket` BTLx processing for performance optimization. 
* Added `topology` to class `Joint`.
* Added `location` to class `Joint`.
* Added `NBeamKDTreeAnalyzer` to `compas_timber.connections`.
* Added `TripletAnalyzer` to `compas_timber.connections`.
* Added `QuadAnalyzer` to `compas_timber.connections`.
* Added `CompositeAnalyzer` to `compas_timber.connections`.
* Added method `connect_adjacent_beams` to `TimberModel`.
* Added `PlateJoint`.
* Added `PlateButtJoint`.
* Added `PlateMiterJoint`.
* Added `PlateConnectionSolver`.
* Added generic `ButtJoint` class from which `TButtJoint` and `LButtJoint` inherit.
* Added new `BTLxProcessingError` to `compas_timber.errors`.
* Added `errors` property to `BTLxWriter` class which can be used after call to `write()` to check for errors.
* Added `CategoryPlateJointRule`, `DirectPlateJointRule`, `EdgeEdgeTopologyPlateJointRule`, and `EdgeFaceTopologyPlateJointRule` Plate joint rule GH components.
* Added `joints_contribution_guide` in docs.
* Added `PlateJointCandidate` to `generic_joint.py`.
* Added `Joint.promote_cluster` and `Joint.promote_joint_candidate` constructors to `Joint`.
* Added `PlateJoint.promote_joint_candidate` as override.
* Added `joints_contribution_guide` in docs.
* Added `JointRuleSolver` class.
* Added `JointTopology.TOPO_Y` for Beam Connections.
* Added `JointTopology.TOPO_K` for Beam Connections.
* Added `JointTopology.TOPO_EDGE_EDGE` for Plate Connections.
* Added `JointTopology.TOPO_EDGE_FACE` for Plate Connections.
* Added `Cluster.topology`.
* Added `PlateSolverResult` and `BeamSolverResult` to package results from `PlateConnectionSolver.find_topology()` and `ConnectionSolver.find_topology()`.
* Added `joint_candidates` property to `TimberModel`.
* Added `add_joint_candidate` method to `TimberModel`.
* Added `remove_joint_candidate` method to `TimberModel`.

### Changed

* BTLx Write now considers the `TimberModel.tolerance` attribute and scales parts and processings it when units are set to meters.
* Added missing `__data__` to `compas_timber.fabrication.Drilling`.
* Added missing `__data__` to `compas_timber.fabrication.Slot`.
* Fixed `TypeError` when deepcopying beams with `debug_info` on them.
* Processings which are not the result of joinery are now serialized with `TimberElement`.
* Fixed visualization bug in `Plate` due to loft resulting in flipped volume.
* Fixed a few bugs in the `WallPopulator` workflow including GH component updates.
* Renamed `NullJoint` to `JointCandidate`.
* Fixed bug in show_ref_faces GH component.
* `BTLxProcessing.ref_side_index` defaults to `0` if not set, instead of the invalid `None`.
* Updated `BTLx_contribution_guide` in docs.
* Fixed several GH Components for Rhino8 compatibility.
* Fixed `graph_node` is `None` after deserializing a `TimberModel`.
* Fixed a bug in `BeamsFromMesh` GH Component.
* Fixed attribute error when creating a `TButtJoint`.
* Changed default value for `modify_cross` to `True` for `LButtJoint`.
* Minor fixes to GH Components.
* Fixed `elements` and geometry creation for `BallNodeJoint`.
* Changed `PlateConnectionSolver.find_topology()` to solve for `TOPO_EDGE_EDGE` or `TOPO_EDGE_FACE`.
* Changed `PlateConnectionSolver.find_topology()` to return a `PlateSolverResult` instance.
* Reworked `ConnectionSolver.find_topology()` for readability and to implement `TOPO_I`.
* Changed `ConnectionSolver.find_topology()` to return a `BeamSolverResult` instance.
* Removed `topology`, `a_segment_index` and `b_segment_index` from `PlateJoint` subclass `__init__()` methods. These can now be passed as kwargs.
* `Platejoint`s can now be isntantiated with just 2 Plates as arguments. If no topology or segment index data is in kwargs, the joint will solve for those. 
* Fixed ironpython compatibility issues.
* `NBeamKDTreeAnalyzer` now uses `model.joint_candidates` instead of filtering `model.joints`.
* Fixed element interaction gets removed even if there are still attributes on it.
* Changed `elements` argument in `promote_joint_candidate` to `reordered_elements` for clarity.
* Fixed `TStepJoint` deserialization error where `__init__()` was accessing beam properties before beams were restored from GUIDs.
* Removed the `cut_plane_bias` parameter from the `LapJoint.__init__()` method, as it is not required by all subclasses.
* Added the `cut_plane_bias` parameter to the constructors of `TLapJoint`, `LLapJoint`, and `XLapJoint`.
* Updated the `__data__` methods of `TLapJoint`, `LLapJoint`, and `XLapJoint` to serialize the `cut_plane_bias` value.
* Updated the `__data__` method of `LFrenchRidgeLapJoint` to serialize the `drillhole_diam` value.
* Changed the `_create_negative_volumes()` method in `LapJoint` to accept `cut_plane_bias` as an argument.
* Renamed `set_default_values()` to `_update_default_values()` and moved method call from `__init__()` to `add_features()` in `TenonMortiseJoint` to avoid inconsistencies during deserialization.
* Set minimum `compas_timber` version in CPython GH components to `1.0.0`.
* Reworked `ConnectionSolver.find_topology()` for readability and to implement `TOPO_I`.
* Changed `JointRule.joints_from_beams_and_rules()` to `JointRule.apply_rules_to_model` which now adds `Joint`s to the
  `TimberModel` directly.
* Changed `WallPopulator.create_joint_definitions()` to `WallPopulator.create_joints()`, which now returns `DirectRule` instances.
* Changed `tolerance` argument to `max_distance` in `NBeamKDTreeAnalyzer` for clarity and consisten naming. 
* Changed `Joint.check_elements_compatibility()` to a class method to check Joint-type specific requirements before instantiation. 

### Removed

* Removed Grasshopper after-install plugin. Components should be installed via Rhino's Plugin Manager.
* Removed `get_face_most_towards_beam` from `Joint` as not used anywhere.
* Removed `get_face_most_ortho_to_beam` from `Joint` as not used anywhere.
* Removed `angle_vectors_projected` from `compas_timber.utils` since this has been upstreamed to core.
* Removed `comply()` from JointRule and its child classes.
* Removed `JointDefinition`. 
* Removed `FeatureDefinition`. 
* Removed redundant checks in `TopologyRule` GH components.

## [0.16.2] 2025-05-07

### Added

### Changed

* Fixed max recursion depth error when copying `TimberModel`/`Beam` with proxy processings.

### Removed



## [0.16.1] 2025-04-30

### Added

### Changed

### Removed


## [0.16.0] 2025-04-30

### Added

* Added new `compas_timber.fabrication.Pocket`.
* Added `front_side`, `back_side`, `opp_side` methods to the `Beam` class for retrieving specific sides relative to a reference side.
* Added processing `Text` to `compas_timber.fabrication`.
* Added `TextParams` to `compas_timber.fabrication`.
* Added new Grasshopper components for Rhino8/cpython. 
* Added new methods to handle adaptive GH_component parameters using cpython.

### Changed

* Fixed `AttributeError` when deserializing a model with Lap joints.
* Fixed a bug in `compas_timber.fabrication.Lap` where `ref_side_index` failed for `0` by checking for `None` instead.
* Fixed a bug in `compas_timber.fabrication.Lap` to handle the case when the vectors used to calculate the `inclination` angle are perpendicular.

### Removed


## [0.15.3] 2025-03-25

### Added

* Added `DualContour` BTLx Contour type for ruled surface Swarf contours.

### Changed

* Removed `main_ref_side_index` property from `TBirdsmouthJoint` since it's now defined in the `DoubleCut` BTLxProcessing.
* Added `mill_depth` argument in `TBirdsmouthJoint` for creating pockets on the cross_beam if asked.
* Refactored the `check_element_compatibility` method in `YButtJoint` so that it checks for coplanarity and dimensioning of the cross elements.
* Enhanced `DoubleCut.from_planes_and_beam` to verify that provided planes are not parallel and raise a `ValueError` if they are.
* Adjusted `process_joinery` method to catch `ValueError` exceptions during `BTLxProcessing` generation and wrap them in `BeamJoiningError` objects.
* Refactored and renamed `are_beams_coplanar` function to `are_beams_aligned_with_cross_vector`.
* Refactored `_create_negative_volumes()` in `LapJoint` so that it generates box-like volumes. 
* Refactored `XLapJoint`, `LLapJoint`, `TLapJoint` so that they use the `_create_negative_volumes()` method to get the negative volumes and use the alt constructor `Lap.from_volume_and_beam()`.
* Fixed an error occuring in `BTLxPart.shape_strings` by ensuring the polyline is always closed.
* Implemented `Inclination` in the `FreeContour` BTLx Processing.
* Changed `Plate` element to be defined by top and bottom contours instead of one contour and thickness. 

### Removed

* Removed `check_elements_compatibility` method from the parent `LapJoint` since non co-planar lap joints can be achieved.
* Removed the `is_pocket` argument in `Lap.from_plane_and_beam()` since this class method will now only serve for pockets in Butt joints.
* Removed `opposing_side_index` and `OPPOSING_SIDE_MAP` from `Beam` class since they have now been replaced by `front_side`, `back_side`, `opp_side` methods.
* Removed the deprecated `main_beam_opposing_side_index` property from `LButtJoint` and `TButtJoint` as it is no longer in use.

## [0.15.2] 2025-03-05

### Added

### Changed

* Fixed `ValueError` occurring when connecting just a slab to the GH model component.

### Removed


## [0.15.1] 2025-03-04

### Added

### Changed

* Fixed "No intersection found between walls" error when walls connect in unsupported topology.
* Implemented slab perimeter offset workaround.

### Removed


## [0.15.0] 2025-03-04

### Added

* Added `BTLx_From_Params` GH component which contains the definiton for class `DeferredBTLxProcessing` to allow directly defining BTLx parameters and passing them to the model.
* Added `Shape` to BTLx output, showing finished element geometry in BTLx Viewer instead of just blank.
* Added `as_plane()` to `WallToWallInterface`.
* Added optional argument `max_distance` to `WallPopulator.create_joint_definitions()`.

### Changed

* Added `max_distance` to `TimberModel.connect_adjacent_walls()`.
* Fixed plate doesn't get properly extended to the end of an L detail.
* Fixed detail edge beams don't get LButt.
* Fixed walls might not be considered connecting depending on the surface's orientation.

### Removed


## [0.14.2] 2025-02-17

### Added

### Changed

* Adjusted `LMiterJoint` so that it now applies an extra cut to elements when the `cutoff` flag is enabled.

### Removed


## [0.14.1] 2025-02-17

### Added

* Added missing arguments in configuration set component.
* Added `FlipDirection` flag to flip stud direction of a slab.

### Changed

* Fixed rotating stud direction in slab causes breaks plates and connections.
* Restructured some Gh Toolboxes & added Icons for Walls & Slabs

### Removed


## [0.14.0] 2025-02-17

### Added

* Added `distance_segment_segment` to `compas_timber.utils`
* Added `BTLxFromGeometryDefinition` class to replace the depricated `FeatureDefinition`. This allows deferred calculation of BTLx processings.
* Added `from_shapes_and_element` class method to `Drilling`, `JackRafterCut`, and `DoubleCut` as a wrapper for their geometry based constructors for use with `BTLxFromGeometryDefinition`.
* Added `YButtJoint` which joins the ends of three joints where the `cross_beams` get a miter cut and the `main_beam` gets a double cut.
* Added `JackRafterCutProxy` to allow for deferred calculation of the `JackRafterCut` geometry thus improving visualization performance.
* Added class "WallPopulator" to `compas_timber.design`.
* Added class "WallPopulatorConfigurationSet" to `compas_timber.design`.
* Added class "WallSelector" to `compas_timber.design`.
* Added class "AnyWallSelector" to `compas_timber.design`.
* Added class "LConnectionDetailA" to `compas_timber.design`.
* Added class "LConnectionDetailB" to `compas_timber.design`.
* Added class "TConnectionDetailA" to `compas_timber.design`.
* Added `from_brep` to `compas_timber.elements.Wall.
* Added `from_polyline` to `compas_timber.elements.Wall.
* Added `WallJoint` to `compas_timber.connections`.
* Added error handling when BTLx processing from geometry fails in GH.
* Added new `Slab` class to `compas_timber.elements`.
* Added `Slab` GH component.
* Added `FreeContour` BTLx processing and applied it to the `Plate` type so that plates can be machined.

### Changed

* Updated Grasshopper Toolbox and Icons
* Fixed `ValueErrorException` in `as_dict()` method of `BTLxProcessingParams` class by ensuring precision specifiers are used with floats.
* Removed model argument from `BTLxWriter` in the GH component and updated it to always return the BTLx string.
* Fixed a bug in `compas_timber.Fabrication.StepJointNotch` related to the `orientation` and `strut_inclination` parameters.
* Fixed the error message when beam endpoints coincide, e.g. when a closed polyline is used as input. 
* Changed `index` input of `ShowFeatureErrors` and `ShowJoiningErrors` do have default value of 0.
* Fixed spelling of `BeamJoinningError` to `BeamJoiningError`.
* Changed `process_joinery()` method to handle `BeamJoiningError` exceptions and return them. Also updated `Model` GH component.
* Updated `add_joint_error()` method in `DebugInformation` class to handle lists.
* Changed `compas_timber.fabrication.Lap` so that the volume is generated fully from the relevant BTLx params.
* Refactored `compas_timber.connections.LapJoint` to comply with the new system.
* Changed `THalfLapJoint`, `LHalfLapJoint`, `XHalfLapJoint` from `compas_timber.connections` so that they use the `Lap` BTLx processing.
* Renamed all `X/T/LHalfLapJoint` classes to `X/T/LLapJoint`.
* Enhanced lap behavior for optimal beam orientation in `LapJoint` class.
* Fixed `restore_beams_from_keys` in `LMiterJoint` to use the correct variable names.
* Reworked `DoubleCut` to more reliably produce the feature and geometry with the `from_planes_and_element` class method.
* Renamed `intersection_box_line()` to `intersection_beam_line_param()`, which now take a beam input and outputs the intersecting ref_face_index.
* Added `max_distance` argument to `JointRule` subclasses and GH components so that max_distance can be set for each joint rule individually.
* Changed referenced to `beam` in `Drilling` to `element`. 
* Changed `Drill Hole` and `Trim Feature` GH components to generate the relevant `BTLxProcessing` type rather than the deprecated `FeatureDefinition` type.
* Changed `Show_beam_faces` gh component to `Show_ref_sides`, which now takes an `int` index and shows the corresponding face including origin corner.
* Bug fixes after adding `max_distance` to joint defs.
* Using new `JackRafterCutProxy` in LMiterJoint, LButtJoint and TButtJoint.
* Changed input type from `Element` to `Beam` in components that currently only support beams.
* Fixed drilling GH component not taking diameter as a string.
* Reworked `Wall` class to be defined with a standard polyline, frame and thickness.
* Changed labels in `Show_ref_sides` GH component to be 1-based to match the spec.

### Removed


## [0.13.0] 2025-01-13

### Added

* Added API documentation for `design` and `error` packages.
* Added `guess_joint_topology_2beams` and `set_default_joints` functions to `design.__init__.py`.
* Added `list_input_valid`, `item_input_valid`, `get_leaf_subclasses`, `rename_gh_input` functions to `ghpython.__init__.py`.
* Added `Instruction`, `Model3d`, `Text3d`, `LinearDimension`, `BuildingPlanParser` classes to `planning.__init__.py`.
* Added `subprocessings` property to `BTLxProcessing` to allow nesting of processings.

### Changed

* Fixed comma incompatible with py27 in `Slot` module.
* Updated the API documentation for `connections`, `elements`, `fabrication`, `ghpython`, `planning` packages.
* Refactored all btlx `process` references to `processing`, including base classes, properties, variables, and docstrings.
* Refactored `BTLx` to `BTLxWriter` in the `compas_timber.Fabrication` package.

### Removed

* Removed `BeamJoiningError` from `connections.__init__.py`.
* Removed duplicate entries from the `__all__` list in the `elements.__init__.py` module.
* Removed package `compas_timber._fabrication`.
* Removed `btlx_processes` anf `joint_factories` from `compas_timber.fabrication` package.
* Removed `.btlx` files from `.gitignore`.


## [0.12.0] 2025-01-07

### Added

* Added new base class for timber elements `TimberElement`.
* Added property `is_beam` to `Beam` class.
* Added property `is_plate` to `Plate` class.
* Added property `is_wall` to `Wall` class.
* Added `side_as_surface` to `compas_timber.elements.Beam`.
* Added `opposing_side_index` to `compas_timber.elements.Beam`.
* Added `Plate` element.
* Added attribute `plates` to `TimberModel`.
* Added new temporary package `_fabrication`.
* Added new `compas_timber._fabrication.JackRafterCut`.
* Added new `compas_timber._fabrication.JackRafterCutParams`.
* Added new `compas_timber._fabrication.Drilling`.
* Added new `compas_timber._fabrication.DrillingParams`.
* Added new `compas_timber._fabrication.StepJoint`.
* Added new `compas_timber._fabrication.StepJointNotch`.
* Added new `compas_timber._fabrication.DovetailTenon`.
* Added new `compas_timber._fabrication.DovetailMortise`.
* Added new `compas_timber.connections.TStepJoint`.
* Added new `compas_timber.connections.TDovetailJoint`.
* Added new `utilities` module in `connections` package.
* Added new `compas_timber._fabrication.DoubleCut`.
* Added new `compas_timber.connections.TBirdsmouthJoint`.
* Added new method `add_group_element` to `TimberModel`.
* Added new method `has_group` to `TimberModel`.
* Added new method `get_elements_in_group` to `TimberModel`.
* Added attribute `is_group_element` to `TimberElement`.
* Added `JointRule.joints_from_beams_and_rules()` static method 
* Added `Element.reset()` method.
* Added new `fasteners.py` module with new `Fastener` element type.
* Added new `compas_timber._fabrication.Lap`.
* Added `Joint_Rule_From_List` GH Component that takes lists of beams to create joints.
* Added `MIN_ELEMENT_COUNT` and `MAX_ELEMENT_COUNT` class attributes to `Joint`.
* Added `element_count_complies` class method to `Joint`.
* Added `compas_timber.fasteners.FastenerTimberInterface`.
* Added `compas_timber.connections.BallNodeJoint`.
* Added `compas_timber.elements.BallNodeFastener`.
* Added `transform()` method to `Feature` types.
* Added `FastenerInterfaceComponent` GH component.
* Added `ShowElementsByType` GH Component.
* Added `fasteners` property to `TimberModel`.
* Added `BTLx_Feature` GH component.
* Added `CT_Beams_From_Mesh` GH component.
* Added new `compas_timber._fabrication.FrenchRidgeLap`.
* Added new `compas_timber.connections.LFrenchRidgeLapJoint`.
* Added new `compas_timber._fabrication.Tenon` and `compas_timber._fabrication.Mortise`.
* Added new `compas_timber.connections.TTenonMortiseJoint`.
* Added `create` override to `BallNodeJoint`.
* Added `PlateFastener` class.
* Added `errors` directory and `__init__.py` module.
* Added new `compas_timber._fabrication.Slot`.
* Added new `compas_timber._fabrication.SlotParams`.

 

### Changed

* Changed incorrect import of `compas.geometry.intersection_line_plane()` to `compas_timber.utils.intersection_line_plane()`
* Renamed `intersection_line_plane` to `intersection_line_plane_param`.
* Renamed `intersection_line_line_3D` to `intersection_line_line_param`.
* Adjusted functions in `compas_timber._fabrication.DovetailMortise` and `compas_timber.connections.TDovetailJoint`.
* Added `conda-forge` channel to installation instructions.
* Fixed `**kwargs` inheritance in `__init__` for joint modules: `LMiterJoint`, `TStepJoint`, `TDovetailJoint`, `TBirdsmouthJoint`.
* Fixed GUID assignment logic from `**kwargs` to ensure correct fallback behavior for joint modules: `LMiterJoint`, `TStepJoint`, `TDovetailJoint`, `TBirdsmouthJoint`.
* Changed `model.element_by_guid()` instead of direct `elementsdict[]` access for beam retrieval in joint modules: `LMiterJoint`, `TStepJoint`, `TDovetailJoint`, `TBirdsmouthJoint`.
* Reworked the model generation pipeline.
* Reworked `comply` methods for `JointRule`s. 
* Fixed error with angle and inclination calculation in `compas_timber._fabrication.JackRafterCut` 
* Changed `compas_timber.connections.TButtJoint` and `compas_timber.connections.LButtJoint` by using the new implemented BTLx Processes to define the Joints
* Changed `DirectJointRule` to allow for more than 2 elements per joint.
* Changed `beam` objects get added to `Joint.elements` in `Joint.create()`.
* Fixed bug in vizualization of tenon/mortise in `compas_timber._fabrication.StepJoint`and `compas_timber._fabrication.StepJointNotch`.
* Changed `model.process_joinery()`so that it calls `joint.check_elements_compatibility()` before adding extensions and features.
* Fixed incorrect data keys for `beam_guid` in the `__data__` property for joint modules: `LMiterJoint`, `TStepJoint`, `TDovetailJoint`, `TBirdsmouthJoint`, `LFrenchRidgeLapJoint`.
* Fixed `JointRuleFromList` GH component.
* Changed `TButtJoint` to take an optional `PlateFastener`.
* Moved `FeatureApplicationError`, `BeamJoiningError`, and `FastenerApplicationError` to `errors.__init__.py`.
* Fixed a bug that occured when parallel beams are joined in the BallNodeJoint.
* Fixed `L_TopoJointRule`, `T_TopoJointRule` and `X_TopoJointRule` for cases where `Joint.SUPPORTED_TOPOLOGY` is a single value or a list.
* Fixed bug in `JointRule.joints_from_beams_and_rules()` that caused failures when topology was not recognized.
* Implemented `max_distance` parameter in `JointRule.joints_from_beams_and_rules()` and `JointRule.comply` methods.
* Bux fixes from extra comma argument and `max_distance` not implemented in `DirectRule.comply`.

### Removed

* Removed module `compas_timber.utils.compas_extra`.
* Removed a bunch of spaghetti from `CT_model` GH component.
* Removed module `compas_timber.fabrication.joint_factories.t_butt_factory`.
* Removed module `compas_timber.fabrication.joint_factories.l_butt_factory`.
* Removed module `compas_timber.connections.butt_joint`.
* Removed module `compas_timber.connections.french_ridge_lap`.
* Removed module `compas_timber.fabrication.joint_factories.french_ridge_factory`.
* Removed module `compas_timber.fabrication.btlx_processes.btlx_french_ridge_lap`.

## [0.11.0] 2024-09-17

### Added

* Added bake component for `Plate` elements.
* Added default paramteters for `Surface Model` in the GH Component

### Changed

* Fixed wrong image file paths in the Documentation.
* Changed `TimberModel.beams` to return generator of `Beam` elements.
* Changed `TimberModel.walls` to return generator of `Wall` elements.
* Changed `TimberModel.plates` to return generator of `Plate` elements.
* Changed `TimberModel.joints` to return generator of `Joint` elements.
* Fixed polyline analysis for generating `SurfaceModel`
* Fixed errors in debug info components.

### Removed


## [0.10.1] 2024-09-11

### Added

### Changed

* Implemented a workaround for https://github.com/gramaziokohler/compas_timber/issues/280.

### Removed


## [0.10.0] 2024-09-11

### Added

* Added `SurfaceModelJointOverride` GH Component.
* Added `Plate` element.
* Added attribute `plates` to `TimberModel`.
* Added `SurfaceModelJointOverride` GH Component
* Added `ShowSurfaceModelBeamType` GH Component
* Re-introduced attribute `key` in `Beam`.
* Added attribute `key` to `Plate`.
* Added generation of `plate` elements to the `SurfaceModel`

### Changed

* Updated documentation for Grasshopper components.
* Fixed missing input parameter in `SurfaceModelOptions` GH Component.
* Fixed error with tolerances for `SurfaceModel`s modeled in meters.
* Renamed `beam` to `element` in different locations to make it more generic.
* Fixed `AttributeError` in `SurfaceModel`.
* Updated example scripts.
* Calling `process_joinery` in `SurfaceModel`.
* Changed how `BeamDefinition` and `Plate` types are handled in `SurfaceModel`
* Changed the `get_interior_segment_indices` function to work when there are multiple openings.
* Renamed `ShowSurfaceModelBeamType` to `ShowBeamsByCategory`.
* Changed `SurfaceModel` component input handling to give warnings instead of errors.

### Removed

* Removed `add_beam` from `TimberModel`, use `add_element` instead.
* Removed `add_plate` from `TimberModel`, use `add_element` instead.
* Removed `add_wall` from `TimberModel`, use `add_element` instead.

## [0.9.1] 2024-07-05

### Added

* Added `ref_frame` attribute to `Beam`.
* Added `ref_sides` attribute to `Beam`.
* Added `ref_edges` attribute to `Beam`.

### Changed

* Fixed error in BakeWithBoxMap component.
* Added `add_extensions` to `Joint` interface.
* Added `process_joinery` to `TimberModel`.
* Features are not automatically added when creating a joint using `Joint.create()`.
* Features are not automatically added when de-serializing.

### Removed


## [0.9.0] 2024-06-14

### Added

* Added `birdsmouth` parameter to `butt_joint` which applies a `btlx_double_cut` process to the part. 
* Added `BTLxDoubleCut` BTLx Processing class.
* Added BTLx support for `TButtJoint` and `LButtJoint`
* Added `BTLxLap` process class.

### Changed

* Moved module `workflow` from package `ghpython` to new package `design`.
* Moved `compas_timber.ghpython.CategoryRule` to `compas_timber.design`.
* Moved `compas_timber.ghpython.DirectRule` to `compas_timber.design`.
* Moved `compas_timber.ghpython.JointRule` to `compas_timber.design`.
* Moved `compas_timber.ghpython.TopologyRule` to `compas_timber.design`.
* Moved `compas_timber.ghpython.JointDefinition` to `compas_timber.design`.
* Moved `compas_timber.ghpython.FeatureDefinition` to `compas_timber.design`.
* Moved `compas_timber.ghpython.DebugInfomation` to `compas_timber.design`.

### Removed


## [0.8.1] 2024-06-13

### Added

### Changed

* Fixed import errors in GH components.
* Updated GH example file.

### Removed


## [0.8.0] 2024-06-12

### Added

* Added attribute `geometry` to `Beam`.
* Added `center_of_mass` property to Assembly class.
* Added `volume` property to Assembly class.
* Added new element type `Wall`.

### Changed

* Reduced some boilerplate code in `Joint` subclasses.
* Added argument `beams` to `Joint.__init__()` which expects tuple containing beams from implementing class instance.
* Renamed `TimberAssembly` to `TimberModel`.
* Renamed `compas_timber.assembly` to `compas_timber.model`.
* Renamed `compas_timber.parts` to `compas_timber.elements`.
* Based `Beam` on new `compas_model.elements.Element`.
* Based `TimberModel` on new `compas_model.model.Model`.
* Based `Joint` on new `compas_model.interactions.Interaction`.
* Removed support for Python `3.8`.

### Removed

* Removed `joint_type` attributes from all `Joint` classes.
* Removed argument `cutoff` from `LMiterJoint` as it was not used anywhere.
* Removed argument `gap` from `TButtJoint` as it was not used anywhere.
* Removed argument `gap` from `FrenchRidgeLap` as it was not used anywhere.
* Removed class `JointOptions` as not used anymore.
* Removed module `compas_timber.consumers`.
* Removed unused method `TButtJoint.get_cutting_plane()`.

## [0.7.0] 2024-02-15

### Added

* Added `debug_geometries` attribute to `BeamJoiningError`.
* (Re)added `BooleanSubtraction` feature.
* Added flag `modify_cross` to `L-Butt` joint.
* Added flag `reject_i` to `L-Butt` joint.
* Added new `NullJoint`.
* Added `mill_depth` argument to butt joints, with geometric representation of milled recess in cross beam.
* Added `ButtJoint` class with methods common to `LButtJoint` and `TButtJoint`
* Added new `L_TopologyJointRule`, `T_TopologyJointRule`, `X_TopologyJointRule` GH components
* Added GH component param support functions in `compas_timber.ghpython.ghcomponent_helpers.py`
* Added `topos` attribute to `CategoryRule` to filter when joints get applied
* Added new `SurfaceAssembly` class
* Added GH component `SurfaceAssembly` which directly generates a `TimberAssembly` with standard wall framing from a planar surface. 
* Added GH component `SurfaceAssemblyOptions`
* Added GH component `CustomBeamDimensions` for `SurfaceAssembly`

### Changed

* `BeamFromCurve` GH component accepts now referenced Rhino curves, referenced Rhino object IDs and internalized lines.
* `BeamFromCurve` GH component accepts now referenced Rhino curves, referenced Rhino object IDs and internalized lines.
* Fixed `FeatureError` when L-Butt applies the cutting plane.
* Fixed T-Butt doesn't get extended to cross beam's plane.
* `SimpleSequenceGenerator` updated to work with `compas.datastructures.assembly` and generates building plan acording to type.
* Changed GH Categories for joint rules.
* Made `beam_side_incident` a `staticmethod` of `Joint` and reworked it.
* Extended `DecomposeBeam` component to optionally show beam frame and faces.
* Changed `CategoryJointRule` and `DirectJointRule` to a dynamic interface where joint type is selected with right click menu
* Changed `Assembly` GH component to apply category joints if the detected topology is in `CategoryRule.topos`
* Changed `TopologyJoints` GH component to `DefaultJoints` Component, which applies default joints based on topology. 

### Removed

* Removed component `ShowBeamFrame`.
* Changed GH Categories for joint rules
* `BrepGeometryConsumer` continues to apply features even after the first error.
* `DrillHole` component calculates length from input line.
* `DrillHole` has default diameter proportional to beam cross-section.
* Removed input `Length` from `DrillHole` component.
* Fixed broken `TrimmingFeature` component.
* Removed all `JointOption` components. these are accessed in context menu of joint rules.

## [0.6.1] 2024-02-02

### Added

### Changed

### Removed


## [0.6.0] 2024-02-02

### Added

### Changed

* Updated COMPAS dependency to `2.0.0`!

### Removed


## [0.5.1] 2024-01-31

### Added

* Added missing documentation for module `ghpython.workflow.py`.
* Added missing documentation for package `connections`.
* `compas_timber.__version__` now returns current version.

### Changed

### Removed


## [0.5.0] 2024-01-31

### Added

* Added class `DebugInformation` to `workflow.py`.
* Added new component `ShowFeatureErrors`.
* Added new component `ShowJoiningErrors`.
* Added `FeatureApplicator` classes which report errors during feature application.
* Added `L-HalfLapJoint`.
* Added `T-HalfLapJoint`.
* Added `ShowTopologyTypes` GH Component.

### Changed

* Feature application now fails more gracefully (un-processed geometry is returned).
* Attempting to join beams which are already joined raises `BeamJoiningError` instead of `AssemblyError`
* `Joint.add_features` which fails to calculate anything raises `BeamJoiningError`.
* Changed COMPAS dependency to `compas==2.0.0beta.4`.
* Assembly component shows blanks when `CeateGeometry` flag is set to `False`. 

### Removed

* Removed `JointDef` GH components.
* Removed `AutomaticJoint` GH Component. Joint rules are now input directly into `TimberAssembly`.

## [0.4.0] 2024-01-24

### Added

* Added `fabrication` package 
* Added `BTLx` as a wrapper for `TimberAssembly` to generate .btlx files for machining timber beams
* Added `BTLxPart` as wrapper for `Beam`
* Added `joint_factories` folder and factories for existing joints except `X-HalfLap`
* Added `btlx_processes` folder and processes `JackCut` and `FrenchRidgeHalfLap`
* Added `BTLx` Grasshopper component
* Added `FrenchRidgeHalfLap` joint
* Added `DrillHole` Feature.
* Added `DrillHoleFeature` Grasshopper component.
* added `JointOptions` GH Components for all current joint types. This allows joint parameter definition in GH
* added `DirectJointRules` GH Component 
* added `TopologyJointRules` GH Component 
* added `BTLx` as a wrapper for `TimberAssembly` to generate .btlx files for machining timber beams
* added `BTLxPart` as wrapper for `Beam`
* added `joint_factories` folder and factories for existing joints except `X-HalfLap`
* added `btlx_processes` folder and processes `JackCut` and `FrenchRidgeHalfLap`
* added `BTLx` Grasshopper component
* added `FrenchRidgeHalfLap` joint


### Changed

* Changed `Beam` definition to include `blank_frame` and `blank_length` attributes 
* Replaced `Artist` with the new `Scene`.
* Changed type hint for argument `Centerline` of GH component `BeamFromCurve` to `Guid`.
* Curve ID of beam curves are now always stored in `Beam.attributes["rhino_guid"]`.
* Fixed `FindBeamByGuid` component.
* Bumped required COMPAS version to `2.0.0beta.2`.
* Changed docs theme to the new `sphinx_compas2_theme`.
* Re-worked component `BakeBoxMap` to advanced mode.
* Removed call to `rs.Redraw()` in `BakeBoxMap` which was causing GH document to lock (cannot drag).

### Removed


## [0.3.2] 2023-11-17

### Added

* Added now released COMPAS `2.0.0a1` to requirements.

### Changed

* Explicitly added attribute `key` to (de)serialization of `Beam`.

### Removed


## [0.3.1] 2023-09-18

### Added

### Changed

### Removed


## [0.3.0] 2023-09-18

### Added

* Added new joint type: Half-lap joint.

### Changed

* Beam transformed geometry with features is available using property `geometry`.
* Adapted the `Data` interface of `Beam` and `Assembly` according to the changes in COMPAS core.
* Beam geometry is created on demand.
* Adapted the `Data` interface of `Joint` and its implementations according to the changes in COMPAS core.
* Explicitly choosing `Grasshopper` context for the `Artist` in `ShowAssembly` component.

### Removed

* Removed method `Beam.get_geometry`.

## [0.2.16] 2023-05-16

### Added

### Changed

### Removed


## [0.2.15] 2023-05-15

### Added

### Changed

### Removed


## [0.2.14] 2023-05-15

### Added

### Changed

### Removed


## [0.2.13] 2023-05-15

### Added

### Changed

### Removed


## [0.2.12] 2023-05-15

### Added

### Changed

### Removed


## [0.2.11] 2023-05-15

### Added

### Changed

### Removed


## [0.2.10] 2023-05-14

### Added

### Changed

### Removed


## [0.2.9] 2023-05-12

### Added

### Changed

### Removed


## [0.2.8] 2023-05-12

### Added

### Changed

### Removed


## [0.2.7] 2023-05-12

### Added

### Changed

### Removed


## [0.2.6] 2023-05-12

### Added

### Changed

### Removed


## [0.2.5] 2023-05-12

### Added

### Changed

### Removed


## [0.2.4] 2023-05-12

### Added

### Changed

### Removed


## [0.2.3] 2023-05-12

### Added

### Changed

### Removed


## [0.2.2] 2023-05-12

### Added

### Changed

### Removed


## [0.2.1] 2023-05-12

### Added

### Changed

### Removed


## [0.2.0] 2023-05-11

### Added

* Integrated RTree search for neighboring beams using Rhino and CPython plugins.

### Changed

### Removed<|MERGE_RESOLUTION|>--- conflicted
+++ resolved
@@ -23,13 +23,10 @@
 * Added new `compas_timber.fabrication.BTLxGenericPart` as a new base class for BTLx part representations, upstreaming shared functionality from `BTLxPart` and `BTLxRawpart`.
 * Added new `compas_timber.fabrication.BTLxRawpart`, inheriting from `BTLxGenericPart`, to support raw part handling and nesting operations within the BTLx framework.
 * Added `reset_timber_attrs` decorator to invalidate cached `TimberElement` attributes.
-<<<<<<< HEAD
+* Added new `DrillingProxy` and `DoubleCutProxy` classes.
 * Added `PlateJoint.add_extensions()` which does the initial extension of plate outline edges. 
 * Added `PlateGeometry` class.
 * Added `SlabJoint`, `SlabMiterJoint`, `SlabButtJoint`, `SlabLButtJoint`, `SlabTButtJoint`.
-=======
-* Added new `DrillingProxy` and `DoubleCutProxy` classes.
->>>>>>> 101ed2fe
 
 ### Changed
 * Updated `compas_model` version pinning from `0.4.4` to `0.9.1` to align with the latest development.
