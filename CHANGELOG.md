# Changelog

All notable changes to this project will be documented in this file.

The format is based on [Keep a Changelog](https://keepachangelog.com/en/1.0.0/),
and this project adheres to [Semantic Versioning](https://semver.org/spec/v2.0.0.html).

## Unreleased

### Added
* Added `PlateGeometry` class.
* Added `SlabJoint`, `SlabMiterJoint`, `SlabButtJoint`, `SlabLButtJoint`, `SlabTButtJoint`.

* Added `add_elements()` method to `compas_timber.model.TimberModel`, following its removal from the base `Model`.
* Added `geometry` property in `compas_timber.elements.TimberElement` following its removal from the base `Element` that returns the result of `compute_modelgeometry()`.
* Added `compute_elementgeometry` method in `TimberElement` that returns the element geometry in local coordinates.
* Added `reset_computed_properties()` method to `TimberElement` to provide interface for invalidating `@reset_computed` decorated properties.
* Added `transform()` method override to `TimberModel` to properly invalidate element caches when model transformation is applied, fixing inconsistent element transformation behavior.
* Added `__from_data__` class method override in `TimberElement` to handle frame/transformation conversion during deserialization.
* Added standalone element support through minimal overrides in `compute_modeltransformation()` and `compute_modelgeometry()` methods in `TimberElement`.
* Added `PlateJoint.add_extensions()` which does the initial extension of plate outline edges. 

### Changed
* Changed `Fastener`, `Slab`, `Wall` to inherit from `compas_timber.Element` instead of `TimberElement`. `TimberElement` now represents BTLx parts exclusively.
* Moved BTLx-specific properties and methods `ref_frame`, `ref_sides`, `ref_edges` to `TimberElement`.
* Changed core definition of `Plate` to be same as `Beam`, (frame, length, width, height) with `outline_a` and `outline_b` optional arguments.
* Changed `Plate` to inherit from `TimberElement` and `PlateGeometry`.
* Updated `compas_model` version pinning from `0.4.4` to `0.9.1` to align with the latest development.
* Changed `compas_timber.connections.Joint` to inherit from `Data` instead of the deprecated `Interaction`.
* Replaced `face.frame_at()` with `surface.frame_at()` on NURBS surfaces in `Lap.from_volume_and_element` to avoid `NotImplementedError` in `OCC`.
* Changed `TimberModel.element_by_guid()` to use `self._elements[guid]` instead of `self._guid_element[guid]` for element lookup.
* Replaced all `GroupNode` references with the new `Group` element class from `compas_model`.
* Changed `joints` and `joint_candidates` properties in `TimberModel` to use direct edge-based lookup instead of interactions.
* Updated default edge attributes in the model graph to include `joints` and `candidates`.
* Updated `graph_node` property to `graphnode` following the changes in the parent `compas_model.elements.Element` class.
* Upstreamed `ref_frame` property from `compas_timber.elements.Beam` to `compas_timber.elements.TimberElement`.
* Upstreamed `ref_sides` property from `compas_timber.elements.Beam` and `compas_timber.elements.Plate` to `compas_timber.elements.TimberElement`.
* Upstreamed `ref_edges` property from `compas_timber.elements.Beam` and `compas_timber.elements.Plate` to `compas_timber.elements.TimberElement`.
* Upstreamed `front_side`, `back_side`, `opp_side` methods from `compas_timber.elements.Beam` to `compas_timber.elements.TimberElement`.
* Upstreamed `side_as_surface` method from `compas_timber.elements.Beam` to `compas_timber.elements.TimberElement`.
* Upstreamed `get_dimensions_relative_to_side` method from `compas_timber.elements.Beam` to `compas_timber.elements.TimberElement`.
* Refactored `TimberElement.__init__()` to accept `frame` parameter and convert to `transformation` for parent `Element` class, bridging frame-based user interface with transformation-based inheritance.
* Changed the way the `ref_frame` is computed from the `Blank`'s geometry in `TimberElement`.
* Changed the way the `blank` is computed in `compas_timber.elements.Beam` applying the `modeltransformation` to a locally generated geometry.
* Changed the `apply()` method in `DoubleCut`, `DovetailMortise`, `DovetailTenon`, `Drilling`, `FrenchRidgeLap`, `JackRafterCut`, `Lap`, `LongitudinalCut`, `Mortise`, `Pocket`, `StepJointNotch`, `StepJoint`, `Tenon` by transforming the computed feature geometry in the element's local space to allow the element geometry computation to happen in local coordinates.
* Changed `Slab` to inherit from `PlateGeometry`
* Changed `Slab.from_boundary` to `Slab.from_outline_thickness`, inherited from `PlateGeometry`.

### Removed
<<<<<<< HEAD
* Removed `PlateToPlateInterface`, as plates will take `BTLxProcessing` features.
=======

* Removed the `add_element()` method from `compas_timber.model.TimberModel`, as the inherited method from `Model` now covers this functionality.
* Removed `interactions` property from `TimberModel` in favor of direct edge-based joint lookup.
* Removed `blank_frame` property from `compas_timber.elements.Beam` since the ref_frame could serve it's purpose.
* Removed `faces` property from `compas_timber.elements.Beam` since it wasn't used anywhere.
* Removed `has_features` property from `compas_timber.elements.Beam` since it wasn't used anywhere.
* Removed `key` property from `compas_timber.elements.Beam` and `compas_timber.elements.Plate` since it is not used anymore.
* Removed method `add_group_element` from `TimberModel`.
* Removed `PlateToPlateInterface` since plates should be given `BTLxProcessing` features.
>>>>>>> 6acb99cc

## [1.0.1] 2025-10-16

### Added
* Added `TimberElement.add_feature` to override the `Element` method.
* Added new GH helper `get_createable_joints` to get all createable Joint classes.

### Changed

* Fixed a bug in `TLapJoint` and `XLapJoint` where the `cut_plane_bias` parameter was not passed to the `_create_negative_volumes()` method after its signature was changed.
* Replaced `JackRafterCut` and `Lap` with their Proxy counterparts in `LLapJoint` and `TLapJoint`.
* Fixed a bug in `TStepJoint` where beam dimensions were calculated incorrectly for certain reference side orientations. 
* Renamed `TOliGinaJoint` to `OliginaJoint` for consistency wrt to the supported topology.
* Replaced `get_leaf_subclasses(Joint)` with `get_createable_joints()` in the relevant GH components.
* Added inflation of the negative volume in `LapProxy` to fix boolean difference artifact.

### Removed

## [1.0.0] 2025-09-01

### Added

* Added attribute `tolerance` to `TimberModel`.
* Added `scaled` method to `compas_timber.fabrication.BTLxProcessing` to scale the BTLx parameters.
* Added `scaled` method to `compas_timber.fabrication.BTLxPart` to scale the BTLx parameters.
* Added `scale` method to `compas_timber.fabrication.JackRafterCut`.
* Added `scale` method to `compas_timber.fabrication.Drilling`.
* Added `scale` method to `compas_timber.fabrication.DoubleCut`.
* Added `scale` method to `compas_timber.fabrication.Lap`.
* Added `scale` method to `compas_timber.fabrication.FrenchRidgeLap`.
* Added `scale` method to `compas_timber.fabrication.Tenon`.
* Added `scale` method to `compas_timber.fabrication.Mortise`.
* Added `scale` method to `compas_timber.fabrication.StepJoint`.
* Added `scale` method to `compas_timber.fabrication.StepJointNotch`.
* Added `scale` method to `compas_timber.fabrication.DovetailTenon`.
* Added `scale` method to `compas_timber.fabrication.DovetailMortise`.
* Added `scale` method to `compas_timber.fabrication.Slot`.
* Added `scale` method to `compas_timber.fabrication.Pocket`.
* Added `scale` method to `compas_timber.fabrication.Text`.
* Added `is_joinery` flag to `BTLxProcessing` to indicate if the processing is a result of joinery operation.
* Added new `compas_timber.fabrication.LongitudinalCut`.
* Added tasks `update-gh-header` to update the version in the header of the GH components.
* Added new `compas_timber.connections.XNotchJoint`.
* Added a proxy class for `Pocket` BTLx processing for performance optimization. 
* Added `topology` to class `Joint`.
* Added `location` to class `Joint`.
* Added `NBeamKDTreeAnalyzer` to `compas_timber.connections`.
* Added `TripletAnalyzer` to `compas_timber.connections`.
* Added `QuadAnalyzer` to `compas_timber.connections`.
* Added `CompositeAnalyzer` to `compas_timber.connections`.
* Added method `connect_adjacent_beams` to `TimberModel`.
* Added `PlateJoint`.
* Added `PlateButtJoint`.
* Added `PlateMiterJoint`.
* Added `PlateConnectionSolver`.
* Added generic `ButtJoint` class from which `TButtJoint` and `LButtJoint` inherit.
* Added new `BTLxProcessingError` to `compas_timber.errors`.
* Added `errors` property to `BTLxWriter` class which can be used after call to `write()` to check for errors.
* Added `CategoryPlateJointRule`, `DirectPlateJointRule`, `EdgeEdgeTopologyPlateJointRule`, and `EdgeFaceTopologyPlateJointRule` Plate joint rule GH components.
* Added `joints_contribution_guide` in docs.
* Added `PlateJointCandidate` to `generic_joint.py`.
* Added `Joint.promote_cluster` and `Joint.promote_joint_candidate` constructors to `Joint`.
* Added `PlateJoint.promote_joint_candidate` as override.
* Added `joints_contribution_guide` in docs.
* Added `JointRuleSolver` class.
* Added `JointTopology.TOPO_Y` for Beam Connections.
* Added `JointTopology.TOPO_K` for Beam Connections.
* Added `JointTopology.TOPO_EDGE_EDGE` for Plate Connections.
* Added `JointTopology.TOPO_EDGE_FACE` for Plate Connections.
* Added `Cluster.topology`.
* Added `PlateSolverResult` and `BeamSolverResult` to package results from `PlateConnectionSolver.find_topology()` and `ConnectionSolver.find_topology()`.
* Added `joint_candidates` property to `TimberModel`.
* Added `add_joint_candidate` method to `TimberModel`.
* Added `remove_joint_candidate` method to `TimberModel`.

### Changed

* BTLx Write now considers the `TimberModel.tolerance` attribute and scales parts and processings it when units are set to meters.
* Added missing `__data__` to `compas_timber.fabrication.Drilling`.
* Added missing `__data__` to `compas_timber.fabrication.Slot`.
* Fixed `TypeError` when deepcopying beams with `debug_info` on them.
* Processings which are not the result of joinery are now serialized with `TimberElement`.
* Fixed visualization bug in `Plate` due to loft resulting in flipped volume.
* Fixed a few bugs in the `WallPopulator` workflow including GH component updates.
* Renamed `NullJoint` to `JointCandidate`.
* Fixed bug in show_ref_faces GH component.
* `BTLxProcessing.ref_side_index` defaults to `0` if not set, instead of the invalid `None`.
* Updated `BTLx_contribution_guide` in docs.
* Fixed several GH Components for Rhino8 compatibility.
* Fixed `graph_node` is `None` after deserializing a `TimberModel`.
* Fixed a bug in `BeamsFromMesh` GH Component.
* Fixed attribute error when creating a `TButtJoint`.
* Changed default value for `modify_cross` to `True` for `LButtJoint`.
* Minor fixes to GH Components.
* Fixed `elements` and geometry creation for `BallNodeJoint`.
* Changed `PlateConnectionSolver.find_topology()` to solve for `TOPO_EDGE_EDGE` or `TOPO_EDGE_FACE`.
* Changed `PlateConnectionSolver.find_topology()` to return a `PlateSolverResult` instance.
* Reworked `ConnectionSolver.find_topology()` for readability and to implement `TOPO_I`.
* Changed `ConnectionSolver.find_topology()` to return a `BeamSolverResult` instance.
* Removed `topology`, `a_segment_index` and `b_segment_index` from `PlateJoint` subclass `__init__()` methods. These can now be passed as kwargs.
* `Platejoint`s can now be isntantiated with just 2 Plates as arguments. If no topology or segment index data is in kwargs, the joint will solve for those. 
* Fixed ironpython compatibility issues.
* `NBeamKDTreeAnalyzer` now uses `model.joint_candidates` instead of filtering `model.joints`.
* Fixed element interaction gets removed even if there are still attributes on it.
* Changed `elements` argument in `promote_joint_candidate` to `reordered_elements` for clarity.
* Fixed `TStepJoint` deserialization error where `__init__()` was accessing beam properties before beams were restored from GUIDs.
* Removed the `cut_plane_bias` parameter from the `LapJoint.__init__()` method, as it is not required by all subclasses.
* Added the `cut_plane_bias` parameter to the constructors of `TLapJoint`, `LLapJoint`, and `XLapJoint`.
* Updated the `__data__` methods of `TLapJoint`, `LLapJoint`, and `XLapJoint` to serialize the `cut_plane_bias` value.
* Updated the `__data__` method of `LFrenchRidgeLapJoint` to serialize the `drillhole_diam` value.
* Changed the `_create_negative_volumes()` method in `LapJoint` to accept `cut_plane_bias` as an argument.
* Renamed `set_default_values()` to `_update_default_values()` and moved method call from `__init__()` to `add_features()` in `TenonMortiseJoint` to avoid inconsistencies during deserialization.
* Set minimum `compas_timber` version in CPython GH components to `1.0.0`.
* Reworked `ConnectionSolver.find_topology()` for readability and to implement `TOPO_I`.
* Changed `JointRule.joints_from_beams_and_rules()` to `JointRule.apply_rules_to_model` which now adds `Joint`s to the
  `TimberModel` directly.
* Changed `WallPopulator.create_joint_definitions()` to `WallPopulator.create_joints()`, which now returns `DirectRule` instances.
* Changed `tolerance` argument to `max_distance` in `NBeamKDTreeAnalyzer` for clarity and consisten naming. 
* Changed `Joint.check_elements_compatibility()` to a class method to check Joint-type specific requirements before instantiation. 

### Removed

* Removed Grasshopper after-install plugin. Components should be installed via Rhino's Plugin Manager.
* Removed `get_face_most_towards_beam` from `Joint` as not used anywhere.
* Removed `get_face_most_ortho_to_beam` from `Joint` as not used anywhere.
* Removed `angle_vectors_projected` from `compas_timber.utils` since this has been upstreamed to core.
* Removed `comply()` from JointRule and its child classes.
* Removed `JointDefinition`. 
* Removed `FeatureDefinition`. 
* Removed redundant checks in `TopologyRule` GH components.

## [0.16.2] 2025-05-07

### Added

### Changed

* Fixed max recursion depth error when copying `TimberModel`/`Beam` with proxy processings.

### Removed



## [0.16.1] 2025-04-30

### Added

### Changed

### Removed


## [0.16.0] 2025-04-30

### Added

* Added new `compas_timber.fabrication.Pocket`.
* Added `front_side`, `back_side`, `opp_side` methods to the `Beam` class for retrieving specific sides relative to a reference side.
* Added processing `Text` to `compas_timber.fabrication`.
* Added `TextParams` to `compas_timber.fabrication`.
* Added new Grasshopper components for Rhino8/cpython. 
* Added new methods to handle adaptive GH_component parameters using cpython.

### Changed

* Fixed `AttributeError` when deserializing a model with Lap joints.
* Fixed a bug in `compas_timber.fabrication.Lap` where `ref_side_index` failed for `0` by checking for `None` instead.
* Fixed a bug in `compas_timber.fabrication.Lap` to handle the case when the vectors used to calculate the `inclination` angle are perpendicular.

### Removed


## [0.15.3] 2025-03-25

### Added

* Added `DualContour` BTLx Contour type for ruled surface Swarf contours.

### Changed

* Removed `main_ref_side_index` property from `TBirdsmouthJoint` since it's now defined in the `DoubleCut` BTLxProcessing.
* Added `mill_depth` argument in `TBirdsmouthJoint` for creating pockets on the cross_beam if asked.
* Refactored the `check_element_compatibility` method in `YButtJoint` so that it checks for coplanarity and dimensioning of the cross elements.
* Enhanced `DoubleCut.from_planes_and_beam` to verify that provided planes are not parallel and raise a `ValueError` if they are.
* Adjusted `process_joinery` method to catch `ValueError` exceptions during `BTLxProcessing` generation and wrap them in `BeamJoiningError` objects.
* Refactored and renamed `are_beams_coplanar` function to `are_beams_aligned_with_cross_vector`.
* Refactored `_create_negative_volumes()` in `LapJoint` so that it generates box-like volumes. 
* Refactored `XLapJoint`, `LLapJoint`, `TLapJoint` so that they use the `_create_negative_volumes()` method to get the negative volumes and use the alt constructor `Lap.from_volume_and_beam()`.
* Fixed an error occuring in `BTLxPart.shape_strings` by ensuring the polyline is always closed.
* Implemented `Inclination` in the `FreeContour` BTLx Processing.
* Changed `Plate` element to be defined by top and bottom contours instead of one contour and thickness. 

### Removed

* Removed `check_elements_compatibility` method from the parent `LapJoint` since non co-planar lap joints can be achieved.
* Removed the `is_pocket` argument in `Lap.from_plane_and_beam()` since this class method will now only serve for pockets in Butt joints.
* Removed `opposing_side_index` and `OPPOSING_SIDE_MAP` from `Beam` class since they have now been replaced by `front_side`, `back_side`, `opp_side` methods.
* Removed the deprecated `main_beam_opposing_side_index` property from `LButtJoint` and `TButtJoint` as it is no longer in use.

## [0.15.2] 2025-03-05

### Added

### Changed

* Fixed `ValueError` occurring when connecting just a slab to the GH model component.

### Removed


## [0.15.1] 2025-03-04

### Added

### Changed

* Fixed "No intersection found between walls" error when walls connect in unsupported topology.
* Implemented slab perimeter offset workaround.

### Removed


## [0.15.0] 2025-03-04

### Added

* Added `BTLx_From_Params` GH component which contains the definiton for class `DeferredBTLxProcessing` to allow directly defining BTLx parameters and passing them to the model.
* Added `Shape` to BTLx output, showing finished element geometry in BTLx Viewer instead of just blank.
* Added `as_plane()` to `WallToWallInterface`.
* Added optional argument `max_distance` to `WallPopulator.create_joint_definitions()`.

### Changed

* Added `max_distance` to `TimberModel.connect_adjacent_walls()`.
* Fixed plate doesn't get properly extended to the end of an L detail.
* Fixed detail edge beams don't get LButt.
* Fixed walls might not be considered connecting depending on the surface's orientation.

### Removed


## [0.14.2] 2025-02-17

### Added

### Changed

* Adjusted `LMiterJoint` so that it now applies an extra cut to elements when the `cutoff` flag is enabled.

### Removed


## [0.14.1] 2025-02-17

### Added

* Added missing arguments in configuration set component.
* Added `FlipDirection` flag to flip stud direction of a slab.

### Changed

* Fixed rotating stud direction in slab causes breaks plates and connections.
* Restructured some Gh Toolboxes & added Icons for Walls & Slabs

### Removed


## [0.14.0] 2025-02-17

### Added

* Added `distance_segment_segment` to `compas_timber.utils`
* Added `BTLxFromGeometryDefinition` class to replace the depricated `FeatureDefinition`. This allows deferred calculation of BTLx processings.
* Added `from_shapes_and_element` class method to `Drilling`, `JackRafterCut`, and `DoubleCut` as a wrapper for their geometry based constructors for use with `BTLxFromGeometryDefinition`.
* Added `YButtJoint` which joins the ends of three joints where the `cross_beams` get a miter cut and the `main_beam` gets a double cut.
* Added `JackRafterCutProxy` to allow for deferred calculation of the `JackRafterCut` geometry thus improving visualization performance.
* Added class "WallPopulator" to `compas_timber.design`.
* Added class "WallPopulatorConfigurationSet" to `compas_timber.design`.
* Added class "WallSelector" to `compas_timber.design`.
* Added class "AnyWallSelector" to `compas_timber.design`.
* Added class "LConnectionDetailA" to `compas_timber.design`.
* Added class "LConnectionDetailB" to `compas_timber.design`.
* Added class "TConnectionDetailA" to `compas_timber.design`.
* Added `from_brep` to `compas_timber.elements.Wall.
* Added `from_polyline` to `compas_timber.elements.Wall.
* Added `WallJoint` to `compas_timber.connections`.
* Added error handling when BTLx processing from geometry fails in GH.
* Added new `Slab` class to `compas_timber.elements`.
* Added `Slab` GH component.
* Added `FreeContour` BTLx processing and applied it to the `Plate` type so that plates can be machined.

### Changed

* Updated Grasshopper Toolbox and Icons
* Fixed `ValueErrorException` in `as_dict()` method of `BTLxProcessingParams` class by ensuring precision specifiers are used with floats.
* Removed model argument from `BTLxWriter` in the GH component and updated it to always return the BTLx string.
* Fixed a bug in `compas_timber.Fabrication.StepJointNotch` related to the `orientation` and `strut_inclination` parameters.
* Fixed the error message when beam endpoints coincide, e.g. when a closed polyline is used as input. 
* Changed `index` input of `ShowFeatureErrors` and `ShowJoiningErrors` do have default value of 0.
* Fixed spelling of `BeamJoinningError` to `BeamJoiningError`.
* Changed `process_joinery()` method to handle `BeamJoiningError` exceptions and return them. Also updated `Model` GH component.
* Updated `add_joint_error()` method in `DebugInformation` class to handle lists.
* Changed `compas_timber.fabrication.Lap` so that the volume is generated fully from the relevant BTLx params.
* Refactored `compas_timber.connections.LapJoint` to comply with the new system.
* Changed `THalfLapJoint`, `LHalfLapJoint`, `XHalfLapJoint` from `compas_timber.connections` so that they use the `Lap` BTLx processing.
* Renamed all `X/T/LHalfLapJoint` classes to `X/T/LLapJoint`.
* Enhanced lap behavior for optimal beam orientation in `LapJoint` class.
* Fixed `restore_beams_from_keys` in `LMiterJoint` to use the correct variable names.
* Reworked `DoubleCut` to more reliably produce the feature and geometry with the `from_planes_and_element` class method.
* Renamed `intersection_box_line()` to `intersection_beam_line_param()`, which now take a beam input and outputs the intersecting ref_face_index.
* Added `max_distance` argument to `JointRule` subclasses and GH components so that max_distance can be set for each joint rule individually.
* Changed referenced to `beam` in `Drilling` to `element`. 
* Changed `Drill Hole` and `Trim Feature` GH components to generate the relevant `BTLxProcessing` type rather than the deprecated `FeatureDefinition` type.
* Changed `Show_beam_faces` gh component to `Show_ref_sides`, which now takes an `int` index and shows the corresponding face including origin corner.
* Bug fixes after adding `max_distance` to joint defs.
* Using new `JackRafterCutProxy` in LMiterJoint, LButtJoint and TButtJoint.
* Changed input type from `Element` to `Beam` in components that currently only support beams.
* Fixed drilling GH component not taking diameter as a string.
* Reworked `Wall` class to be defined with a standard polyline, frame and thickness.
* Changed labels in `Show_ref_sides` GH component to be 1-based to match the spec.

### Removed


## [0.13.0] 2025-01-13

### Added

* Added API documentation for `design` and `error` packages.
* Added `guess_joint_topology_2beams` and `set_default_joints` functions to `design.__init__.py`.
* Added `list_input_valid`, `item_input_valid`, `get_leaf_subclasses`, `rename_gh_input` functions to `ghpython.__init__.py`.
* Added `Instruction`, `Model3d`, `Text3d`, `LinearDimension`, `BuildingPlanParser` classes to `planning.__init__.py`.
* Added `subprocessings` property to `BTLxProcessing` to allow nesting of processings.

### Changed

* Fixed comma incompatible with py27 in `Slot` module.
* Updated the API documentation for `connections`, `elements`, `fabrication`, `ghpython`, `planning` packages.
* Refactored all btlx `process` references to `processing`, including base classes, properties, variables, and docstrings.
* Refactored `BTLx` to `BTLxWriter` in the `compas_timber.Fabrication` package.

### Removed

* Removed `BeamJoiningError` from `connections.__init__.py`.
* Removed duplicate entries from the `__all__` list in the `elements.__init__.py` module.
* Removed package `compas_timber._fabrication`.
* Removed `btlx_processes` anf `joint_factories` from `compas_timber.fabrication` package.
* Removed `.btlx` files from `.gitignore`.


## [0.12.0] 2025-01-07

### Added

* Added new base class for timber elements `TimberElement`.
* Added property `is_beam` to `Beam` class.
* Added property `is_plate` to `Plate` class.
* Added property `is_wall` to `Wall` class.
* Added `side_as_surface` to `compas_timber.elements.Beam`.
* Added `opposing_side_index` to `compas_timber.elements.Beam`.
* Added `Plate` element.
* Added attribute `plates` to `TimberModel`.
* Added new temporary package `_fabrication`.
* Added new `compas_timber._fabrication.JackRafterCut`.
* Added new `compas_timber._fabrication.JackRafterCutParams`.
* Added new `compas_timber._fabrication.Drilling`.
* Added new `compas_timber._fabrication.DrillingParams`.
* Added new `compas_timber._fabrication.StepJoint`.
* Added new `compas_timber._fabrication.StepJointNotch`.
* Added new `compas_timber._fabrication.DovetailTenon`.
* Added new `compas_timber._fabrication.DovetailMortise`.
* Added new `compas_timber.connections.TStepJoint`.
* Added new `compas_timber.connections.TDovetailJoint`.
* Added new `utilities` module in `connections` package.
* Added new `compas_timber._fabrication.DoubleCut`.
* Added new `compas_timber.connections.TBirdsmouthJoint`.
* Added new method `add_group_element` to `TimberModel`.
* Added new method `has_group` to `TimberModel`.
* Added new method `get_elements_in_group` to `TimberModel`.
* Added attribute `is_group_element` to `TimberElement`.
* Added `JointRule.joints_from_beams_and_rules()` static method 
* Added `Element.reset()` method.
* Added new `fasteners.py` module with new `Fastener` element type.
* Added new `compas_timber._fabrication.Lap`.
* Added `Joint_Rule_From_List` GH Component that takes lists of beams to create joints.
* Added `MIN_ELEMENT_COUNT` and `MAX_ELEMENT_COUNT` class attributes to `Joint`.
* Added `element_count_complies` class method to `Joint`.
* Added `compas_timber.fasteners.FastenerTimberInterface`.
* Added `compas_timber.connections.BallNodeJoint`.
* Added `compas_timber.elements.BallNodeFastener`.
* Added `transform()` method to `Feature` types.
* Added `FastenerInterfaceComponent` GH component.
* Added `ShowElementsByType` GH Component.
* Added `fasteners` property to `TimberModel`.
* Added `BTLx_Feature` GH component.
* Added `CT_Beams_From_Mesh` GH component.
* Added new `compas_timber._fabrication.FrenchRidgeLap`.
* Added new `compas_timber.connections.LFrenchRidgeLapJoint`.
* Added new `compas_timber._fabrication.Tenon` and `compas_timber._fabrication.Mortise`.
* Added new `compas_timber.connections.TTenonMortiseJoint`.
* Added `create` override to `BallNodeJoint`.
* Added `PlateFastener` class.
* Added `errors` directory and `__init__.py` module.
* Added new `compas_timber._fabrication.Slot`.
* Added new `compas_timber._fabrication.SlotParams`.

 

### Changed

* Changed incorrect import of `compas.geometry.intersection_line_plane()` to `compas_timber.utils.intersection_line_plane()`
* Renamed `intersection_line_plane` to `intersection_line_plane_param`.
* Renamed `intersection_line_line_3D` to `intersection_line_line_param`.
* Adjusted functions in `compas_timber._fabrication.DovetailMortise` and `compas_timber.connections.TDovetailJoint`.
* Added `conda-forge` channel to installation instructions.
* Fixed `**kwargs` inheritance in `__init__` for joint modules: `LMiterJoint`, `TStepJoint`, `TDovetailJoint`, `TBirdsmouthJoint`.
* Fixed GUID assignment logic from `**kwargs` to ensure correct fallback behavior for joint modules: `LMiterJoint`, `TStepJoint`, `TDovetailJoint`, `TBirdsmouthJoint`.
* Changed `model.element_by_guid()` instead of direct `elementsdict[]` access for beam retrieval in joint modules: `LMiterJoint`, `TStepJoint`, `TDovetailJoint`, `TBirdsmouthJoint`.
* Reworked the model generation pipeline.
* Reworked `comply` methods for `JointRule`s. 
* Fixed error with angle and inclination calculation in `compas_timber._fabrication.JackRafterCut` 
* Changed `compas_timber.connections.TButtJoint` and `compas_timber.connections.LButtJoint` by using the new implemented BTLx Processes to define the Joints
* Changed `DirectJointRule` to allow for more than 2 elements per joint.
* Changed `beam` objects get added to `Joint.elements` in `Joint.create()`.
* Fixed bug in vizualization of tenon/mortise in `compas_timber._fabrication.StepJoint`and `compas_timber._fabrication.StepJointNotch`.
* Changed `model.process_joinery()`so that it calls `joint.check_elements_compatibility()` before adding extensions and features.
* Fixed incorrect data keys for `beam_guid` in the `__data__` property for joint modules: `LMiterJoint`, `TStepJoint`, `TDovetailJoint`, `TBirdsmouthJoint`, `LFrenchRidgeLapJoint`.
* Fixed `JointRuleFromList` GH component.
* Changed `TButtJoint` to take an optional `PlateFastener`.
* Moved `FeatureApplicationError`, `BeamJoiningError`, and `FastenerApplicationError` to `errors.__init__.py`.
* Fixed a bug that occured when parallel beams are joined in the BallNodeJoint.
* Fixed `L_TopoJointRule`, `T_TopoJointRule` and `X_TopoJointRule` for cases where `Joint.SUPPORTED_TOPOLOGY` is a single value or a list.
* Fixed bug in `JointRule.joints_from_beams_and_rules()` that caused failures when topology was not recognized.
* Implemented `max_distance` parameter in `JointRule.joints_from_beams_and_rules()` and `JointRule.comply` methods.
* Bux fixes from extra comma argument and `max_distance` not implemented in `DirectRule.comply`.

### Removed

* Removed module `compas_timber.utils.compas_extra`.
* Removed a bunch of spaghetti from `CT_model` GH component.
* Removed module `compas_timber.fabrication.joint_factories.t_butt_factory`.
* Removed module `compas_timber.fabrication.joint_factories.l_butt_factory`.
* Removed module `compas_timber.connections.butt_joint`.
* Removed module `compas_timber.connections.french_ridge_lap`.
* Removed module `compas_timber.fabrication.joint_factories.french_ridge_factory`.
* Removed module `compas_timber.fabrication.btlx_processes.btlx_french_ridge_lap`.

## [0.11.0] 2024-09-17

### Added

* Added bake component for `Plate` elements.
* Added default paramteters for `Surface Model` in the GH Component

### Changed

* Fixed wrong image file paths in the Documentation.
* Changed `TimberModel.beams` to return generator of `Beam` elements.
* Changed `TimberModel.walls` to return generator of `Wall` elements.
* Changed `TimberModel.plates` to return generator of `Plate` elements.
* Changed `TimberModel.joints` to return generator of `Joint` elements.
* Fixed polyline analysis for generating `SurfaceModel`
* Fixed errors in debug info components.

### Removed


## [0.10.1] 2024-09-11

### Added

### Changed

* Implemented a workaround for https://github.com/gramaziokohler/compas_timber/issues/280.

### Removed


## [0.10.0] 2024-09-11

### Added

* Added `SurfaceModelJointOverride` GH Component.
* Added `Plate` element.
* Added attribute `plates` to `TimberModel`.
* Added `SurfaceModelJointOverride` GH Component
* Added `ShowSurfaceModelBeamType` GH Component
* Re-introduced attribute `key` in `Beam`.
* Added attribute `key` to `Plate`.
* Added generation of `plate` elements to the `SurfaceModel`

### Changed

* Updated documentation for Grasshopper components.
* Fixed missing input parameter in `SurfaceModelOptions` GH Component.
* Fixed error with tolerances for `SurfaceModel`s modeled in meters.
* Renamed `beam` to `element` in different locations to make it more generic.
* Fixed `AttributeError` in `SurfaceModel`.
* Updated example scripts.
* Calling `process_joinery` in `SurfaceModel`.
* Changed how `BeamDefinition` and `Plate` types are handled in `SurfaceModel`
* Changed the `get_interior_segment_indices` function to work when there are multiple openings.
* Renamed `ShowSurfaceModelBeamType` to `ShowBeamsByCategory`.
* Changed `SurfaceModel` component input handling to give warnings instead of errors.

### Removed

* Removed `add_beam` from `TimberModel`, use `add_element` instead.
* Removed `add_plate` from `TimberModel`, use `add_element` instead.
* Removed `add_wall` from `TimberModel`, use `add_element` instead.

## [0.9.1] 2024-07-05

### Added

* Added `ref_frame` attribute to `Beam`.
* Added `ref_sides` attribute to `Beam`.
* Added `ref_edges` attribute to `Beam`.

### Changed

* Fixed error in BakeWithBoxMap component.
* Added `add_extensions` to `Joint` interface.
* Added `process_joinery` to `TimberModel`.
* Features are not automatically added when creating a joint using `Joint.create()`.
* Features are not automatically added when de-serializing.

### Removed


## [0.9.0] 2024-06-14

### Added

* Added `birdsmouth` parameter to `butt_joint` which applies a `btlx_double_cut` process to the part. 
* Added `BTLxDoubleCut` BTLx Processing class.
* Added BTLx support for `TButtJoint` and `LButtJoint`
* Added `BTLxLap` process class.

### Changed

* Moved module `workflow` from package `ghpython` to new package `design`.
* Moved `compas_timber.ghpython.CategoryRule` to `compas_timber.design`.
* Moved `compas_timber.ghpython.DirectRule` to `compas_timber.design`.
* Moved `compas_timber.ghpython.JointRule` to `compas_timber.design`.
* Moved `compas_timber.ghpython.TopologyRule` to `compas_timber.design`.
* Moved `compas_timber.ghpython.JointDefinition` to `compas_timber.design`.
* Moved `compas_timber.ghpython.FeatureDefinition` to `compas_timber.design`.
* Moved `compas_timber.ghpython.DebugInfomation` to `compas_timber.design`.

### Removed


## [0.8.1] 2024-06-13

### Added

### Changed

* Fixed import errors in GH components.
* Updated GH example file.

### Removed


## [0.8.0] 2024-06-12

### Added

* Added attribute `geometry` to `Beam`.
* Added `center_of_mass` property to Assembly class.
* Added `volume` property to Assembly class.
* Added new element type `Wall`.

### Changed

* Reduced some boilerplate code in `Joint` subclasses.
* Added argument `beams` to `Joint.__init__()` which expects tuple containing beams from implementing class instance.
* Renamed `TimberAssembly` to `TimberModel`.
* Renamed `compas_timber.assembly` to `compas_timber.model`.
* Renamed `compas_timber.parts` to `compas_timber.elements`.
* Based `Beam` on new `compas_model.elements.Element`.
* Based `TimberModel` on new `compas_model.model.Model`.
* Based `Joint` on new `compas_model.interactions.Interaction`.
* Removed support for Python `3.8`.

### Removed

* Removed `joint_type` attributes from all `Joint` classes.
* Removed argument `cutoff` from `LMiterJoint` as it was not used anywhere.
* Removed argument `gap` from `TButtJoint` as it was not used anywhere.
* Removed argument `gap` from `FrenchRidgeLap` as it was not used anywhere.
* Removed class `JointOptions` as not used anymore.
* Removed module `compas_timber.consumers`.
* Removed unused method `TButtJoint.get_cutting_plane()`.

## [0.7.0] 2024-02-15

### Added

* Added `debug_geometries` attribute to `BeamJoiningError`.
* (Re)added `BooleanSubtraction` feature.
* Added flag `modify_cross` to `L-Butt` joint.
* Added flag `reject_i` to `L-Butt` joint.
* Added new `NullJoint`.
* Added `mill_depth` argument to butt joints, with geometric representation of milled recess in cross beam.
* Added `ButtJoint` class with methods common to `LButtJoint` and `TButtJoint`
* Added new `L_TopologyJointRule`, `T_TopologyJointRule`, `X_TopologyJointRule` GH components
* Added GH component param support functions in `compas_timber.ghpython.ghcomponent_helpers.py`
* Added `topos` attribute to `CategoryRule` to filter when joints get applied
* Added new `SurfaceAssembly` class
* Added GH component `SurfaceAssembly` which directly generates a `TimberAssembly` with standard wall framing from a planar surface. 
* Added GH component `SurfaceAssemblyOptions`
* Added GH component `CustomBeamDimensions` for `SurfaceAssembly`

### Changed

* `BeamFromCurve` GH component accepts now referenced Rhino curves, referenced Rhino object IDs and internalized lines.
* `BeamFromCurve` GH component accepts now referenced Rhino curves, referenced Rhino object IDs and internalized lines.
* Fixed `FeatureError` when L-Butt applies the cutting plane.
* Fixed T-Butt doesn't get extended to cross beam's plane.
* `SimpleSequenceGenerator` updated to work with `compas.datastructures.assembly` and generates building plan acording to type.
* Changed GH Categories for joint rules.
* Made `beam_side_incident` a `staticmethod` of `Joint` and reworked it.
* Extended `DecomposeBeam` component to optionally show beam frame and faces.
* Changed `CategoryJointRule` and `DirectJointRule` to a dynamic interface where joint type is selected with right click menu
* Changed `Assembly` GH component to apply category joints if the detected topology is in `CategoryRule.topos`
* Changed `TopologyJoints` GH component to `DefaultJoints` Component, which applies default joints based on topology. 

### Removed

* Removed component `ShowBeamFrame`.
* Changed GH Categories for joint rules
* `BrepGeometryConsumer` continues to apply features even after the first error.
* `DrillHole` component calculates length from input line.
* `DrillHole` has default diameter proportional to beam cross-section.
* Removed input `Length` from `DrillHole` component.
* Fixed broken `TrimmingFeature` component.
* Removed all `JointOption` components. these are accessed in context menu of joint rules.

## [0.6.1] 2024-02-02

### Added

### Changed

### Removed


## [0.6.0] 2024-02-02

### Added

### Changed

* Updated COMPAS dependency to `2.0.0`!

### Removed


## [0.5.1] 2024-01-31

### Added

* Added missing documentation for module `ghpython.workflow.py`.
* Added missing documentation for package `connections`.
* `compas_timber.__version__` now returns current version.

### Changed

### Removed


## [0.5.0] 2024-01-31

### Added

* Added class `DebugInformation` to `workflow.py`.
* Added new component `ShowFeatureErrors`.
* Added new component `ShowJoiningErrors`.
* Added `FeatureApplicator` classes which report errors during feature application.
* Added `L-HalfLapJoint`.
* Added `T-HalfLapJoint`.
* Added `ShowTopologyTypes` GH Component.

### Changed

* Feature application now fails more gracefully (un-processed geometry is returned).
* Attempting to join beams which are already joined raises `BeamJoiningError` instead of `AssemblyError`
* `Joint.add_features` which fails to calculate anything raises `BeamJoiningError`.
* Changed COMPAS dependency to `compas==2.0.0beta.4`.
* Assembly component shows blanks when `CeateGeometry` flag is set to `False`. 

### Removed

* Removed `JointDef` GH components.
* Removed `AutomaticJoint` GH Component. Joint rules are now input directly into `TimberAssembly`.

## [0.4.0] 2024-01-24

### Added

* Added `fabrication` package 
* Added `BTLx` as a wrapper for `TimberAssembly` to generate .btlx files for machining timber beams
* Added `BTLxPart` as wrapper for `Beam`
* Added `joint_factories` folder and factories for existing joints except `X-HalfLap`
* Added `btlx_processes` folder and processes `JackCut` and `FrenchRidgeHalfLap`
* Added `BTLx` Grasshopper component
* Added `FrenchRidgeHalfLap` joint
* Added `DrillHole` Feature.
* Added `DrillHoleFeature` Grasshopper component.
* added `JointOptions` GH Components for all current joint types. This allows joint parameter definition in GH
* added `DirectJointRules` GH Component 
* added `TopologyJointRules` GH Component 
* added `BTLx` as a wrapper for `TimberAssembly` to generate .btlx files for machining timber beams
* added `BTLxPart` as wrapper for `Beam`
* added `joint_factories` folder and factories for existing joints except `X-HalfLap`
* added `btlx_processes` folder and processes `JackCut` and `FrenchRidgeHalfLap`
* added `BTLx` Grasshopper component
* added `FrenchRidgeHalfLap` joint


### Changed

* Changed `Beam` definition to include `blank_frame` and `blank_length` attributes 
* Replaced `Artist` with the new `Scene`.
* Changed type hint for argument `Centerline` of GH component `BeamFromCurve` to `Guid`.
* Curve ID of beam curves are now always stored in `Beam.attributes["rhino_guid"]`.
* Fixed `FindBeamByGuid` component.
* Bumped required COMPAS version to `2.0.0beta.2`.
* Changed docs theme to the new `sphinx_compas2_theme`.
* Re-worked component `BakeBoxMap` to advanced mode.
* Removed call to `rs.Redraw()` in `BakeBoxMap` which was causing GH document to lock (cannot drag).

### Removed


## [0.3.2] 2023-11-17

### Added

* Added now released COMPAS `2.0.0a1` to requirements.

### Changed

* Explicitly added attribute `key` to (de)serialization of `Beam`.

### Removed


## [0.3.1] 2023-09-18

### Added

### Changed

### Removed


## [0.3.0] 2023-09-18

### Added

* Added new joint type: Half-lap joint.

### Changed

* Beam transformed geometry with features is available using property `geometry`.
* Adapted the `Data` interface of `Beam` and `Assembly` according to the changes in COMPAS core.
* Beam geometry is created on demand.
* Adapted the `Data` interface of `Joint` and its implementations according to the changes in COMPAS core.
* Explicitly choosing `Grasshopper` context for the `Artist` in `ShowAssembly` component.

### Removed

* Removed method `Beam.get_geometry`.

## [0.2.16] 2023-05-16

### Added

### Changed

### Removed


## [0.2.15] 2023-05-15

### Added

### Changed

### Removed


## [0.2.14] 2023-05-15

### Added

### Changed

### Removed


## [0.2.13] 2023-05-15

### Added

### Changed

### Removed


## [0.2.12] 2023-05-15

### Added

### Changed

### Removed


## [0.2.11] 2023-05-15

### Added

### Changed

### Removed


## [0.2.10] 2023-05-14

### Added

### Changed

### Removed


## [0.2.9] 2023-05-12

### Added

### Changed

### Removed


## [0.2.8] 2023-05-12

### Added

### Changed

### Removed


## [0.2.7] 2023-05-12

### Added

### Changed

### Removed


## [0.2.6] 2023-05-12

### Added

### Changed

### Removed


## [0.2.5] 2023-05-12

### Added

### Changed

### Removed


## [0.2.4] 2023-05-12

### Added

### Changed

### Removed


## [0.2.3] 2023-05-12

### Added

### Changed

### Removed


## [0.2.2] 2023-05-12

### Added

### Changed

### Removed


## [0.2.1] 2023-05-12

### Added

### Changed

### Removed


## [0.2.0] 2023-05-11

### Added

* Integrated RTree search for neighboring beams using Rhino and CPython plugins.

### Changed

### Removed<|MERGE_RESOLUTION|>--- conflicted
+++ resolved
@@ -9,7 +9,6 @@
 
 ### Added
 * Added `PlateGeometry` class.
-* Added `SlabJoint`, `SlabMiterJoint`, `SlabButtJoint`, `SlabLButtJoint`, `SlabTButtJoint`.
 
 * Added `add_elements()` method to `compas_timber.model.TimberModel`, following its removal from the base `Model`.
 * Added `geometry` property in `compas_timber.elements.TimberElement` following its removal from the base `Element` that returns the result of `compute_modelgeometry()`.
@@ -19,6 +18,7 @@
 * Added `__from_data__` class method override in `TimberElement` to handle frame/transformation conversion during deserialization.
 * Added standalone element support through minimal overrides in `compute_modeltransformation()` and `compute_modelgeometry()` methods in `TimberElement`.
 * Added `PlateJoint.add_extensions()` which does the initial extension of plate outline edges. 
+* Added `SlabJoint`, `SlabMiterJoint`, `SlabButtJoint`, `SlabLButtJoint`, `SlabTButtJoint`.
 
 ### Changed
 * Changed `Fastener`, `Slab`, `Wall` to inherit from `compas_timber.Element` instead of `TimberElement`. `TimberElement` now represents BTLx parts exclusively.
@@ -47,10 +47,7 @@
 * Changed `Slab.from_boundary` to `Slab.from_outline_thickness`, inherited from `PlateGeometry`.
 
 ### Removed
-<<<<<<< HEAD
 * Removed `PlateToPlateInterface`, as plates will take `BTLxProcessing` features.
-=======
-
 * Removed the `add_element()` method from `compas_timber.model.TimberModel`, as the inherited method from `Model` now covers this functionality.
 * Removed `interactions` property from `TimberModel` in favor of direct edge-based joint lookup.
 * Removed `blank_frame` property from `compas_timber.elements.Beam` since the ref_frame could serve it's purpose.
@@ -58,8 +55,6 @@
 * Removed `has_features` property from `compas_timber.elements.Beam` since it wasn't used anywhere.
 * Removed `key` property from `compas_timber.elements.Beam` and `compas_timber.elements.Plate` since it is not used anymore.
 * Removed method `add_group_element` from `TimberModel`.
-* Removed `PlateToPlateInterface` since plates should be given `BTLxProcessing` features.
->>>>>>> 6acb99cc
 
 ## [1.0.1] 2025-10-16
 
