--- conflicted
+++ resolved
@@ -15,6 +15,7 @@
 * Added `transform()` method override to `TimberModel` to properly invalidate element caches when model transformation is applied, fixing inconsistent element transformation behavior.
 * Added `__from_data__` class method override in `TimberElement` to handle frame/transformation conversion during deserialization.
 * Added standalone element support through minimal overrides in `compute_modeltransformation()` and `compute_modelgeometry()` methods in `TimberElement`.
+
 * Added new `compas_timber.planning.Stock` base class for representing raw material stock pieces with polymorphic element handling.
 * Added new `compas_timber.planning.BeamStock` class for 1D beam stock pieces with length-based nesting and dimensional compatibility checking.
 * Added new `compas_timber.planning.PlateStock` class for 2D plate stock pieces with area-based nesting and dimensional compatibility checking.
@@ -23,13 +24,11 @@
 * Added new `compas_timber.fabrication.BTLxGenericPart` as a new base class for BTLx part representations, upstreaming shared functionality from `BTLxPart` and `BTLxRawpart`.
 * Added new `compas_timber.fabrication.BTLxRawpart`, inheriting from `BTLxGenericPart`, to support raw part handling and nesting operations within the BTLx framework.
 * Added `reset_timber_attrs` decorator to invalidate cached `TimberElement` attributes.
-* Added new `DrillingProxy` and `DoubleCutProxy` classes.
 * Added `PlateJoint.add_extensions()` which does the initial extension of plate outline edges. 
 * Added `PlateGeometry` class.
 * Fixed `TimberElement.transform` doesn't reflect in drawn geometry due to caching.
 * Added new `DrillingProxy` and `DoubleCutProxy` classes.
 * Added `planar_surface_point_at` to `compas_timber.utils`.
-* Added `SlabJoint`, `SlabMiterJoint`, `SlabButtJoint`, `SlabLButtJoint`, `SlabTButtJoint`.
 
 ### Changed
 * Updated `compas_model` version pinning from `0.4.4` to `0.9.1` to align with the latest development.
@@ -50,8 +49,6 @@
 * Changed the way the `ref_frame` is computed from the `Blank`'s geometry in `TimberElement`.
 * Changed the way the `blank` is computed in `compas_timber.elements.Beam` applying the `modeltransformation` to a locally generated geometry.
 * Changed the `apply()` method in `DoubleCut`, `DovetailMortise`, `DovetailTenon`, `Drilling`, `FrenchRidgeLap`, `JackRafterCut`, `Lap`, `LongitudinalCut`, `Mortise`, `Pocket`, `StepJointNotch`, `StepJoint`, `Tenon` by transforming the computed feature geometry in the element's local space to allow the element geometry computation to happen in local coordinates.
-* Changed `Slab` to inherit from `PlateGeometry`
-* Changed `Slab.from_boundary` to `Slab.from_outline_thickness`, inherited from `PlateGeometry`.
 * Fixed bug in `LongitudinalCut` that occured when the cutting plane intersected a ref_side but the normals pointed away from each other, resulting in the cut parameter being out of range. 
 * Changed `JointRuleSolver.apply_rules_to_model()` to consider `JointCandidate`s pairwise if larger clusters fail to create joints. 
 * Improved performance of `TimberModel.process_joinery()` by caching some attributes of `TimberElement`. 
@@ -59,18 +56,13 @@
 * Changed core definition of `Plate` to be same as `Beam`, (frame, length, width, height) with `outline_a` and `outline_b` optional arguments.
 * Changed `Plate` to inherit from `TimberElement` and `PlateGeometry`.
 * Fixed the `ShowTopologyTypes` GH Component.
-<<<<<<< HEAD
-
-=======
 * Changed `Slot.apply()` to visualize the slot geometry. 
->>>>>>> 11e26817
 * Changed `BTLxProcessing` `*Proxy` classes to define geometry locally to the element to enable transform operations on elements with features defined with Proxies.
 * Replaced calls to `PlanarSurface.point_at()` with calls to the new `planar_surface_point_at` to fix processing visualization issue since `compas==2.15.0`. 
 * Changed `Slab` to inherit from `PlateGeometry` and `compas_model.Element`.
 * Changed `Slab.from_boundary` to `Slab.from_outline_thickness`, inherited from `PlateGeometry`.
 
 ### Removed
-* Removed `PlateToPlateInterface`, as plates will take `BTLxProcessing` features.
 * Removed the `add_element()` method from `compas_timber.model.TimberModel`, as the inherited method from `Model` now covers this functionality.
 * Removed `interactions` property from `TimberModel` in favor of direct edge-based joint lookup.
 * Removed `blank_frame` property from `compas_timber.elements.Beam` since the ref_frame could serve it's purpose.
