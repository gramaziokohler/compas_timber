# Changelog

All notable changes to this project will be documented in this file.

The format is based on [Keep a Changelog](https://keepachangelog.com/en/1.0.0/),
and this project adheres to [Semantic Versioning](https://semver.org/spec/v2.0.0.html).

## Unreleased

### Added

<<<<<<< HEAD
* Added processing `Text` to `compas_timber.fabrication`.
* Added `TextParams` to `compas_timber.fabrication`.
=======
* Added new `compas_timber.fabrication.Pocket`.
* Added `front_side`, `back_side`, `opp_side` methods to the `Beam` class for retrieving specific sides relative to a reference side.
>>>>>>> 14e72ac9

### Changed

* Fixed `AttributeError` when deserializing a model with Lap joints.
### Removed


## [0.15.3] 2025-03-25

### Added

### Changed

* Removed `main_ref_side_index` property from `TBirdsmouthJoint` since it's now defined in the `DoubleCut` BTLxProcessing.
* Added `mill_depth` argument in `TBirdsmouthJoint` for creating pockets on the cross_beam if asked.
* Refactored the `check_element_compatibility` method in `YButtJoint` so that it checks for coplanarity and dimensioning of the cross elements.
* Enhanced `DoubleCut.from_planes_and_beam` to verify that provided planes are not parallel and raise a `ValueError` if they are.
* Adjusted `process_joinery` method to catch `ValueError` exceptions during `BTLxProcessing` generation and wrap them in `BeamJoiningError` objects.
* Refactored and renamed `are_beams_coplanar` function to `are_beams_aligned_with_cross_vector`.
* Refactored `_create_negative_volumes()` in `LapJoint` so that it generates box-like volumes. 
* Refactored `XLapJoint`, `LLapJoint`, `TLapJoint` so that they use the `_create_negative_volumes()` method to get the negative volumes and use the alt constructor `Lap.from_volume_and_beam()`.
* Fixed an error occuring in `BTLxPart.shape_strings` by ensuring the polyline is always closed.

### Removed

* Removed `check_elements_compatibility` method from the parent `LapJoint` since non co-planar lap joints can be achieved.
* Removed the `is_pocket` argument in `Lap.from_plane_and_beam()` since this class method will now only serve for pockets in Butt joints.
* Removed `opposing_side_index` and `OPPOSING_SIDE_MAP` from `Beam` class since they have now been replaced by `front_side`, `back_side`, `opp_side` methods.
* Removed the deprecated `main_beam_opposing_side_index` property from `LButtJoint` and `TButtJoint` as it is no longer in use.

## [0.15.2] 2025-03-05

### Added

### Changed

* Fixed `ValueError` occurring when connecting just a slab to the GH model component.

### Removed


## [0.15.1] 2025-03-04

### Added

### Changed

* Fixed "No intersection found between walls" error when walls connect in unsupported topology.
* Implemented slab perimeter offset workaround.

### Removed


## [0.15.0] 2025-03-04

### Added

* Added `BTLx_From_Params` GH component which contains the definiton for class `DeferredBTLxProcessing` to allow directly defining BTLx parameters and passing them to the model.
* Added `Shape` to BTLx output, showing finished element geometry in BTLx Viewer instead of just blank.
* Added `as_plane()` to `WallToWallInterface`.
* Added optional argument `max_distance` to `WallPopulator.create_joint_definitions()`.

### Changed

* Added `max_distance` to `TimberModel.connect_adjacent_walls()`.
* Fixed plate doesn't get properly extended to the end of an L detail.
* Fixed detail edge beams don't get LButt.
* Fixed walls might not be considered connecting depending on the surface's orientation.

### Removed


## [0.14.2] 2025-02-17

### Added

### Changed

* Adjusted `LMiterJoint` so that it now applies an extra cut to elements when the `cutoff` flag is enabled.

### Removed


## [0.14.1] 2025-02-17

### Added

* Added missing arguments in configuration set component.
* Added `FlipDirection` flag to flip stud direction of a slab.

### Changed

* Fixed rotating stud direction in slab causes breaks plates and connections.
* Restructured some Gh Toolboxes & added Icons for Walls & Slabs

### Removed


## [0.14.0] 2025-02-17

### Added

* Added `distance_segment_segment` to `compas_timber.utils`
* Added `BTLxFromGeometryDefinition` class to replace the depricated `FeatureDefinition`. This allows deferred calculation of BTLx processings.
* Added `from_shapes_and_element` class method to `Drilling`, `JackRafterCut`, and `DoubleCut` as a wrapper for their geometry based constructors for use with `BTLxFromGeometryDefinition`.
* Added `YButtJoint` which joins the ends of three joints where the `cross_beams` get a miter cut and the `main_beam` gets a double cut.
* Added `JackRafterCutProxy` to allow for deferred calculation of the `JackRafterCut` geometry thus improving visualization performance.
* Added class "WallPopulator" to `compas_timber.design`.
* Added class "WallPopulatorConfigurationSet" to `compas_timber.design`.
* Added class "WallSelector" to `compas_timber.design`.
* Added class "AnyWallSelector" to `compas_timber.design`.
* Added class "LConnectionDetailA" to `compas_timber.design`.
* Added class "LConnectionDetailB" to `compas_timber.design`.
* Added class "TConnectionDetailA" to `compas_timber.design`.
* Added `from_brep` to `compas_timber.elements.Wall.
* Added `from_polyline` to `compas_timber.elements.Wall.
* Added `WallJoint` to `compas_timber.connections`.
* Added error handling when BTLx processing from geometry fails in GH.
* Added new `Slab` class to `compas_timber.elements`.
* Added `Slab` GH component.
* Added `FreeContour` BTLx processing and applied it to the `Plate` type so that plates can be machined.

### Changed

* Updated Grasshopper Toolbox and Icons
* Fixed `ValueErrorException` in `as_dict()` method of `BTLxProcessingParams` class by ensuring precision specifiers are used with floats.
* Removed model argument from `BTLxWriter` in the GH component and updated it to always return the BTLx string.
* Fixed a bug in `compas_timber.Fabrication.StepJointNotch` related to the `orientation` and `strut_inclination` parameters.
* Fixed the error message when beam endpoints coincide, e.g. when a closed polyline is used as input. 
* Changed `index` input of `ShowFeatureErrors` and `ShowJoiningErrors` do have default value of 0.
* Fixed spelling of `BeamJoinningError` to `BeamJoiningError`.
* Changed `process_joinery()` method to handle `BeamJoiningError` exceptions and return them. Also updated `Model` GH component.
* Updated `add_joint_error()` method in `DebugInformation` class to handle lists.
* Changed `compas_timber.fabrication.Lap` so that the volume is generated fully from the relevant BTLx params.
* Refactored `compas_timber.connections.LapJoint` to comply with the new system.
* Changed `THalfLapJoint`, `LHalfLapJoint`, `XHalfLapJoint` from `compas_timber.connections` so that they use the `Lap` BTLx processing.
* Renamed all `X/T/LHalfLapJoint` classes to `X/T/LLapJoint`.
* Enhanced lap behavior for optimal beam orientation in `LapJoint` class.
* Fixed `restore_beams_from_keys` in `LMiterJoint` to use the correct variable names.
* Reworked `DoubleCut` to more reliably produce the feature and geometry with the `from_planes_and_element` class method.
* Renamed `intersection_box_line()` to `intersection_beam_line_param()`, which now take a beam input and outputs the intersecting ref_face_index.
* Added `max_distance` argument to `JointRule` subclasses and GH components so that max_distance can be set for each joint rule individually.
* Changed referenced to `beam` in `Drilling` to `element`. 
* Changed `Drill Hole` and `Trim Feature` GH components to generate the relevant `BTLxProcessing` type rather than the deprecated `FeatureDefinition` type.
* Changed `Show_beam_faces` gh component to `Show_ref_sides`, which now takes an `int` index and shows the corresponding face including origin corner.
* Bug fixes after adding `max_distance` to joint defs.
* Using new `JackRafterCutProxy` in LMiterJoint, LButtJoint and TButtJoint.
* Changed input type from `Element` to `Beam` in components that currently only support beams.
* Fixed drilling GH component not taking diameter as a string.
* Reworked `Wall` class to be defined with a standard polyline, frame and thickness.
* Changed labels in `Show_ref_sides` GH component to be 1-based to match the spec.

### Removed


## [0.13.0] 2025-01-13

### Added

* Added API documentation for `design` and `error` packages.
* Added `guess_joint_topology_2beams` and `set_default_joints` functions to `design.__init__.py`.
* Added `list_input_valid`, `item_input_valid`, `get_leaf_subclasses`, `rename_gh_input` functions to `ghpython.__init__.py`.
* Added `Instruction`, `Model3d`, `Text3d`, `LinearDimension`, `BuildingPlanParser` classes to `planning.__init__.py`.
* Added `subprocessings` property to `BTLxProcessing` to allow nesting of processings.

### Changed

* Fixed comma incompatible with py27 in `Slot` module.
* Updated the API documentation for `connections`, `elements`, `fabrication`, `ghpython`, `planning` packages.
* Refactored all btlx `process` references to `processing`, including base classes, properties, variables, and docstrings.
* Refactored `BTLx` to `BTLxWriter` in the `compas_timber.Fabrication` package.

### Removed

* Removed `BeamJoiningError` from `connections.__init__.py`.
* Removed duplicate entries from the `__all__` list in the `elements.__init__.py` module.
* Removed package `compas_timber._fabrication`.
* Removed `btlx_processes` anf `joint_factories` from `compas_timber.fabrication` package.
* Removed `.btlx` files from `.gitignore`.


## [0.12.0] 2025-01-07

### Added

* Added new base class for timber elements `TimberElement`.
* Added property `is_beam` to `Beam` class.
* Added property `is_plate` to `Plate` class.
* Added property `is_wall` to `Wall` class.
* Added `side_as_surface` to `compas_timber.elements.Beam`.
* Added `opposing_side_index` to `compas_timber.elements.Beam`.
* Added `Plate` element.
* Added attribute `plates` to `TimberModel`.
* Added new temporary package `_fabrication`.
* Added new `compas_timber._fabrication.JackRafterCut`.
* Added new `compas_timber._fabrication.JackRafterCutParams`.
* Added new `compas_timber._fabrication.Drilling`.
* Added new `compas_timber._fabrication.DrillingParams`.
* Added new `compas_timber._fabrication.StepJoint`.
* Added new `compas_timber._fabrication.StepJointNotch`.
* Added new `compas_timber._fabrication.DovetailTenon`.
* Added new `compas_timber._fabrication.DovetailMortise`.
* Added new `compas_timber.connections.TStepJoint`.
* Added new `compas_timber.connections.TDovetailJoint`.
* Added new `utilities` module in `connections` package.
* Added new `compas_timber._fabrication.DoubleCut`.
* Added new `compas_timber.connections.TBirdsmouthJoint`.
* Added new method `add_group_element` to `TimberModel`.
* Added new method `has_group` to `TimberModel`.
* Added new method `get_elements_in_group` to `TimberModel`.
* Added attribute `is_group_element` to `TimberElement`.
* Added `JointRule.joints_from_beams_and_rules()` static method 
* Added `Element.reset()` method.
* Added new `fasteners.py` module with new `Fastener` element type.
* Added new `compas_timber._fabrication.Lap`.
* Added `Joint_Rule_From_List` GH Component that takes lists of beams to create joints.
* Added `MIN_ELEMENT_COUNT` and `MAX_ELEMENT_COUNT` class attributes to `Joint`.
* Added `element_count_complies` class method to `Joint`.
* Added `compas_timber.fasteners.FastenerTimberInterface`.
* Added `compas_timber.connections.BallNodeJoint`.
* Added `compas_timber.elements.BallNodeFastener`.
* Added `transform()` method to `Feature` types.
* Added `FastenerInterfaceComponent` GH component.
* Added `ShowElementsByType` GH Component.
* Added `fasteners` property to `TimberModel`.
* Added `BTLx_Feature` GH component.
* Added `CT_Beams_From_Mesh` GH component.
* Added new `compas_timber._fabrication.FrenchRidgeLap`.
* Added new `compas_timber.connections.LFrenchRidgeLapJoint`.
* Added new `compas_timber._fabrication.Tenon` and `compas_timber._fabrication.Mortise`.
* Added new `compas_timber.connections.TTenonMortiseJoint`.
* Added `create` override to `BallNodeJoint`.
* Added `PlateFastener` class.
* Added `errors` directory and `__init__.py` module.
* Added new `compas_timber._fabrication.Slot`.
* Added new `compas_timber._fabrication.SlotParams`.

### Changed

* Changed incorrect import of `compas.geometry.intersection_line_plane()` to `compas_timber.utils.intersection_line_plane()`
* Renamed `intersection_line_plane` to `intersection_line_plane_param`.
* Renamed `intersection_line_line_3D` to `intersection_line_line_param`.
* Adjusted functions in `compas_timber._fabrication.DovetailMortise` and `compas_timber.connections.TDovetailJoint`.
* Added `conda-forge` channel to installation instructions.
* Fixed `**kwargs` inheritance in `__init__` for joint modules: `LMiterJoint`, `TStepJoint`, `TDovetailJoint`, `TBirdsmouthJoint`.
* Fixed GUID assignment logic from `**kwargs` to ensure correct fallback behavior for joint modules: `LMiterJoint`, `TStepJoint`, `TDovetailJoint`, `TBirdsmouthJoint`.
* Changed `model.element_by_guid()` instead of direct `elementsdict[]` access for beam retrieval in joint modules: `LMiterJoint`, `TStepJoint`, `TDovetailJoint`, `TBirdsmouthJoint`.
* Reworked the model generation pipeline.
* Reworked `comply` methods for `JointRule`s. 
* Fixed error with angle and inclination calculation in `compas_timber._fabrication.JackRafterCut` 
* Changed `compas_timber.connections.TButtJoint` and `compas_timber.connections.LButtJoint` by using the new implemented BTLx Processes to define the Joints
* Changed `DirectJointRule` to allow for more than 2 elements per joint.
* Changed `beam` objects get added to `Joint.elements` in `Joint.create()`.
* Fixed bug in vizualization of tenon/mortise in `compas_timber._fabrication.StepJoint`and `compas_timber._fabrication.StepJointNotch`.
* Changed `model.process_joinery()`so that it calls `joint.check_elements_compatibility()` before adding extensions and features.
* Fixed incorrect data keys for `beam_guid` in the `__data__` property for joint modules: `LMiterJoint`, `TStepJoint`, `TDovetailJoint`, `TBirdsmouthJoint`, `LFrenchRidgeLapJoint`.
* Fixed `JointRuleFromList` GH component.
* Changed `TButtJoint` to take an optional `PlateFastener`.
* Moved `FeatureApplicationError`, `BeamJoiningError`, and `FastenerApplicationError` to `errors.__init__.py`.
* Fixed a bug that occured when parallel beams are joined in the BallNodeJoint.
* Fixed `L_TopoJointRule`, `T_TopoJointRule` and `X_TopoJointRule` for cases where `Joint.SUPPORTED_TOPOLOGY` is a single value or a list.
* Fixed bug in `JointRule.joints_from_beams_and_rules()` that caused failures when topology was not recognized.
* Implemented `max_distance` parameter in `JointRule.joints_from_beams_and_rules()` and `JointRule.comply` methods.
* Bux fixes from extra comma argument and `max_distance` not implemented in `DirectRule.comply`.

### Removed

* Removed module `compas_timber.utils.compas_extra`.
* Removed a bunch of spaghetti from `CT_model` GH component.
* Removed module `compas_timber.fabrication.joint_factories.t_butt_factory`.
* Removed module `compas_timber.fabrication.joint_factories.l_butt_factory`.
* Removed module `compas_timber.connections.butt_joint`.
* Removed module `compas_timber.connections.french_ridge_lap`.
* Removed module `compas_timber.fabrication.joint_factories.french_ridge_factory`.
* Removed module `compas_timber.fabrication.btlx_processes.btlx_french_ridge_lap`.



## [0.11.0] 2024-09-17

### Added

* Added bake component for `Plate` elements.
* Added default paramteters for `Surface Model` in the GH Component

### Changed

* Fixed wrong image file paths in the Documentation.
* Changed `TimberModel.beams` to return generator of `Beam` elements.
* Changed `TimberModel.walls` to return generator of `Wall` elements.
* Changed `TimberModel.plates` to return generator of `Plate` elements.
* Changed `TimberModel.joints` to return generator of `Joint` elements.
* Fixed polyline analysis for generating `SurfaceModel`
* Fixed errors in debug info components.

### Removed


## [0.10.1] 2024-09-11

### Added

### Changed

* Implemented a workaround for https://github.com/gramaziokohler/compas_timber/issues/280.

### Removed


## [0.10.0] 2024-09-11

### Added

* Added `SurfaceModelJointOverride` GH Component.
* Added `Plate` element.
* Added attribute `plates` to `TimberModel`.
* Added `SurfaceModelJointOverride` GH Component
* Added `ShowSurfaceModelBeamType` GH Component
* Re-introduced attribute `key` in `Beam`.
* Added attribute `key` to `Plate`.
* Added generation of `plate` elements to the `SurfaceModel`

### Changed

* Updated documentation for Grasshopper components.
* Fixed missing input parameter in `SurfaceModelOptions` GH Component.
* Fixed error with tolerances for `SurfaceModel`s modeled in meters.
* Renamed `beam` to `element` in different locations to make it more generic.
* Fixed `AttributeError` in `SurfaceModel`.
* Updated example scripts.
* Calling `process_joinery` in `SurfaceModel`.
* Changed how `BeamDefinition` and `Plate` types are handled in `SurfaceModel`
* Changed the `get_interior_segment_indices` function to work when there are multiple openings.
* Renamed `ShowSurfaceModelBeamType` to `ShowBeamsByCategory`.
* Changed `SurfaceModel` component input handling to give warnings instead of errors.

### Removed

* Removed `add_beam` from `TimberModel`, use `add_element` instead.
* Removed `add_plate` from `TimberModel`, use `add_element` instead.
* Removed `add_wall` from `TimberModel`, use `add_element` instead.

## [0.9.1] 2024-07-05

### Added

* Added `ref_frame` attribute to `Beam`.
* Added `ref_sides` attribute to `Beam`.
* Added `ref_edges` attribute to `Beam`.

### Changed

* Fixed error in BakeWithBoxMap component.
* Added `add_extensions` to `Joint` interface.
* Added `process_joinery` to `TimberModel`.
* Features are not automatically added when creating a joint using `Joint.create()`.
* Features are not automatically added when de-serializing.

### Removed


## [0.9.0] 2024-06-14

### Added

* Added `birdsmouth` parameter to `butt_joint` which applies a `btlx_double_cut` process to the part. 
* Added `BTLxDoubleCut` BTLx Processing class.
* Added BTLx support for `TButtJoint` and `LButtJoint`
* Added `BTLxLap` process class.

### Changed

* Moved module `workflow` from package `ghpython` to new package `design`.
* Moved `compas_timber.ghpython.CategoryRule` to `compas_timber.design`.
* Moved `compas_timber.ghpython.DirectRule` to `compas_timber.design`.
* Moved `compas_timber.ghpython.JointRule` to `compas_timber.design`.
* Moved `compas_timber.ghpython.TopologyRule` to `compas_timber.design`.
* Moved `compas_timber.ghpython.JointDefinition` to `compas_timber.design`.
* Moved `compas_timber.ghpython.FeatureDefinition` to `compas_timber.design`.
* Moved `compas_timber.ghpython.DebugInfomation` to `compas_timber.design`.

### Removed


## [0.8.1] 2024-06-13

### Added

### Changed

* Fixed import errors in GH components.
* Updated GH example file.

### Removed


## [0.8.0] 2024-06-12

### Added

* Added attribute `geometry` to `Beam`.
* Added `center_of_mass` property to Assembly class.
* Added `volume` property to Assembly class.
* Added new element type `Wall`.

### Changed

* Reduced some boilerplate code in `Joint` subclasses.
* Added argument `beams` to `Joint.__init__()` which expects tuple containing beams from implementing class instance.
* Renamed `TimberAssembly` to `TimberModel`.
* Renamed `compas_timber.assembly` to `compas_timber.model`.
* Renamed `compas_timber.parts` to `compas_timber.elements`.
* Based `Beam` on new `compas_model.elements.Element`.
* Based `TimberModel` on new `compas_model.model.Model`.
* Based `Joint` on new `compas_model.interactions.Interaction`.
* Removed support for Python `3.8`.

### Removed

* Removed `joint_type` attributes from all `Joint` classes.
* Removed argument `cutoff` from `LMiterJoint` as it was not used anywhere.
* Removed argument `gap` from `TButtJoint` as it was not used anywhere.
* Removed argument `gap` from `FrenchRidgeLap` as it was not used anywhere.
* Removed class `JointOptions` as not used anymore.
* Removed module `compas_timber.consumers`.
* Removed unused method `TButtJoint.get_cutting_plane()`.

## [0.7.0] 2024-02-15

### Added

* Added `debug_geometries` attribute to `BeamJoiningError`.
* (Re)added `BooleanSubtraction` feature.
* Added flag `modify_cross` to `L-Butt` joint.
* Added flag `reject_i` to `L-Butt` joint.
* Added new `NullJoint`.
* Added `mill_depth` argument to butt joints, with geometric representation of milled recess in cross beam.
* Added `ButtJoint` class with methods common to `LButtJoint` and `TButtJoint`
* Added new `L_TopologyJointRule`, `T_TopologyJointRule`, `X_TopologyJointRule` GH components
* Added GH component param support functions in `compas_timber.ghpython.ghcomponent_helpers.py`
* Added `topos` attribute to `CategoryRule` to filter when joints get applied
* Added new `SurfaceAssembly` class
* Added GH component `SurfaceAssembly` which directly generates a `TimberAssembly` with standard wall framing from a planar surface. 
* Added GH component `SurfaceAssemblyOptions`
* Added GH component `CustomBeamDimensions` for `SurfaceAssembly`

### Changed

* `BeamFromCurve` GH component accepts now referenced Rhino curves, referenced Rhino object IDs and internalized lines.
* `BeamFromCurve` GH component accepts now referenced Rhino curves, referenced Rhino object IDs and internalized lines.
* Fixed `FeatureError` when L-Butt applies the cutting plane.
* Fixed T-Butt doesn't get extended to cross beam's plane.
* `SimpleSequenceGenerator` updated to work with `compas.datastructures.assembly` and generates building plan acording to type.
* Changed GH Categories for joint rules.
* Made `beam_side_incident` a `staticmethod` of `Joint` and reworked it.
* Extended `DecomposeBeam` component to optionally show beam frame and faces.
* Changed `CategoryJointRule` and `DirectJointRule` to a dynamic interface where joint type is selected with right click menu
* Changed `Assembly` GH component to apply category joints if the detected topology is in `CategoryRule.topos`
* Changed `TopologyJoints` GH component to `DefaultJoints` Component, which applies default joints based on topology. 

### Removed

* Removed component `ShowBeamFrame`.
* Changed GH Categories for joint rules
* `BrepGeometryConsumer` continues to apply features even after the first error.
* `DrillHole` component calculates length from input line.
* `DrillHole` has default diameter proportional to beam cross-section.
* Removed input `Length` from `DrillHole` component.
* Fixed broken `TrimmingFeature` component.
* Removed all `JointOption` components. these are accessed in context menu of joint rules.

## [0.6.1] 2024-02-02

### Added

### Changed

### Removed


## [0.6.0] 2024-02-02

### Added

### Changed

* Updated COMPAS dependency to `2.0.0`!

### Removed


## [0.5.1] 2024-01-31

### Added

* Added missing documentation for module `ghpython.workflow.py`.
* Added missing documentation for package `connections`.
* `compas_timber.__version__` now returns current version.

### Changed

### Removed


## [0.5.0] 2024-01-31

### Added

* Added class `DebugInformation` to `workflow.py`.
* Added new component `ShowFeatureErrors`.
* Added new component `ShowJoiningErrors`.
* Added `FeatureApplicator` classes which report errors during feature application.
* Added `L-HalfLapJoint`.
* Added `T-HalfLapJoint`.
* Added `ShowTopologyTypes` GH Component.

### Changed

* Feature application now fails more gracefully (un-processed geometry is returned).
* Attempting to join beams which are already joined raises `BeamJoiningError` instead of `AssemblyError`
* `Joint.add_features` which fails to calculate anything raises `BeamJoiningError`.
* Changed COMPAS dependency to `compas==2.0.0beta.4`.
* Assembly component shows blanks when `CeateGeometry` flag is set to `False`. 

### Removed

* Removed `JointDef` GH components.
* Removed `AutomaticJoint` GH Component. Joint rules are now input directly into `TimberAssembly`.

## [0.4.0] 2024-01-24

### Added

* Added `fabrication` package 
* Added `BTLx` as a wrapper for `TimberAssembly` to generate .btlx files for machining timber beams
* Added `BTLxPart` as wrapper for `Beam`
* Added `joint_factories` folder and factories for existing joints except `X-HalfLap`
* Added `btlx_processes` folder and processes `JackCut` and `FrenchRidgeHalfLap`
* Added `BTLx` Grasshopper component
* Added `FrenchRidgeHalfLap` joint
* Added `DrillHole` Feature.
* Added `DrillHoleFeature` Grasshopper component.
* added `JointOptions` GH Components for all current joint types. This allows joint parameter definition in GH
* added `DirectJointRules` GH Component 
* added `TopologyJointRules` GH Component 
* added `BTLx` as a wrapper for `TimberAssembly` to generate .btlx files for machining timber beams
* added `BTLxPart` as wrapper for `Beam`
* added `joint_factories` folder and factories for existing joints except `X-HalfLap`
* added `btlx_processes` folder and processes `JackCut` and `FrenchRidgeHalfLap`
* added `BTLx` Grasshopper component
* added `FrenchRidgeHalfLap` joint


### Changed

* Changed `Beam` definition to include `blank_frame` and `blank_length` attributes 
* Replaced `Artist` with the new `Scene`.
* Changed type hint for argument `Centerline` of GH component `BeamFromCurve` to `Guid`.
* Curve ID of beam curves are now always stored in `Beam.attributes["rhino_guid"]`.
* Fixed `FindBeamByGuid` component.
* Bumped required COMPAS version to `2.0.0beta.2`.
* Changed docs theme to the new `sphinx_compas2_theme`.
* Re-worked component `BakeBoxMap` to advanced mode.
* Removed call to `rs.Redraw()` in `BakeBoxMap` which was causing GH document to lock (cannot drag).

### Removed


## [0.3.2] 2023-11-17

### Added

* Added now released COMPAS `2.0.0a1` to requirements.

### Changed

* Explicitly added attribute `key` to (de)serialization of `Beam`.

### Removed


## [0.3.1] 2023-09-18

### Added

### Changed

### Removed


## [0.3.0] 2023-09-18

### Added

* Added new joint type: Half-lap joint.

### Changed

* Beam transformed geometry with features is available using property `geometry`.
* Adapted the `Data` interface of `Beam` and `Assembly` according to the changes in COMPAS core.
* Beam geometry is created on demand.
* Adapted the `Data` interface of `Joint` and its implementations according to the changes in COMPAS core.
* Explicitly choosing `Grasshopper` context for the `Artist` in `ShowAssembly` component.

### Removed

* Removed method `Beam.get_geometry`.

## [0.2.16] 2023-05-16

### Added

### Changed

### Removed


## [0.2.15] 2023-05-15

### Added

### Changed

### Removed


## [0.2.14] 2023-05-15

### Added

### Changed

### Removed


## [0.2.13] 2023-05-15

### Added

### Changed

### Removed


## [0.2.12] 2023-05-15

### Added

### Changed

### Removed


## [0.2.11] 2023-05-15

### Added

### Changed

### Removed


## [0.2.10] 2023-05-14

### Added

### Changed

### Removed


## [0.2.9] 2023-05-12

### Added

### Changed

### Removed


## [0.2.8] 2023-05-12

### Added

### Changed

### Removed


## [0.2.7] 2023-05-12

### Added

### Changed

### Removed


## [0.2.6] 2023-05-12

### Added

### Changed

### Removed


## [0.2.5] 2023-05-12

### Added

### Changed

### Removed


## [0.2.4] 2023-05-12

### Added

### Changed

### Removed


## [0.2.3] 2023-05-12

### Added

### Changed

### Removed


## [0.2.2] 2023-05-12

### Added

### Changed

### Removed


## [0.2.1] 2023-05-12

### Added

### Changed

### Removed


## [0.2.0] 2023-05-11

### Added

* Integrated RTree search for neighboring beams using Rhino and CPython plugins.

### Changed

### Removed<|MERGE_RESOLUTION|>--- conflicted
+++ resolved
@@ -9,13 +9,10 @@
 
 ### Added
 
-<<<<<<< HEAD
+* Added new `compas_timber.fabrication.Pocket`.
+* Added `front_side`, `back_side`, `opp_side` methods to the `Beam` class for retrieving specific sides relative to a reference side.
 * Added processing `Text` to `compas_timber.fabrication`.
 * Added `TextParams` to `compas_timber.fabrication`.
-=======
-* Added new `compas_timber.fabrication.Pocket`.
-* Added `front_side`, `back_side`, `opp_side` methods to the `Beam` class for retrieving specific sides relative to a reference side.
->>>>>>> 14e72ac9
 
 ### Changed
 
