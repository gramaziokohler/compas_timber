# Changelog

All notable changes to this project will be documented in this file.

The format is based on [Keep a Changelog](https://keepachangelog.com/en/1.0.0/),
and this project adheres to [Semantic Versioning](https://semver.org/spec/v2.0.0.html).

## Unreleased

### Added

* Added `distance_segment_segment` to `compas_timber.utils`
* Added `BTLxFromGeometryDefinition` class to replace the depricated `FeatureDefinition`. This allows deferred calculation of BTLx processings.
* Added `from_shapes_and_element` class method to `Drilling`, `JackRafterCut`, and `DoubleCut` as a wrapper for their geometry based constructors for use with `BTLxFromGeometryDefinition`.
* Added `YButtJoint` which joins the ends of three joints where the `cross_beams` get a miter cut and the `main_beam` gets a double cut.
<<<<<<< HEAD
* Added `is_joinery_feature` to `BTLxProcessing` so that `Model.reset()` can optionally only remove features created by joinery.

### Changed

=======
* Added `JackRafterCutProxy` to allow for deferred calculation of the `JackRafterCut` geometry thus improving visualization performance.
* Added class "WallPopulator" to `compas_timber.design`.
* Added class "WallPopulatorConfigurationSet" to `compas_timber.design`.
* Added class "WallSelector" to `compas_timber.design`.
* Added class "AnyWallSelector" to `compas_timber.design`.
* Added class "LConnectionDetailA" to `compas_timber.design`.
* Added class "LConnectionDetailB" to `compas_timber.design`.
* Added class "TConnectionDetailA" to `compas_timber.design`.
* Added `from_brep` to `compas_timber.elements.Wall.
* Added `from_polyline` to `compas_timber.elements.Wall.
* Added `WallJoint` to `compas_timber.connections`.
* Added error handling when BTLx processing from geometry fails in GH.

### Changed

* Updated Grasshopper Toolbox and Icons
>>>>>>> b7f3c147
* Fixed `ValueErrorException` in `as_dict()` method of `BTLxProcessingParams` class by ensuring precision specifiers are used with floats.
* Removed model argument from `BTLxWriter` in the GH component and updated it to always return the BTLx string.
* Fixed a bug in `compas_timber.Fabrication.StepJointNotch` related to the `orientation` and `strut_inclination` parameters.
* Fixed the error message when beam endpoints coincide, e.g. when a closed polyline is used as input. 
* Changed `index` input of `ShowFeatureErrors` and `ShowJoiningErrors` do have default value of 0.
* Fixed spelling of `BeamJoinningError` to `BeamJoiningError`.
* Changed `process_joinery()` method to handle `BeamJoiningError` exceptions and return them. Also updated `Model` GH component.
* Updated `add_joint_error()` method in `DebugInformation` class to handle lists.
* Changed `compas_timber.fabrication.Lap` so that the volume is generated fully from the relevant BTLx params.
* Refactored `compas_timber.connections.LapJoint` to comply with the new system.
* Changed `THalfLapJoint`, `LHalfLapJoint`, `XHalfLapJoint` from `compas_timber.connections` so that they use the `Lap` BTLx processing.
* Renamed all `X/T/LHalfLapJoint` classes to `X/T/LLapJoint`.
* Enhanced lap behavior for optimal beam orientation in `LapJoint` class.
* Fixed `restore_beams_from_keys` in `LMiterJoint` to use the correct variable names.
* Reworked `DoubleCut` to more reliably produce the feature and geometry with the `from_planes_and_element` class method.
* Renamed `intersection_box_line()` to `intersection_beam_line_param()`, which now take a beam input and outputs the intersecting ref_face_index.
* Added `max_distance` argument to `JointRule` subclasses and GH components so that max_distance can be set for each joint rule individually.
* Changed referenced to `beam` in `Drilling` to `element`. 
* Changed `Drill Hole` and `Trim Feature` GH components to generate the relevant `BTLxProcessing` type rather than the deprecated `FeatureDefinition` type.
<<<<<<< HEAD

* Changed `Show_beam_faces` gh component to `Show_ref_sides`, which now takes an `int` index and shows the corresponding face
  including origin corner.
* Changed `Beam_fromCurve` GH component to accept `BTLxProcessings` directly for machinings that are not related to joinery. 
* Changed `BTLxFeatureDefinition` GH component to directly output a `BTLxProcessing` because this does not need a deferred application.
* `Model.reset()` now has a `only_joinery_features = False` argument.
=======
* Changed `Show_beam_faces` gh component to `Show_ref_sides`, which now takes an `int` index and shows the corresponding face including origin corner.
* Bug fixes after adding `max_distance` to joint defs.
* Using new `JackRafterCutProxy` in LMiterJoint, LButtJoint and TButtJoint.
* Changed input type from `Element` to `Beam` in components that currently only support beams.
* Fixed drilling GH component not taking diameter as a string.
* Reworked `Wall` class to be defined with a standard polyline, frame and thickness.
* Changed labels in `Show_ref_sides` GH component to be 1-based to match the spec.
>>>>>>> b7f3c147

### Removed


## [0.13.0] 2025-01-13

### Added

* Added API documentation for `design` and `error` packages.
* Added `guess_joint_topology_2beams` and `set_default_joints` functions to `design.__init__.py`.
* Added `list_input_valid`, `item_input_valid`, `get_leaf_subclasses`, `rename_gh_input` functions to `ghpython.__init__.py`.
* Added `Instruction`, `Model3d`, `Text3d`, `LinearDimension`, `BuildingPlanParser` classes to `planning.__init__.py`.
* Added `subprocessings` property to `BTLxProcessing` to allow nesting of processings.

### Changed

* Fixed comma incompatible with py27 in `Slot` module.
* Updated the API documentation for `connections`, `elements`, `fabrication`, `ghpython`, `planning` packages.
* Refactored all btlx `process` references to `processing`, including base classes, properties, variables, and docstrings.
* Refactored `BTLx` to `BTLxWriter` in the `compas_timber.Fabrication` package.

### Removed

* Removed `BeamJoiningError` from `connections.__init__.py`.
* Removed duplicate entries from the `__all__` list in the `elements.__init__.py` module.
* Removed package `compas_timber._fabrication`.
* Removed `btlx_processes` anf `joint_factories` from `compas_timber.fabrication` package.
* Removed `.btlx` files from `.gitignore`.


## [0.12.0] 2025-01-07

### Added

* Added new base class for timber elements `TimberElement`.
* Added property `is_beam` to `Beam` class.
* Added property `is_plate` to `Plate` class.
* Added property `is_wall` to `Wall` class.
* Added `side_as_surface` to `compas_timber.elements.Beam`.
* Added `opposing_side_index` to `compas_timber.elements.Beam`.
* Added `Plate` element.
* Added attribute `plates` to `TimberModel`.
* Added new temporary package `_fabrication`.
* Added new `compas_timber._fabrication.JackRafterCut`.
* Added new `compas_timber._fabrication.JackRafterCutParams`.
* Added new `compas_timber._fabrication.Drilling`.
* Added new `compas_timber._fabrication.DrillingParams`.
* Added new `compas_timber._fabrication.StepJoint`.
* Added new `compas_timber._fabrication.StepJointNotch`.
* Added new `compas_timber._fabrication.DovetailTenon`.
* Added new `compas_timber._fabrication.DovetailMortise`.
* Added new `compas_timber.connections.TStepJoint`.
* Added new `compas_timber.connections.TDovetailJoint`.
* Added new `utilities` module in `connections` package.
* Added new `compas_timber._fabrication.DoubleCut`.
* Added new `compas_timber.connections.TBirdsmouthJoint`.
* Added new method `add_group_element` to `TimberModel`.
* Added new method `has_group` to `TimberModel`.
* Added new method `get_elements_in_group` to `TimberModel`.
* Added attribute `is_group_element` to `TimberElement`.
* Added `JointRule.joints_from_beams_and_rules()` static method 
* Added `Element.reset()` method.
* Added new `fasteners.py` module with new `Fastener` element type.
* Added new `compas_timber._fabrication.Lap`.
* Added `Joint_Rule_From_List` GH Component that takes lists of beams to create joints.
* Added `MIN_ELEMENT_COUNT` and `MAX_ELEMENT_COUNT` class attributes to `Joint`.
* Added `element_count_complies` class method to `Joint`.
* Added `compas_timber.fasteners.FastenerTimberInterface`.
* Added `compas_timber.connections.BallNodeJoint`.
* Added `compas_timber.elements.BallNodeFastener`.
* Added `transform()` method to `Feature` types.
* Added `FastenerInterfaceComponent` GH component.
* Added `ShowElementsByType` GH Component.
* Added `fasteners` property to `TimberModel`.
* Added `BTLx_Feature` GH component.
* Added `CT_Beams_From_Mesh` GH component.
* Added new `compas_timber._fabrication.FrenchRidgeLap`.
* Added new `compas_timber.connections.LFrenchRidgeLapJoint`.
* Added new `compas_timber._fabrication.Tenon` and `compas_timber._fabrication.Mortise`.
* Added new `compas_timber.connections.TTenonMortiseJoint`.
* Added `create` override to `BallNodeJoint`.
* Added `PlateFastener` class.
* Added `errors` directory and `__init__.py` module.
* Added new `compas_timber._fabrication.Slot`.
* Added new `compas_timber._fabrication.SlotParams`.

### Changed

* Changed incorrect import of `compas.geometry.intersection_line_plane()` to `compas_timber.utils.intersection_line_plane()`
* Renamed `intersection_line_plane` to `intersection_line_plane_param`.
* Renamed `intersection_line_line_3D` to `intersection_line_line_param`.
* Adjusted functions in `compas_timber._fabrication.DovetailMortise` and `compas_timber.connections.TDovetailJoint`.
* Added `conda-forge` channel to installation instructions.
* Fixed `**kwargs` inheritance in `__init__` for joint modules: `LMiterJoint`, `TStepJoint`, `TDovetailJoint`, `TBirdsmouthJoint`.
* Fixed GUID assignment logic from `**kwargs` to ensure correct fallback behavior for joint modules: `LMiterJoint`, `TStepJoint`, `TDovetailJoint`, `TBirdsmouthJoint`.
* Changed `model.element_by_guid()` instead of direct `elementsdict[]` access for beam retrieval in joint modules: `LMiterJoint`, `TStepJoint`, `TDovetailJoint`, `TBirdsmouthJoint`.
* Reworked the model generation pipeline.
* Reworked `comply` methods for `JointRule`s. 
* Fixed error with angle and inclination calculation in `compas_timber._fabrication.JackRafterCut` 
* Changed `compas_timber.connections.TButtJoint` and `compas_timber.connections.LButtJoint` by using the new implemented BTLx Processes to define the Joints
* Changed `DirectJointRule` to allow for more than 2 elements per joint.
* Changed `beam` objects get added to `Joint.elements` in `Joint.create()`.
* Fixed bug in vizualization of tenon/mortise in `compas_timber._fabrication.StepJoint`and `compas_timber._fabrication.StepJointNotch`.
* Changed `model.process_joinery()`so that it calls `joint.check_elements_compatibility()` before adding extensions and features.
* Fixed incorrect data keys for `beam_guid` in the `__data__` property for joint modules: `LMiterJoint`, `TStepJoint`, `TDovetailJoint`, `TBirdsmouthJoint`, `LFrenchRidgeLapJoint`.
* Fixed `JointRuleFromList` GH component.
* Changed `TButtJoint` to take an optional `PlateFastener`.
* Moved `FeatureApplicationError`, `BeamJoiningError`, and `FastenerApplicationError` to `errors.__init__.py`.
* Fixed a bug that occured when parallel beams are joined in the BallNodeJoint.
* Fixed `L_TopoJointRule`, `T_TopoJointRule` and `X_TopoJointRule` for cases where `Joint.SUPPORTED_TOPOLOGY` is a single value or a list.
* Fixed bug in `JointRule.joints_from_beams_and_rules()` that caused failures when topology was not recognized.
* Implemented `max_distance` parameter in `JointRule.joints_from_beams_and_rules()` and `JointRule.comply` methods.
* Bux fixes from extra comma argument and `max_distance` not implemented in `DirectRule.comply`.

### Removed

* Removed module `compas_timber.utils.compas_extra`.
* Removed a bunch of spaghetti from `CT_model` GH component.
* Removed module `compas_timber.fabrication.joint_factories.t_butt_factory`.
* Removed module `compas_timber.fabrication.joint_factories.l_butt_factory`.
* Removed module `compas_timber.connections.butt_joint`.
* Removed module `compas_timber.connections.french_ridge_lap`.
* Removed module `compas_timber.fabrication.joint_factories.french_ridge_factory`.
* Removed module `compas_timber.fabrication.btlx_processes.btlx_french_ridge_lap`.



## [0.11.0] 2024-09-17

### Added

* Added bake component for `Plate` elements.
* Added default paramteters for `Surface Model` in the GH Component

### Changed

* Fixed wrong image file paths in the Documentation.
* Changed `TimberModel.beams` to return generator of `Beam` elements.
* Changed `TimberModel.walls` to return generator of `Wall` elements.
* Changed `TimberModel.plates` to return generator of `Plate` elements.
* Changed `TimberModel.joints` to return generator of `Joint` elements.
* Fixed polyline analysis for generating `SurfaceModel`
* Fixed errors in debug info components.

### Removed


## [0.10.1] 2024-09-11

### Added

### Changed

* Implemented a workaround for https://github.com/gramaziokohler/compas_timber/issues/280.

### Removed


## [0.10.0] 2024-09-11

### Added

* Added `SurfaceModelJointOverride` GH Component.
* Added `Plate` element.
* Added attribute `plates` to `TimberModel`.
* Added `SurfaceModelJointOverride` GH Component
* Added `ShowSurfaceModelBeamType` GH Component
* Re-introduced attribute `key` in `Beam`.
* Added attribute `key` to `Plate`.
* Added generation of `plate` elements to the `SurfaceModel`

### Changed

* Updated documentation for Grasshopper components.
* Fixed missing input parameter in `SurfaceModelOptions` GH Component.
* Fixed error with tolerances for `SurfaceModel`s modeled in meters.
* Renamed `beam` to `element` in different locations to make it more generic.
* Fixed `AttributeError` in `SurfaceModel`.
* Updated example scripts.
* Calling `process_joinery` in `SurfaceModel`.
* Changed how `BeamDefinition` and `Plate` types are handled in `SurfaceModel`
* Changed the `get_interior_segment_indices` function to work when there are multiple openings.
* Renamed `ShowSurfaceModelBeamType` to `ShowBeamsByCategory`.
* Changed `SurfaceModel` component input handling to give warnings instead of errors.

### Removed

* Removed `add_beam` from `TimberModel`, use `add_element` instead.
* Removed `add_plate` from `TimberModel`, use `add_element` instead.
* Removed `add_wall` from `TimberModel`, use `add_element` instead.

## [0.9.1] 2024-07-05

### Added

* Added `ref_frame` attribute to `Beam`.
* Added `ref_sides` attribute to `Beam`.
* Added `ref_edges` attribute to `Beam`.

### Changed

* Fixed error in BakeWithBoxMap component.
* Added `add_extensions` to `Joint` interface.
* Added `process_joinery` to `TimberModel`.
* Features are not automatically added when creating a joint using `Joint.create()`.
* Features are not automatically added when de-serializing.

### Removed


## [0.9.0] 2024-06-14

### Added

* Added `birdsmouth` parameter to `butt_joint` which applies a `btlx_double_cut` process to the part. 
* Added `BTLxDoubleCut` BTLx Processing class.
* Added BTLx support for `TButtJoint` and `LButtJoint`
* Added `BTLxLap` process class.

### Changed

* Moved module `workflow` from package `ghpython` to new package `design`.
* Moved `compas_timber.ghpython.CategoryRule` to `compas_timber.design`.
* Moved `compas_timber.ghpython.DirectRule` to `compas_timber.design`.
* Moved `compas_timber.ghpython.JointRule` to `compas_timber.design`.
* Moved `compas_timber.ghpython.TopologyRule` to `compas_timber.design`.
* Moved `compas_timber.ghpython.JointDefinition` to `compas_timber.design`.
* Moved `compas_timber.ghpython.FeatureDefinition` to `compas_timber.design`.
* Moved `compas_timber.ghpython.DebugInfomation` to `compas_timber.design`.

### Removed


## [0.8.1] 2024-06-13

### Added

### Changed

* Fixed import errors in GH components.
* Updated GH example file.

### Removed


## [0.8.0] 2024-06-12

### Added

* Added attribute `geometry` to `Beam`.
* Added `center_of_mass` property to Assembly class.
* Added `volume` property to Assembly class.
* Added new element type `Wall`.

### Changed

* Reduced some boilerplate code in `Joint` subclasses.
* Added argument `beams` to `Joint.__init__()` which expects tuple containing beams from implementing class instance.
* Renamed `TimberAssembly` to `TimberModel`.
* Renamed `compas_timber.assembly` to `compas_timber.model`.
* Renamed `compas_timber.parts` to `compas_timber.elements`.
* Based `Beam` on new `compas_model.elements.Element`.
* Based `TimberModel` on new `compas_model.model.Model`.
* Based `Joint` on new `compas_model.interactions.Interaction`.
* Removed support for Python `3.8`.

### Removed

* Removed `joint_type` attributes from all `Joint` classes.
* Removed argument `cutoff` from `LMiterJoint` as it was not used anywhere.
* Removed argument `gap` from `TButtJoint` as it was not used anywhere.
* Removed argument `gap` from `FrenchRidgeLap` as it was not used anywhere.
* Removed class `JointOptions` as not used anymore.
* Removed module `compas_timber.consumers`.
* Removed unused method `TButtJoint.get_cutting_plane()`.

## [0.7.0] 2024-02-15

### Added

* Added `debug_geometries` attribute to `BeamJoiningError`.
* (Re)added `BooleanSubtraction` feature.
* Added flag `modify_cross` to `L-Butt` joint.
* Added flag `reject_i` to `L-Butt` joint.
* Added new `NullJoint`.
* Added `mill_depth` argument to butt joints, with geometric representation of milled recess in cross beam.
* Added `ButtJoint` class with methods common to `LButtJoint` and `TButtJoint`
* Added new `L_TopologyJointRule`, `T_TopologyJointRule`, `X_TopologyJointRule` GH components
* Added GH component param support functions in `compas_timber.ghpython.ghcomponent_helpers.py`
* Added `topos` attribute to `CategoryRule` to filter when joints get applied
* Added new `SurfaceAssembly` class
* Added GH component `SurfaceAssembly` which directly generates a `TimberAssembly` with standard wall framing from a planar surface. 
* Added GH component `SurfaceAssemblyOptions`
* Added GH component `CustomBeamDimensions` for `SurfaceAssembly`

### Changed

* `BeamFromCurve` GH component accepts now referenced Rhino curves, referenced Rhino object IDs and internalized lines.
* `BeamFromCurve` GH component accepts now referenced Rhino curves, referenced Rhino object IDs and internalized lines.
* Fixed `FeatureError` when L-Butt applies the cutting plane.
* Fixed T-Butt doesn't get extended to cross beam's plane.
* `SimpleSequenceGenerator` updated to work with `compas.datastructures.assembly` and generates building plan acording to type.
* Changed GH Categories for joint rules.
* Made `beam_side_incident` a `staticmethod` of `Joint` and reworked it.
* Extended `DecomposeBeam` component to optionally show beam frame and faces.
* Changed `CategoryJointRule` and `DirectJointRule` to a dynamic interface where joint type is selected with right click menu
* Changed `Assembly` GH component to apply category joints if the detected topology is in `CategoryRule.topos`
* Changed `TopologyJoints` GH component to `DefaultJoints` Component, which applies default joints based on topology. 

### Removed

* Removed component `ShowBeamFrame`.
* Changed GH Categories for joint rules
* `BrepGeometryConsumer` continues to apply features even after the first error.
* `DrillHole` component calculates length from input line.
* `DrillHole` has default diameter proportional to beam cross-section.
* Removed input `Length` from `DrillHole` component.
* Fixed broken `TrimmingFeature` component.
* Removed all `JointOption` components. these are accessed in context menu of joint rules.

## [0.6.1] 2024-02-02

### Added

### Changed

### Removed


## [0.6.0] 2024-02-02

### Added

### Changed

* Updated COMPAS dependency to `2.0.0`!

### Removed


## [0.5.1] 2024-01-31

### Added

* Added missing documentation for module `ghpython.workflow.py`.
* Added missing documentation for package `connections`.
* `compas_timber.__version__` now returns current version.

### Changed

### Removed


## [0.5.0] 2024-01-31

### Added

* Added class `DebugInformation` to `workflow.py`.
* Added new component `ShowFeatureErrors`.
* Added new component `ShowJoiningErrors`.
* Added `FeatureApplicator` classes which report errors during feature application.
* Added `L-HalfLapJoint`.
* Added `T-HalfLapJoint`.
* Added `ShowTopologyTypes` GH Component.

### Changed

* Feature application now fails more gracefully (un-processed geometry is returned).
* Attempting to join beams which are already joined raises `BeamJoiningError` instead of `AssemblyError`
* `Joint.add_features` which fails to calculate anything raises `BeamJoiningError`.
* Changed COMPAS dependency to `compas==2.0.0beta.4`.
* Assembly component shows blanks when `CeateGeometry` flag is set to `False`. 

### Removed

* Removed `JointDef` GH components.
* Removed `AutomaticJoint` GH Component. Joint rules are now input directly into `TimberAssembly`.

## [0.4.0] 2024-01-24

### Added

* Added `fabrication` package 
* Added `BTLx` as a wrapper for `TimberAssembly` to generate .btlx files for machining timber beams
* Added `BTLxPart` as wrapper for `Beam`
* Added `joint_factories` folder and factories for existing joints except `X-HalfLap`
* Added `btlx_processes` folder and processes `JackCut` and `FrenchRidgeHalfLap`
* Added `BTLx` Grasshopper component
* Added `FrenchRidgeHalfLap` joint
* Added `DrillHole` Feature.
* Added `DrillHoleFeature` Grasshopper component.
* added `JointOptions` GH Components for all current joint types. This allows joint parameter definition in GH
* added `DirectJointRules` GH Component 
* added `TopologyJointRules` GH Component 
* added `BTLx` as a wrapper for `TimberAssembly` to generate .btlx files for machining timber beams
* added `BTLxPart` as wrapper for `Beam`
* added `joint_factories` folder and factories for existing joints except `X-HalfLap`
* added `btlx_processes` folder and processes `JackCut` and `FrenchRidgeHalfLap`
* added `BTLx` Grasshopper component
* added `FrenchRidgeHalfLap` joint


### Changed

* Changed `Beam` definition to include `blank_frame` and `blank_length` attributes 
* Replaced `Artist` with the new `Scene`.
* Changed type hint for argument `Centerline` of GH component `BeamFromCurve` to `Guid`.
* Curve ID of beam curves are now always stored in `Beam.attributes["rhino_guid"]`.
* Fixed `FindBeamByGuid` component.
* Bumped required COMPAS version to `2.0.0beta.2`.
* Changed docs theme to the new `sphinx_compas2_theme`.
* Re-worked component `BakeBoxMap` to advanced mode.
* Removed call to `rs.Redraw()` in `BakeBoxMap` which was causing GH document to lock (cannot drag).

### Removed


## [0.3.2] 2023-11-17

### Added

* Added now released COMPAS `2.0.0a1` to requirements.

### Changed

* Explicitly added attribute `key` to (de)serialization of `Beam`.

### Removed


## [0.3.1] 2023-09-18

### Added

### Changed

### Removed


## [0.3.0] 2023-09-18

### Added

* Added new joint type: Half-lap joint.

### Changed

* Beam transformed geometry with features is available using property `geometry`.
* Adapted the `Data` interface of `Beam` and `Assembly` according to the changes in COMPAS core.
* Beam geometry is created on demand.
* Adapted the `Data` interface of `Joint` and its implementations according to the changes in COMPAS core.
* Explicitly choosing `Grasshopper` context for the `Artist` in `ShowAssembly` component.

### Removed

* Removed method `Beam.get_geometry`.

## [0.2.16] 2023-05-16

### Added

### Changed

### Removed


## [0.2.15] 2023-05-15

### Added

### Changed

### Removed


## [0.2.14] 2023-05-15

### Added

### Changed

### Removed


## [0.2.13] 2023-05-15

### Added

### Changed

### Removed


## [0.2.12] 2023-05-15

### Added

### Changed

### Removed


## [0.2.11] 2023-05-15

### Added

### Changed

### Removed


## [0.2.10] 2023-05-14

### Added

### Changed

### Removed


## [0.2.9] 2023-05-12

### Added

### Changed

### Removed


## [0.2.8] 2023-05-12

### Added

### Changed

### Removed


## [0.2.7] 2023-05-12

### Added

### Changed

### Removed


## [0.2.6] 2023-05-12

### Added

### Changed

### Removed


## [0.2.5] 2023-05-12

### Added

### Changed

### Removed


## [0.2.4] 2023-05-12

### Added

### Changed

### Removed


## [0.2.3] 2023-05-12

### Added

### Changed

### Removed


## [0.2.2] 2023-05-12

### Added

### Changed

### Removed


## [0.2.1] 2023-05-12

### Added

### Changed

### Removed


## [0.2.0] 2023-05-11

### Added

* Integrated RTree search for neighboring beams using Rhino and CPython plugins.

### Changed

### Removed<|MERGE_RESOLUTION|>--- conflicted
+++ resolved
@@ -13,12 +13,6 @@
 * Added `BTLxFromGeometryDefinition` class to replace the depricated `FeatureDefinition`. This allows deferred calculation of BTLx processings.
 * Added `from_shapes_and_element` class method to `Drilling`, `JackRafterCut`, and `DoubleCut` as a wrapper for their geometry based constructors for use with `BTLxFromGeometryDefinition`.
 * Added `YButtJoint` which joins the ends of three joints where the `cross_beams` get a miter cut and the `main_beam` gets a double cut.
-<<<<<<< HEAD
-* Added `is_joinery_feature` to `BTLxProcessing` so that `Model.reset()` can optionally only remove features created by joinery.
-
-### Changed
-
-=======
 * Added `JackRafterCutProxy` to allow for deferred calculation of the `JackRafterCut` geometry thus improving visualization performance.
 * Added class "WallPopulator" to `compas_timber.design`.
 * Added class "WallPopulatorConfigurationSet" to `compas_timber.design`.
@@ -31,11 +25,11 @@
 * Added `from_polyline` to `compas_timber.elements.Wall.
 * Added `WallJoint` to `compas_timber.connections`.
 * Added error handling when BTLx processing from geometry fails in GH.
+* Added `is_joinery_feature` to `BTLxProcessing` so that `Model.reset()` can optionally only remove features created by joinery.
 
 ### Changed
 
 * Updated Grasshopper Toolbox and Icons
->>>>>>> b7f3c147
 * Fixed `ValueErrorException` in `as_dict()` method of `BTLxProcessingParams` class by ensuring precision specifiers are used with floats.
 * Removed model argument from `BTLxWriter` in the GH component and updated it to always return the BTLx string.
 * Fixed a bug in `compas_timber.Fabrication.StepJointNotch` related to the `orientation` and `strut_inclination` parameters.
@@ -55,14 +49,6 @@
 * Added `max_distance` argument to `JointRule` subclasses and GH components so that max_distance can be set for each joint rule individually.
 * Changed referenced to `beam` in `Drilling` to `element`. 
 * Changed `Drill Hole` and `Trim Feature` GH components to generate the relevant `BTLxProcessing` type rather than the deprecated `FeatureDefinition` type.
-<<<<<<< HEAD
-
-* Changed `Show_beam_faces` gh component to `Show_ref_sides`, which now takes an `int` index and shows the corresponding face
-  including origin corner.
-* Changed `Beam_fromCurve` GH component to accept `BTLxProcessings` directly for machinings that are not related to joinery. 
-* Changed `BTLxFeatureDefinition` GH component to directly output a `BTLxProcessing` because this does not need a deferred application.
-* `Model.reset()` now has a `only_joinery_features = False` argument.
-=======
 * Changed `Show_beam_faces` gh component to `Show_ref_sides`, which now takes an `int` index and shows the corresponding face including origin corner.
 * Bug fixes after adding `max_distance` to joint defs.
 * Using new `JackRafterCutProxy` in LMiterJoint, LButtJoint and TButtJoint.
@@ -70,7 +56,9 @@
 * Fixed drilling GH component not taking diameter as a string.
 * Reworked `Wall` class to be defined with a standard polyline, frame and thickness.
 * Changed labels in `Show_ref_sides` GH component to be 1-based to match the spec.
->>>>>>> b7f3c147
+* Changed `Beam_fromCurve` GH component to accept `BTLxProcessings` directly for machinings that are not related to joinery. 
+* Changed `BTLxFeatureDefinition` GH component to directly output a `BTLxProcessing` because this does not need a deferred application.
+* `Model.reset()` now has a `only_joinery_features = False` argument.
 
 ### Removed
 
