# Changelog

All notable changes to this project will be documented in this file.

The format is based on [Keep a Changelog](https://keepachangelog.com/en/1.0.0/),
and this project adheres to [Semantic Versioning](https://semver.org/spec/v2.0.0.html).

## Unreleased

### Added
* Added `TimberElement.add_feature` to override the `Element` method.

* Added new GH helper `get_createable_joints` to get all createable Joint classes.

### Changed

* Fixed a bug in `TLapJoint` and `XLapJoint` where the `cut_plane_bias` parameter was not passed to the `_create_negative_volumes()` method after its signature was changed.
* Replaced `JackRafterCut` and `Lap` with their Proxy counterparts in `LLapJoint` and `TLapJoint`.
<<<<<<< HEAD
* Fixed a bug in `TStepJoint` where beam dimensions were calculated incorrectly for certain reference side orientations. 
=======
* Renamed `TOliGinaJoint` to `OliginaJoint` for consistency wrt to the supported topology.
* Replaced `get_leaf_subclasses(Joint)` with `get_createable_joints()` in the relevant GH components.
* Added inflation of the negative volume in `LapProxy` to fix boolean difference artifact.
>>>>>>> 8d7714f1

### Removed


## [1.0.0] 2025-09-01

### Added

* Added attribute `tolerance` to `TimberModel`.
* Added `scaled` method to `compas_timber.fabrication.BTLxProcessing` to scale the BTLx parameters.
* Added `scaled` method to `compas_timber.fabrication.BTLxPart` to scale the BTLx parameters.
* Added `scale` method to `compas_timber.fabrication.JackRafterCut`.
* Added `scale` method to `compas_timber.fabrication.Drilling`.
* Added `scale` method to `compas_timber.fabrication.DoubleCut`.
* Added `scale` method to `compas_timber.fabrication.Lap`.
* Added `scale` method to `compas_timber.fabrication.FrenchRidgeLap`.
* Added `scale` method to `compas_timber.fabrication.Tenon`.
* Added `scale` method to `compas_timber.fabrication.Mortise`.
* Added `scale` method to `compas_timber.fabrication.StepJoint`.
* Added `scale` method to `compas_timber.fabrication.StepJointNotch`.
* Added `scale` method to `compas_timber.fabrication.DovetailTenon`.
* Added `scale` method to `compas_timber.fabrication.DovetailMortise`.
* Added `scale` method to `compas_timber.fabrication.Slot`.
* Added `scale` method to `compas_timber.fabrication.Pocket`.
* Added `scale` method to `compas_timber.fabrication.Text`.
* Added `is_joinery` flag to `BTLxProcessing` to indicate if the processing is a result of joinery operation.
* Added new `compas_timber.fabrication.LongitudinalCut`.
* Added tasks `update-gh-header` to update the version in the header of the GH components.
* Added new `compas_timber.connections.XNotchJoint`.
* Added a proxy class for `Pocket` BTLx processing for performance optimization. 
* Added `topology` to class `Joint`.
* Added `location` to class `Joint`.
* Added `NBeamKDTreeAnalyzer` to `compas_timber.connections`.
* Added `TripletAnalyzer` to `compas_timber.connections`.
* Added `QuadAnalyzer` to `compas_timber.connections`.
* Added `CompositeAnalyzer` to `compas_timber.connections`.
* Added method `connect_adjacent_beams` to `TimberModel`.
* Added `PlateJoint`.
* Added `PlateButtJoint`.
* Added `PlateMiterJoint`.
* Added `PlateConnectionSolver`.
* Added generic `ButtJoint` class from which `TButtJoint` and `LButtJoint` inherit.
* Added new `BTLxProcessingError` to `compas_timber.errors`.
* Added `errors` property to `BTLxWriter` class which can be used after call to `write()` to check for errors.
* Added `CategoryPlateJointRule`, `DirectPlateJointRule`, `EdgeEdgeTopologyPlateJointRule`, and `EdgeFaceTopologyPlateJointRule` Plate joint rule GH components.
* Added `joints_contribution_guide` in docs.
* Added `PlateJointCandidate` to `generic_joint.py`.
* Added `Joint.promote_cluster` and `Joint.promote_joint_candidate` constructors to `Joint`.
* Added `PlateJoint.promote_joint_candidate` as override.
* Added `joints_contribution_guide` in docs.
* Added `JointRuleSolver` class.
* Added `JointTopology.TOPO_Y` for Beam Connections.
* Added `JointTopology.TOPO_K` for Beam Connections.
* Added `JointTopology.TOPO_EDGE_EDGE` for Plate Connections.
* Added `JointTopology.TOPO_EDGE_FACE` for Plate Connections.
* Added `Cluster.topology`.
* Added `PlateSolverResult` and `BeamSolverResult` to package results from `PlateConnectionSolver.find_topology()` and `ConnectionSolver.find_topology()`.

* Added `joint_candidates` property to `TimberModel`.
* Added `add_joint_candidate` method to `TimberModel`.
* Added `remove_joint_candidate` method to `TimberModel`.

### Changed

* BTLx Write now considers the `TimberModel.tolerance` attribute and scales parts and processings it when units are set to meters.
* Added missing `__data__` to `compas_timber.fabrication.Drilling`.
* Added missing `__data__` to `compas_timber.fabrication.Slot`.
* Fixed `TypeError` when deepcopying beams with `debug_info` on them.
* Processings which are not the result of joinery are now serialized with `TimberElement`.
* Fixed visualization bug in `Plate` due to loft resulting in flipped volume.
* Fixed a few bugs in the `WallPopulator` workflow including GH component updates.
* Renamed `NullJoint` to `JointCandidate`.
* Fixed bug in show_ref_faces GH component.
* `BTLxProcessing.ref_side_index` defaults to `0` if not set, instead of the invalid `None`.
* Updated `BTLx_contribution_guide` in docs.
* Fixed several GH Components for Rhino8 compatibility.
* Fixed `graph_node` is `None` after deserializing a `TimberModel`.
* Fixed a bug in `BeamsFromMesh` GH Component.
* Fixed attribute error when creating a `TButtJoint`.
* Changed default value for `modify_cross` to `True` for `LButtJoint`.
* Minor fixes to GH Components.
* Fixed `elements` and geometry creation for `BallNodeJoint`.
* Changed `PlateConnectionSolver.find_topology()` to solve for `TOPO_EDGE_EDGE` or `TOPO_EDGE_FACE`.
* Changed `PlateConnectionSolver.find_topology()` to return a `PlateSolverResult` instance.
* Reworked `ConnectionSolver.find_topology()` for readability and to implement `TOPO_I`.
* Changed `ConnectionSolver.find_topology()` to return a `BeamSolverResult` instance.
* Removed `topology`, `a_segment_index` and `b_segment_index` from `PlateJoint` subclass `__init__()` methods. These can now be passed as kwargs.
* `Platejoint`s can now be isntantiated with just 2 Plates as arguments. If no topology or segment index data is in kwargs, the joint will solve for those. 
* Fixed ironpython compatibility issues.
* `NBeamKDTreeAnalyzer` now uses `model.joint_candidates` instead of filtering `model.joints`.
* Fixed element interaction gets removed even if there are still attributes on it.
* Changed `elements` argument in `promote_joint_candidate` to `reordered_elements` for clarity.
* Fixed `TStepJoint` deserialization error where `__init__()` was accessing beam properties before beams were restored from GUIDs.
* Removed the `cut_plane_bias` parameter from the `LapJoint.__init__()` method, as it is not required by all subclasses.
* Added the `cut_plane_bias` parameter to the constructors of `TLapJoint`, `LLapJoint`, and `XLapJoint`.
* Updated the `__data__` methods of `TLapJoint`, `LLapJoint`, and `XLapJoint` to serialize the `cut_plane_bias` value.
* Updated the `__data__` method of `LFrenchRidgeLapJoint` to serialize the `drillhole_diam` value.
* Changed the `_create_negative_volumes()` method in `LapJoint` to accept `cut_plane_bias` as an argument.
* Renamed `set_default_values()` to `_update_default_values()` and moved method call from `__init__()` to `add_features()` in `TenonMortiseJoint` to avoid inconsistencies during deserialization.
* Set minimum `compas_timber` version in CPython GH components to `1.0.0`.
* Reworked `ConnectionSolver.find_topology()` for readability and to implement `TOPO_I`.
* Changed `JointRule.joints_from_beams_and_rules()` to `JointRule.apply_rules_to_model` which now adds `Joint`s to the
  `TimberModel` directly.
* Changed `WallPopulator.create_joint_definitions()` to `WallPopulator.create_joints()`, which now returns `DirectRule` instances.
* Changed `tolerance` argument to `max_distance` in `NBeamKDTreeAnalyzer` for clarity and consisten naming. 
* Changed `Joint.check_elements_compatibility()` to a class method to check Joint-type specific requirements before instantiation. 

### Removed

* Removed Grasshopper after-install plugin. Components should be installed via Rhino's Plugin Manager.
* Removed `get_face_most_towards_beam` from `Joint` as not used anywhere.
* Removed `get_face_most_ortho_to_beam` from `Joint` as not used anywhere.
* Removed `angle_vectors_projected` from `compas_timber.utils` since this has been upstreamed to core.
* Removed `comply()` from JointRule and its child classes.
* Removed `JointDefinition`. 
* Removed `FeatureDefinition`. 
* Removed redundant checks in `TopologyRule` GH components.

## [0.16.2] 2025-05-07

### Added

### Changed

* Fixed max recursion depth error when copying `TimberModel`/`Beam` with proxy processings.

### Removed



## [0.16.1] 2025-04-30

### Added

### Changed

### Removed


## [0.16.0] 2025-04-30

### Added

* Added new `compas_timber.fabrication.Pocket`.
* Added `front_side`, `back_side`, `opp_side` methods to the `Beam` class for retrieving specific sides relative to a reference side.
* Added processing `Text` to `compas_timber.fabrication`.
* Added `TextParams` to `compas_timber.fabrication`.
* Added new Grasshopper components for Rhino8/cpython. 
* Added new methods to handle adaptive GH_component parameters using cpython.

### Changed

* Fixed `AttributeError` when deserializing a model with Lap joints.
* Fixed a bug in `compas_timber.fabrication.Lap` where `ref_side_index` failed for `0` by checking for `None` instead.
* Fixed a bug in `compas_timber.fabrication.Lap` to handle the case when the vectors used to calculate the `inclination` angle are perpendicular.

### Removed


## [0.15.3] 2025-03-25

### Added

* Added `DualContour` BTLx Contour type for ruled surface Swarf contours.

### Changed

* Removed `main_ref_side_index` property from `TBirdsmouthJoint` since it's now defined in the `DoubleCut` BTLxProcessing.
* Added `mill_depth` argument in `TBirdsmouthJoint` for creating pockets on the cross_beam if asked.
* Refactored the `check_element_compatibility` method in `YButtJoint` so that it checks for coplanarity and dimensioning of the cross elements.
* Enhanced `DoubleCut.from_planes_and_beam` to verify that provided planes are not parallel and raise a `ValueError` if they are.
* Adjusted `process_joinery` method to catch `ValueError` exceptions during `BTLxProcessing` generation and wrap them in `BeamJoiningError` objects.
* Refactored and renamed `are_beams_coplanar` function to `are_beams_aligned_with_cross_vector`.
* Refactored `_create_negative_volumes()` in `LapJoint` so that it generates box-like volumes. 
* Refactored `XLapJoint`, `LLapJoint`, `TLapJoint` so that they use the `_create_negative_volumes()` method to get the negative volumes and use the alt constructor `Lap.from_volume_and_beam()`.
* Fixed an error occuring in `BTLxPart.shape_strings` by ensuring the polyline is always closed.
* Implemented `Inclination` in the `FreeContour` BTLx Processing.
* Changed `Plate` element to be defined by top and bottom contours instead of one contour and thickness. 

### Removed

* Removed `check_elements_compatibility` method from the parent `LapJoint` since non co-planar lap joints can be achieved.
* Removed the `is_pocket` argument in `Lap.from_plane_and_beam()` since this class method will now only serve for pockets in Butt joints.
* Removed `opposing_side_index` and `OPPOSING_SIDE_MAP` from `Beam` class since they have now been replaced by `front_side`, `back_side`, `opp_side` methods.
* Removed the deprecated `main_beam_opposing_side_index` property from `LButtJoint` and `TButtJoint` as it is no longer in use.

## [0.15.2] 2025-03-05

### Added

### Changed

* Fixed `ValueError` occurring when connecting just a slab to the GH model component.

### Removed


## [0.15.1] 2025-03-04

### Added

### Changed

* Fixed "No intersection found between walls" error when walls connect in unsupported topology.
* Implemented slab perimeter offset workaround.

### Removed


## [0.15.0] 2025-03-04

### Added

* Added `BTLx_From_Params` GH component which contains the definiton for class `DeferredBTLxProcessing` to allow directly defining BTLx parameters and passing them to the model.
* Added `Shape` to BTLx output, showing finished element geometry in BTLx Viewer instead of just blank.
* Added `as_plane()` to `WallToWallInterface`.
* Added optional argument `max_distance` to `WallPopulator.create_joint_definitions()`.

### Changed

* Added `max_distance` to `TimberModel.connect_adjacent_walls()`.
* Fixed plate doesn't get properly extended to the end of an L detail.
* Fixed detail edge beams don't get LButt.
* Fixed walls might not be considered connecting depending on the surface's orientation.

### Removed


## [0.14.2] 2025-02-17

### Added

### Changed

* Adjusted `LMiterJoint` so that it now applies an extra cut to elements when the `cutoff` flag is enabled.

### Removed


## [0.14.1] 2025-02-17

### Added

* Added missing arguments in configuration set component.
* Added `FlipDirection` flag to flip stud direction of a slab.

### Changed

* Fixed rotating stud direction in slab causes breaks plates and connections.
* Restructured some Gh Toolboxes & added Icons for Walls & Slabs

### Removed


## [0.14.0] 2025-02-17

### Added

* Added `distance_segment_segment` to `compas_timber.utils`
* Added `BTLxFromGeometryDefinition` class to replace the depricated `FeatureDefinition`. This allows deferred calculation of BTLx processings.
* Added `from_shapes_and_element` class method to `Drilling`, `JackRafterCut`, and `DoubleCut` as a wrapper for their geometry based constructors for use with `BTLxFromGeometryDefinition`.
* Added `YButtJoint` which joins the ends of three joints where the `cross_beams` get a miter cut and the `main_beam` gets a double cut.
* Added `JackRafterCutProxy` to allow for deferred calculation of the `JackRafterCut` geometry thus improving visualization performance.
* Added class "WallPopulator" to `compas_timber.design`.
* Added class "WallPopulatorConfigurationSet" to `compas_timber.design`.
* Added class "WallSelector" to `compas_timber.design`.
* Added class "AnyWallSelector" to `compas_timber.design`.
* Added class "LConnectionDetailA" to `compas_timber.design`.
* Added class "LConnectionDetailB" to `compas_timber.design`.
* Added class "TConnectionDetailA" to `compas_timber.design`.
* Added `from_brep` to `compas_timber.elements.Wall.
* Added `from_polyline` to `compas_timber.elements.Wall.
* Added `WallJoint` to `compas_timber.connections`.
* Added error handling when BTLx processing from geometry fails in GH.
* Added new `Slab` class to `compas_timber.elements`.
* Added `Slab` GH component.
* Added `FreeContour` BTLx processing and applied it to the `Plate` type so that plates can be machined.

### Changed

* Updated Grasshopper Toolbox and Icons
* Fixed `ValueErrorException` in `as_dict()` method of `BTLxProcessingParams` class by ensuring precision specifiers are used with floats.
* Removed model argument from `BTLxWriter` in the GH component and updated it to always return the BTLx string.
* Fixed a bug in `compas_timber.Fabrication.StepJointNotch` related to the `orientation` and `strut_inclination` parameters.
* Fixed the error message when beam endpoints coincide, e.g. when a closed polyline is used as input. 
* Changed `index` input of `ShowFeatureErrors` and `ShowJoiningErrors` do have default value of 0.
* Fixed spelling of `BeamJoinningError` to `BeamJoiningError`.
* Changed `process_joinery()` method to handle `BeamJoiningError` exceptions and return them. Also updated `Model` GH component.
* Updated `add_joint_error()` method in `DebugInformation` class to handle lists.
* Changed `compas_timber.fabrication.Lap` so that the volume is generated fully from the relevant BTLx params.
* Refactored `compas_timber.connections.LapJoint` to comply with the new system.
* Changed `THalfLapJoint`, `LHalfLapJoint`, `XHalfLapJoint` from `compas_timber.connections` so that they use the `Lap` BTLx processing.
* Renamed all `X/T/LHalfLapJoint` classes to `X/T/LLapJoint`.
* Enhanced lap behavior for optimal beam orientation in `LapJoint` class.
* Fixed `restore_beams_from_keys` in `LMiterJoint` to use the correct variable names.
* Reworked `DoubleCut` to more reliably produce the feature and geometry with the `from_planes_and_element` class method.
* Renamed `intersection_box_line()` to `intersection_beam_line_param()`, which now take a beam input and outputs the intersecting ref_face_index.
* Added `max_distance` argument to `JointRule` subclasses and GH components so that max_distance can be set for each joint rule individually.
* Changed referenced to `beam` in `Drilling` to `element`. 
* Changed `Drill Hole` and `Trim Feature` GH components to generate the relevant `BTLxProcessing` type rather than the deprecated `FeatureDefinition` type.
* Changed `Show_beam_faces` gh component to `Show_ref_sides`, which now takes an `int` index and shows the corresponding face including origin corner.
* Bug fixes after adding `max_distance` to joint defs.
* Using new `JackRafterCutProxy` in LMiterJoint, LButtJoint and TButtJoint.
* Changed input type from `Element` to `Beam` in components that currently only support beams.
* Fixed drilling GH component not taking diameter as a string.
* Reworked `Wall` class to be defined with a standard polyline, frame and thickness.
* Changed labels in `Show_ref_sides` GH component to be 1-based to match the spec.

### Removed


## [0.13.0] 2025-01-13

### Added

* Added API documentation for `design` and `error` packages.
* Added `guess_joint_topology_2beams` and `set_default_joints` functions to `design.__init__.py`.
* Added `list_input_valid`, `item_input_valid`, `get_leaf_subclasses`, `rename_gh_input` functions to `ghpython.__init__.py`.
* Added `Instruction`, `Model3d`, `Text3d`, `LinearDimension`, `BuildingPlanParser` classes to `planning.__init__.py`.
* Added `subprocessings` property to `BTLxProcessing` to allow nesting of processings.

### Changed

* Fixed comma incompatible with py27 in `Slot` module.
* Updated the API documentation for `connections`, `elements`, `fabrication`, `ghpython`, `planning` packages.
* Refactored all btlx `process` references to `processing`, including base classes, properties, variables, and docstrings.
* Refactored `BTLx` to `BTLxWriter` in the `compas_timber.Fabrication` package.

### Removed

* Removed `BeamJoiningError` from `connections.__init__.py`.
* Removed duplicate entries from the `__all__` list in the `elements.__init__.py` module.
* Removed package `compas_timber._fabrication`.
* Removed `btlx_processes` anf `joint_factories` from `compas_timber.fabrication` package.
* Removed `.btlx` files from `.gitignore`.


## [0.12.0] 2025-01-07

### Added

* Added new base class for timber elements `TimberElement`.
* Added property `is_beam` to `Beam` class.
* Added property `is_plate` to `Plate` class.
* Added property `is_wall` to `Wall` class.
* Added `side_as_surface` to `compas_timber.elements.Beam`.
* Added `opposing_side_index` to `compas_timber.elements.Beam`.
* Added `Plate` element.
* Added attribute `plates` to `TimberModel`.
* Added new temporary package `_fabrication`.
* Added new `compas_timber._fabrication.JackRafterCut`.
* Added new `compas_timber._fabrication.JackRafterCutParams`.
* Added new `compas_timber._fabrication.Drilling`.
* Added new `compas_timber._fabrication.DrillingParams`.
* Added new `compas_timber._fabrication.StepJoint`.
* Added new `compas_timber._fabrication.StepJointNotch`.
* Added new `compas_timber._fabrication.DovetailTenon`.
* Added new `compas_timber._fabrication.DovetailMortise`.
* Added new `compas_timber.connections.TStepJoint`.
* Added new `compas_timber.connections.TDovetailJoint`.
* Added new `utilities` module in `connections` package.
* Added new `compas_timber._fabrication.DoubleCut`.
* Added new `compas_timber.connections.TBirdsmouthJoint`.
* Added new method `add_group_element` to `TimberModel`.
* Added new method `has_group` to `TimberModel`.
* Added new method `get_elements_in_group` to `TimberModel`.
* Added attribute `is_group_element` to `TimberElement`.
* Added `JointRule.joints_from_beams_and_rules()` static method 
* Added `Element.reset()` method.
* Added new `fasteners.py` module with new `Fastener` element type.
* Added new `compas_timber._fabrication.Lap`.
* Added `Joint_Rule_From_List` GH Component that takes lists of beams to create joints.
* Added `MIN_ELEMENT_COUNT` and `MAX_ELEMENT_COUNT` class attributes to `Joint`.
* Added `element_count_complies` class method to `Joint`.
* Added `compas_timber.fasteners.FastenerTimberInterface`.
* Added `compas_timber.connections.BallNodeJoint`.
* Added `compas_timber.elements.BallNodeFastener`.
* Added `transform()` method to `Feature` types.
* Added `FastenerInterfaceComponent` GH component.
* Added `ShowElementsByType` GH Component.
* Added `fasteners` property to `TimberModel`.
* Added `BTLx_Feature` GH component.
* Added `CT_Beams_From_Mesh` GH component.
* Added new `compas_timber._fabrication.FrenchRidgeLap`.
* Added new `compas_timber.connections.LFrenchRidgeLapJoint`.
* Added new `compas_timber._fabrication.Tenon` and `compas_timber._fabrication.Mortise`.
* Added new `compas_timber.connections.TTenonMortiseJoint`.
* Added `create` override to `BallNodeJoint`.
* Added `PlateFastener` class.
* Added `errors` directory and `__init__.py` module.
* Added new `compas_timber._fabrication.Slot`.
* Added new `compas_timber._fabrication.SlotParams`.

 

### Changed

* Changed incorrect import of `compas.geometry.intersection_line_plane()` to `compas_timber.utils.intersection_line_plane()`
* Renamed `intersection_line_plane` to `intersection_line_plane_param`.
* Renamed `intersection_line_line_3D` to `intersection_line_line_param`.
* Adjusted functions in `compas_timber._fabrication.DovetailMortise` and `compas_timber.connections.TDovetailJoint`.
* Added `conda-forge` channel to installation instructions.
* Fixed `**kwargs` inheritance in `__init__` for joint modules: `LMiterJoint`, `TStepJoint`, `TDovetailJoint`, `TBirdsmouthJoint`.
* Fixed GUID assignment logic from `**kwargs` to ensure correct fallback behavior for joint modules: `LMiterJoint`, `TStepJoint`, `TDovetailJoint`, `TBirdsmouthJoint`.
* Changed `model.element_by_guid()` instead of direct `elementsdict[]` access for beam retrieval in joint modules: `LMiterJoint`, `TStepJoint`, `TDovetailJoint`, `TBirdsmouthJoint`.
* Reworked the model generation pipeline.
* Reworked `comply` methods for `JointRule`s. 
* Fixed error with angle and inclination calculation in `compas_timber._fabrication.JackRafterCut` 
* Changed `compas_timber.connections.TButtJoint` and `compas_timber.connections.LButtJoint` by using the new implemented BTLx Processes to define the Joints
* Changed `DirectJointRule` to allow for more than 2 elements per joint.
* Changed `beam` objects get added to `Joint.elements` in `Joint.create()`.
* Fixed bug in vizualization of tenon/mortise in `compas_timber._fabrication.StepJoint`and `compas_timber._fabrication.StepJointNotch`.
* Changed `model.process_joinery()`so that it calls `joint.check_elements_compatibility()` before adding extensions and features.
* Fixed incorrect data keys for `beam_guid` in the `__data__` property for joint modules: `LMiterJoint`, `TStepJoint`, `TDovetailJoint`, `TBirdsmouthJoint`, `LFrenchRidgeLapJoint`.
* Fixed `JointRuleFromList` GH component.
* Changed `TButtJoint` to take an optional `PlateFastener`.
* Moved `FeatureApplicationError`, `BeamJoiningError`, and `FastenerApplicationError` to `errors.__init__.py`.
* Fixed a bug that occured when parallel beams are joined in the BallNodeJoint.
* Fixed `L_TopoJointRule`, `T_TopoJointRule` and `X_TopoJointRule` for cases where `Joint.SUPPORTED_TOPOLOGY` is a single value or a list.
* Fixed bug in `JointRule.joints_from_beams_and_rules()` that caused failures when topology was not recognized.
* Implemented `max_distance` parameter in `JointRule.joints_from_beams_and_rules()` and `JointRule.comply` methods.
* Bux fixes from extra comma argument and `max_distance` not implemented in `DirectRule.comply`.

### Removed

* Removed module `compas_timber.utils.compas_extra`.
* Removed a bunch of spaghetti from `CT_model` GH component.
* Removed module `compas_timber.fabrication.joint_factories.t_butt_factory`.
* Removed module `compas_timber.fabrication.joint_factories.l_butt_factory`.
* Removed module `compas_timber.connections.butt_joint`.
* Removed module `compas_timber.connections.french_ridge_lap`.
* Removed module `compas_timber.fabrication.joint_factories.french_ridge_factory`.
* Removed module `compas_timber.fabrication.btlx_processes.btlx_french_ridge_lap`.

## [0.11.0] 2024-09-17

### Added

* Added bake component for `Plate` elements.
* Added default paramteters for `Surface Model` in the GH Component

### Changed

* Fixed wrong image file paths in the Documentation.
* Changed `TimberModel.beams` to return generator of `Beam` elements.
* Changed `TimberModel.walls` to return generator of `Wall` elements.
* Changed `TimberModel.plates` to return generator of `Plate` elements.
* Changed `TimberModel.joints` to return generator of `Joint` elements.
* Fixed polyline analysis for generating `SurfaceModel`
* Fixed errors in debug info components.

### Removed


## [0.10.1] 2024-09-11

### Added

### Changed

* Implemented a workaround for https://github.com/gramaziokohler/compas_timber/issues/280.

### Removed


## [0.10.0] 2024-09-11

### Added

* Added `SurfaceModelJointOverride` GH Component.
* Added `Plate` element.
* Added attribute `plates` to `TimberModel`.
* Added `SurfaceModelJointOverride` GH Component
* Added `ShowSurfaceModelBeamType` GH Component
* Re-introduced attribute `key` in `Beam`.
* Added attribute `key` to `Plate`.
* Added generation of `plate` elements to the `SurfaceModel`

### Changed

* Updated documentation for Grasshopper components.
* Fixed missing input parameter in `SurfaceModelOptions` GH Component.
* Fixed error with tolerances for `SurfaceModel`s modeled in meters.
* Renamed `beam` to `element` in different locations to make it more generic.
* Fixed `AttributeError` in `SurfaceModel`.
* Updated example scripts.
* Calling `process_joinery` in `SurfaceModel`.
* Changed how `BeamDefinition` and `Plate` types are handled in `SurfaceModel`
* Changed the `get_interior_segment_indices` function to work when there are multiple openings.
* Renamed `ShowSurfaceModelBeamType` to `ShowBeamsByCategory`.
* Changed `SurfaceModel` component input handling to give warnings instead of errors.

### Removed

* Removed `add_beam` from `TimberModel`, use `add_element` instead.
* Removed `add_plate` from `TimberModel`, use `add_element` instead.
* Removed `add_wall` from `TimberModel`, use `add_element` instead.

## [0.9.1] 2024-07-05

### Added

* Added `ref_frame` attribute to `Beam`.
* Added `ref_sides` attribute to `Beam`.
* Added `ref_edges` attribute to `Beam`.

### Changed

* Fixed error in BakeWithBoxMap component.
* Added `add_extensions` to `Joint` interface.
* Added `process_joinery` to `TimberModel`.
* Features are not automatically added when creating a joint using `Joint.create()`.
* Features are not automatically added when de-serializing.

### Removed


## [0.9.0] 2024-06-14

### Added

* Added `birdsmouth` parameter to `butt_joint` which applies a `btlx_double_cut` process to the part. 
* Added `BTLxDoubleCut` BTLx Processing class.
* Added BTLx support for `TButtJoint` and `LButtJoint`
* Added `BTLxLap` process class.

### Changed

* Moved module `workflow` from package `ghpython` to new package `design`.
* Moved `compas_timber.ghpython.CategoryRule` to `compas_timber.design`.
* Moved `compas_timber.ghpython.DirectRule` to `compas_timber.design`.
* Moved `compas_timber.ghpython.JointRule` to `compas_timber.design`.
* Moved `compas_timber.ghpython.TopologyRule` to `compas_timber.design`.
* Moved `compas_timber.ghpython.JointDefinition` to `compas_timber.design`.
* Moved `compas_timber.ghpython.FeatureDefinition` to `compas_timber.design`.
* Moved `compas_timber.ghpython.DebugInfomation` to `compas_timber.design`.

### Removed


## [0.8.1] 2024-06-13

### Added

### Changed

* Fixed import errors in GH components.
* Updated GH example file.

### Removed


## [0.8.0] 2024-06-12

### Added

* Added attribute `geometry` to `Beam`.
* Added `center_of_mass` property to Assembly class.
* Added `volume` property to Assembly class.
* Added new element type `Wall`.

### Changed

* Reduced some boilerplate code in `Joint` subclasses.
* Added argument `beams` to `Joint.__init__()` which expects tuple containing beams from implementing class instance.
* Renamed `TimberAssembly` to `TimberModel`.
* Renamed `compas_timber.assembly` to `compas_timber.model`.
* Renamed `compas_timber.parts` to `compas_timber.elements`.
* Based `Beam` on new `compas_model.elements.Element`.
* Based `TimberModel` on new `compas_model.model.Model`.
* Based `Joint` on new `compas_model.interactions.Interaction`.
* Removed support for Python `3.8`.

### Removed

* Removed `joint_type` attributes from all `Joint` classes.
* Removed argument `cutoff` from `LMiterJoint` as it was not used anywhere.
* Removed argument `gap` from `TButtJoint` as it was not used anywhere.
* Removed argument `gap` from `FrenchRidgeLap` as it was not used anywhere.
* Removed class `JointOptions` as not used anymore.
* Removed module `compas_timber.consumers`.
* Removed unused method `TButtJoint.get_cutting_plane()`.

## [0.7.0] 2024-02-15

### Added

* Added `debug_geometries` attribute to `BeamJoiningError`.
* (Re)added `BooleanSubtraction` feature.
* Added flag `modify_cross` to `L-Butt` joint.
* Added flag `reject_i` to `L-Butt` joint.
* Added new `NullJoint`.
* Added `mill_depth` argument to butt joints, with geometric representation of milled recess in cross beam.
* Added `ButtJoint` class with methods common to `LButtJoint` and `TButtJoint`
* Added new `L_TopologyJointRule`, `T_TopologyJointRule`, `X_TopologyJointRule` GH components
* Added GH component param support functions in `compas_timber.ghpython.ghcomponent_helpers.py`
* Added `topos` attribute to `CategoryRule` to filter when joints get applied
* Added new `SurfaceAssembly` class
* Added GH component `SurfaceAssembly` which directly generates a `TimberAssembly` with standard wall framing from a planar surface. 
* Added GH component `SurfaceAssemblyOptions`
* Added GH component `CustomBeamDimensions` for `SurfaceAssembly`

### Changed

* `BeamFromCurve` GH component accepts now referenced Rhino curves, referenced Rhino object IDs and internalized lines.
* `BeamFromCurve` GH component accepts now referenced Rhino curves, referenced Rhino object IDs and internalized lines.
* Fixed `FeatureError` when L-Butt applies the cutting plane.
* Fixed T-Butt doesn't get extended to cross beam's plane.
* `SimpleSequenceGenerator` updated to work with `compas.datastructures.assembly` and generates building plan acording to type.
* Changed GH Categories for joint rules.
* Made `beam_side_incident` a `staticmethod` of `Joint` and reworked it.
* Extended `DecomposeBeam` component to optionally show beam frame and faces.
* Changed `CategoryJointRule` and `DirectJointRule` to a dynamic interface where joint type is selected with right click menu
* Changed `Assembly` GH component to apply category joints if the detected topology is in `CategoryRule.topos`
* Changed `TopologyJoints` GH component to `DefaultJoints` Component, which applies default joints based on topology. 

### Removed

* Removed component `ShowBeamFrame`.
* Changed GH Categories for joint rules
* `BrepGeometryConsumer` continues to apply features even after the first error.
* `DrillHole` component calculates length from input line.
* `DrillHole` has default diameter proportional to beam cross-section.
* Removed input `Length` from `DrillHole` component.
* Fixed broken `TrimmingFeature` component.
* Removed all `JointOption` components. these are accessed in context menu of joint rules.

## [0.6.1] 2024-02-02

### Added

### Changed

### Removed


## [0.6.0] 2024-02-02

### Added

### Changed

* Updated COMPAS dependency to `2.0.0`!

### Removed


## [0.5.1] 2024-01-31

### Added

* Added missing documentation for module `ghpython.workflow.py`.
* Added missing documentation for package `connections`.
* `compas_timber.__version__` now returns current version.

### Changed

### Removed


## [0.5.0] 2024-01-31

### Added

* Added class `DebugInformation` to `workflow.py`.
* Added new component `ShowFeatureErrors`.
* Added new component `ShowJoiningErrors`.
* Added `FeatureApplicator` classes which report errors during feature application.
* Added `L-HalfLapJoint`.
* Added `T-HalfLapJoint`.
* Added `ShowTopologyTypes` GH Component.

### Changed

* Feature application now fails more gracefully (un-processed geometry is returned).
* Attempting to join beams which are already joined raises `BeamJoiningError` instead of `AssemblyError`
* `Joint.add_features` which fails to calculate anything raises `BeamJoiningError`.
* Changed COMPAS dependency to `compas==2.0.0beta.4`.
* Assembly component shows blanks when `CeateGeometry` flag is set to `False`. 

### Removed

* Removed `JointDef` GH components.
* Removed `AutomaticJoint` GH Component. Joint rules are now input directly into `TimberAssembly`.

## [0.4.0] 2024-01-24

### Added

* Added `fabrication` package 
* Added `BTLx` as a wrapper for `TimberAssembly` to generate .btlx files for machining timber beams
* Added `BTLxPart` as wrapper for `Beam`
* Added `joint_factories` folder and factories for existing joints except `X-HalfLap`
* Added `btlx_processes` folder and processes `JackCut` and `FrenchRidgeHalfLap`
* Added `BTLx` Grasshopper component
* Added `FrenchRidgeHalfLap` joint
* Added `DrillHole` Feature.
* Added `DrillHoleFeature` Grasshopper component.
* added `JointOptions` GH Components for all current joint types. This allows joint parameter definition in GH
* added `DirectJointRules` GH Component 
* added `TopologyJointRules` GH Component 
* added `BTLx` as a wrapper for `TimberAssembly` to generate .btlx files for machining timber beams
* added `BTLxPart` as wrapper for `Beam`
* added `joint_factories` folder and factories for existing joints except `X-HalfLap`
* added `btlx_processes` folder and processes `JackCut` and `FrenchRidgeHalfLap`
* added `BTLx` Grasshopper component
* added `FrenchRidgeHalfLap` joint


### Changed

* Changed `Beam` definition to include `blank_frame` and `blank_length` attributes 
* Replaced `Artist` with the new `Scene`.
* Changed type hint for argument `Centerline` of GH component `BeamFromCurve` to `Guid`.
* Curve ID of beam curves are now always stored in `Beam.attributes["rhino_guid"]`.
* Fixed `FindBeamByGuid` component.
* Bumped required COMPAS version to `2.0.0beta.2`.
* Changed docs theme to the new `sphinx_compas2_theme`.
* Re-worked component `BakeBoxMap` to advanced mode.
* Removed call to `rs.Redraw()` in `BakeBoxMap` which was causing GH document to lock (cannot drag).

### Removed


## [0.3.2] 2023-11-17

### Added

* Added now released COMPAS `2.0.0a1` to requirements.

### Changed

* Explicitly added attribute `key` to (de)serialization of `Beam`.

### Removed


## [0.3.1] 2023-09-18

### Added

### Changed

### Removed


## [0.3.0] 2023-09-18

### Added

* Added new joint type: Half-lap joint.

### Changed

* Beam transformed geometry with features is available using property `geometry`.
* Adapted the `Data` interface of `Beam` and `Assembly` according to the changes in COMPAS core.
* Beam geometry is created on demand.
* Adapted the `Data` interface of `Joint` and its implementations according to the changes in COMPAS core.
* Explicitly choosing `Grasshopper` context for the `Artist` in `ShowAssembly` component.

### Removed

* Removed method `Beam.get_geometry`.

## [0.2.16] 2023-05-16

### Added

### Changed

### Removed


## [0.2.15] 2023-05-15

### Added

### Changed

### Removed


## [0.2.14] 2023-05-15

### Added

### Changed

### Removed


## [0.2.13] 2023-05-15

### Added

### Changed

### Removed


## [0.2.12] 2023-05-15

### Added

### Changed

### Removed


## [0.2.11] 2023-05-15

### Added

### Changed

### Removed


## [0.2.10] 2023-05-14

### Added

### Changed

### Removed


## [0.2.9] 2023-05-12

### Added

### Changed

### Removed


## [0.2.8] 2023-05-12

### Added

### Changed

### Removed


## [0.2.7] 2023-05-12

### Added

### Changed

### Removed


## [0.2.6] 2023-05-12

### Added

### Changed

### Removed


## [0.2.5] 2023-05-12

### Added

### Changed

### Removed


## [0.2.4] 2023-05-12

### Added

### Changed

### Removed


## [0.2.3] 2023-05-12

### Added

### Changed

### Removed


## [0.2.2] 2023-05-12

### Added

### Changed

### Removed


## [0.2.1] 2023-05-12

### Added

### Changed

### Removed


## [0.2.0] 2023-05-11

### Added

* Integrated RTree search for neighboring beams using Rhino and CPython plugins.

### Changed

### Removed<|MERGE_RESOLUTION|>--- conflicted
+++ resolved
@@ -16,13 +16,10 @@
 
 * Fixed a bug in `TLapJoint` and `XLapJoint` where the `cut_plane_bias` parameter was not passed to the `_create_negative_volumes()` method after its signature was changed.
 * Replaced `JackRafterCut` and `Lap` with their Proxy counterparts in `LLapJoint` and `TLapJoint`.
-<<<<<<< HEAD
 * Fixed a bug in `TStepJoint` where beam dimensions were calculated incorrectly for certain reference side orientations. 
-=======
 * Renamed `TOliGinaJoint` to `OliginaJoint` for consistency wrt to the supported topology.
 * Replaced `get_leaf_subclasses(Joint)` with `get_createable_joints()` in the relevant GH components.
 * Added inflation of the negative volume in `LapProxy` to fix boolean difference artifact.
->>>>>>> 8d7714f1
 
 ### Removed
 
