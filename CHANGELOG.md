--- conflicted
+++ resolved
@@ -24,11 +24,8 @@
 * Added new `compas_timber.planning.NestingResult` class as a serializable wrapper for nesting results with analysis properties and enhanced dimensional reporting.
 * Added new `compas_timber.fabrication.BTLxGenericPart` as a new base class for BTLx part representations, upstreaming shared functionality from `BTLxPart` and `BTLxRawpart`.
 * Added new `compas_timber.fabrication.BTLxRawpart`, inheriting from `BTLxGenericPart`, to support raw part handling and nesting operations within the BTLx framework.
-<<<<<<< HEAD
+* Added `reset_timber_attrs` decorator to invalidate cached `TimberElement` attributes.
 * Added new `DrillingProxy` and `DoubleCutProxy` classes.
-=======
-* Added `reset_timber_attrs` decorator to invalidate cached `TimberElement` attributes.
->>>>>>> d83fc968
 
 ### Changed
 
@@ -50,14 +47,11 @@
 * Changed the way the `ref_frame` is computed from the `Blank`'s geometry in `TimberElement`.
 * Changed the way the `blank` is computed in `compas_timber.elements.Beam` applying the `modeltransformation` to a locally generated geometry.
 * Changed the `apply()` method in `DoubleCut`, `DovetailMortise`, `DovetailTenon`, `Drilling`, `FrenchRidgeLap`, `JackRafterCut`, `Lap`, `LongitudinalCut`, `Mortise`, `Pocket`, `StepJointNotch`, `StepJoint`, `Tenon` by transforming the computed feature geometry in the element's local space to allow the element geometry computation to happen in local coordinates.
-<<<<<<< HEAD
-* Changed `BTLxProcessing` `*Proxy` classes to define geometry locally to the element to enable transform operations on elements with features defined with Proxies.
-=======
 * Fixed bug in `LongitudinalCut` that occured when the cutting plane intersected a ref_side but the normals pointed away from each other, resulting in the cut parameter being out of range. 
 * Changed `JointRuleSolver.apply_rules_to_model()` to consider `JointCandidate`s pairwise if larger clusters fail to create joints. 
 * Improved performance of `TimberModel.process_joinery()` by caching some attributes of `TimberElement`. 
 
->>>>>>> d83fc968
+* Changed `BTLxProcessing` `*Proxy` classes to define geometry locally to the element to enable transform operations on elements with features defined with Proxies.
 
 ### Removed
 
