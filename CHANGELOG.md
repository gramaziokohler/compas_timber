# Changelog

All notable changes to this project will be documented in this file.

The format is based on [Keep a Changelog](https://keepachangelog.com/en/1.0.0/),
and this project adheres to [Semantic Versioning](https://semver.org/spec/v2.0.0.html).

## Unreleased

### Added

* Added new base class for timber elements `TimberElement`.
* Added property `is_beam` to `Beam` class.
* Added property `is_plate` to `Plate` class.
* Added property `is_wall` to `Wall` class.
* Added `side_as_surface` to `compas_timber.elements.Beam`.
* Added `opposing_side_index` to `compas_timber.elements.Beam`.
* Added `Plate` element.
* Added attribute `plates` to `TimberModel`.
* Added new temporary package `_fabrication`.
* Added new `compas_timber._fabrication.JackRafterCut`.
* Added new `compas_timber._fabrication.JackRafterCutParams`.
* Added new `compas_timber._fabrication.Drilling`.
* Added new `compas_timber._fabrication.DrillingParams`.
* Added new `compas_timber._fabrication.StepJoint`.
* Added new `compas_timber._fabrication.StepJointNotch`.
* Added new `compas_timber._fabrication.DovetailTenon`.
* Added new `compas_timber._fabrication.DovetailMortise`.
* Added new `compas_timber.connections.TStepJoint`.
* Added new `compas_timber.connections.TDovetailJoint`.
* Added new `utilities` module in `connections` package.
* Added new `compas_timber._fabrication.DoubleCut`.
* Added new `compas_timber.connections.TBirdsmouthJoint`.
* Added new method `add_group_element` to `TimberModel`.
* Added new method `has_group` to `TimberModel`.
* Added new method `get_elements_in_group` to `TimberModel`.
* Added attribute `is_group_element` to `TimberElement`.
* Added `JointRule.joints_from_beams_and_rules()` static method 
* Added `Element.reset()` method.
* Added new `fasteners.py` module with new `Fastener` element type.
<<<<<<< HEAD
* Added unit tests for `fasteners.py` module.
=======
* Added new `Joint_Rule_From_List` GH Component that takes lists of beams to create joints.
* Added `MIN_ELEMENT_COUNT` and `MAX_ELEMENT_COUNT` class attributes and `element_count_complies` class method to `Joint`.
* Added `beams`, `plates` and `fasteners` properties to `Joint`.
>>>>>>> a015ace8

### Changed

* Changed incorrect import of `compas.geometry.intersection_line_plane()` to `compas_timber.utils.intersection_line_plane()`
* Renamed `intersection_line_plane` to `intersection_line_plane_param`.
* Renamed `intersection_line_line_3D` to `intersection_line_line_param`.
* Adjusted functions in `compas_timber._fabrication.DovetailMortise` and `compas_timber.connections.TDovetailJoint`.
* Added `conda-forge` channel to installation instructions.
* Fixed `**kwargs` inheritance in `__init__` for joint modules: `LMiterJoint`, `TStepJoint`, `TDovetailJoint`, `TBirdsmouthJoint`.
* Fixed GUID assignment logic from `**kwargs` to ensure correct fallback behavior for joint modules: `LMiterJoint`, `TStepJoint`, `TDovetailJoint`, `TBirdsmouthJoint`.
* Changed `model.element_by_guid()` instead of direct `elementsdict[]` access for beam retrieval in joint modules: `LMiterJoint`, `TStepJoint`, `TDovetailJoint`, `TBirdsmouthJoint`.
* Reworked the model generation pipeline.
* Reworked `comply` methods for `JointRule`s. 
* Changed `DirectJointRule` to allow for more than 2 elements per joint.
* Changed `beam` objects get added to `Joint.elements` in `Joint.create()`.

### Removed

* Removed module `compas_timber.utils.compas_extra`.
* Removed a bunch of spaghetti from `CT_model` GH component.

## [0.11.0] 2024-09-17

### Added

* Added bake component for `Plate` elements.
* Added default paramteters for `Surface Model` in the GH Component

### Changed

* Fixed wrong image file paths in the Documentation.
* Changed `TimberModel.beams` to return generator of `Beam` elements.
* Changed `TimberModel.walls` to return generator of `Wall` elements.
* Changed `TimberModel.plates` to return generator of `Plate` elements.
* Changed `TimberModel.joints` to return generator of `Joint` elements.
* Fixed polyline analysis for generating `SurfaceModel`
* Fixed errors in debug info components.

### Removed


## [0.10.1] 2024-09-11

### Added

### Changed

* Implemented a workaround for https://github.com/gramaziokohler/compas_timber/issues/280.

### Removed


## [0.10.0] 2024-09-11

### Added

* Added `SurfaceModelJointOverride` GH Component.
* Added `Plate` element.
* Added attribute `plates` to `TimberModel`.
* Added `SurfaceModelJointOverride` GH Component
* Added `ShowSurfaceModelBeamType` GH Component
* Re-introduced attribute `key` in `Beam`.
* Added attribute `key` to `Plate`.
* Added generation of `plate` elements to the `SurfaceModel`

### Changed

* Updated documentation for Grasshopper components.
* Fixed missing input parameter in `SurfaceModelOptions` GH Component.
* Fixed error with tolerances for `SurfaceModel`s modeled in meters.
* Renamed `beam` to `element` in different locations to make it more generic.
* Fixed `AttributeError` in `SurfaceModel`.
* Updated example scripts.
* Calling `process_joinery` in `SurfaceModel`.
* Changed how `BeamDefinition` and `Plate` types are handled in `SurfaceModel`
* Changed the `get_interior_segment_indices` function to work when there are multiple openings.
* Renamed `ShowSurfaceModelBeamType` to `ShowBeamsByCategory`.
* Changed `SurfaceModel` component input handling to give warnings instead of errors.

### Removed

* Removed `add_beam` from `TimberModel`, use `add_element` instead.
* Removed `add_plate` from `TimberModel`, use `add_element` instead.
* Removed `add_wall` from `TimberModel`, use `add_element` instead.

## [0.9.1] 2024-07-05

### Added

* Added `ref_frame` attribute to `Beam`.
* Added `ref_sides` attribute to `Beam`.
* Added `ref_edges` attribute to `Beam`.

### Changed

* Fixed error in BakeWithBoxMap component.
* Added `add_extensions` to `Joint` interface.
* Added `process_joinery` to `TimberModel`.
* Features are not automatically added when creating a joint using `Joint.create()`.
* Features are not automatically added when de-serializing.

### Removed


## [0.9.0] 2024-06-14

### Added

* Added `birdsmouth` parameter to `butt_joint` which applies a `btlx_double_cut` process to the part. 
* Added `BTLxDoubleCut` BTLx Processing class.
* Added BTLx support for `TButtJoint` and `LButtJoint`
* Added `BTLxLap` process class.

### Changed

* Moved module `workflow` from package `ghpython` to new package `design`.
* Moved `compas_timber.ghpython.CategoryRule` to `compas_timber.design`.
* Moved `compas_timber.ghpython.DirectRule` to `compas_timber.design`.
* Moved `compas_timber.ghpython.JointRule` to `compas_timber.design`.
* Moved `compas_timber.ghpython.TopologyRule` to `compas_timber.design`.
* Moved `compas_timber.ghpython.JointDefinition` to `compas_timber.design`.
* Moved `compas_timber.ghpython.FeatureDefinition` to `compas_timber.design`.
* Moved `compas_timber.ghpython.DebugInfomation` to `compas_timber.design`.

### Removed


## [0.8.1] 2024-06-13

### Added

### Changed

* Fixed import errors in GH components.
* Updated GH example file.

### Removed


## [0.8.0] 2024-06-12

### Added

* Added attribute `geometry` to `Beam`.
* Added `center_of_mass` property to Assembly class.
* Added `volume` property to Assembly class.
* Added new element type `Wall`.

### Changed

* Reduced some boilerplate code in `Joint` subclasses.
* Added argument `beams` to `Joint.__init__()` which expects tuple containing beams from implementing class instance.
* Renamed `TimberAssembly` to `TimberModel`.
* Renamed `compas_timber.assembly` to `compas_timber.model`.
* Renamed `compas_timber.parts` to `compas_timber.elements`.
* Based `Beam` on new `compas_model.elements.Element`.
* Based `TimberModel` on new `compas_model.model.Model`.
* Based `Joint` on new `compas_model.interactions.Interaction`.
* Removed support for Python `3.8`.

### Removed

* Removed `joint_type` attributes from all `Joint` classes.
* Removed argument `cutoff` from `LMiterJoint` as it was not used anywhere.
* Removed argument `gap` from `TButtJoint` as it was not used anywhere.
* Removed argument `gap` from `FrenchRidgeLap` as it was not used anywhere.
* Removed class `JointOptions` as not used anymore.
* Removed module `compas_timber.consumers`.
* Removed unused method `TButtJoint.get_cutting_plane()`.

## [0.7.0] 2024-02-15

### Added

* Added `debug_geometries` attribute to `BeamJoiningError`.
* (Re)added `BooleanSubtraction` feature.
* Added flag `modify_cross` to `L-Butt` joint.
* Added flag `reject_i` to `L-Butt` joint.
* Added new `NullJoint`.
* Added `mill_depth` argument to butt joints, with geometric representation of milled recess in cross beam.
* Added `ButtJoint` class with methods common to `LButtJoint` and `TButtJoint`
* Added new `L_TopologyJointRule`, `T_TopologyJointRule`, `X_TopologyJointRule` GH components
* Added GH component param support functions in `compas_timber.ghpython.ghcomponent_helpers.py`
* Added `topos` attribute to `CategoryRule` to filter when joints get applied
* Added new `SurfaceAssembly` class
* Added GH component `SurfaceAssembly` which directly generates a `TimberAssembly` with standard wall framing from a planar surface. 
* Added GH component `SurfaceAssemblyOptions`
* Added GH component `CustomBeamDimensions` for `SurfaceAssembly`

### Changed

* `BeamFromCurve` GH component accepts now referenced Rhino curves, referenced Rhino object IDs and internalized lines.
* `BeamFromCurve` GH component accepts now referenced Rhino curves, referenced Rhino object IDs and internalized lines.
* Fixed `FeatureError` when L-Butt applies the cutting plane.
* Fixed T-Butt doesn't get extended to cross beam's plane.
* `SimpleSequenceGenerator` updated to work with `compas.datastructures.assembly` and generates building plan acording to type.
* Changed GH Categories for joint rules.
* Made `beam_side_incident` a `staticmethod` of `Joint` and reworked it.
* Extended `DecomposeBeam` component to optionally show beam frame and faces.
* Changed `CategoryJointRule` and `DirectJointRule` to a dynamic interface where joint type is selected with right click menu
* Changed `Assembly` GH component to apply category joints if the detected topology is in `CategoryRule.topos`
* Changed `TopologyJoints` GH component to `DefaultJoints` Component, which applies default joints based on topology. 

### Removed

* Removed component `ShowBeamFrame`.
* Changed GH Categories for joint rules
* `BrepGeometryConsumer` continues to apply features even after the first error.
* `DrillHole` component calculates length from input line.
* `DrillHole` has default diameter proportional to beam cross-section.
* Removed input `Length` from `DrillHole` component.
* Fixed broken `TrimmingFeature` component.
* Removed all `JointOption` components. these are accessed in context menu of joint rules.

## [0.6.1] 2024-02-02

### Added

### Changed

### Removed


## [0.6.0] 2024-02-02

### Added

### Changed

* Updated COMPAS dependency to `2.0.0`!

### Removed


## [0.5.1] 2024-01-31

### Added

* Added missing documentation for module `ghpython.workflow.py`.
* Added missing documentation for package `connections`.
* `compas_timber.__version__` now returns current version.

### Changed

### Removed


## [0.5.0] 2024-01-31

### Added

* Added class `DebugInformation` to `workflow.py`.
* Added new component `ShowFeatureErrors`.
* Added new component `ShowJoiningErrors`.
* Added `FeatureApplicator` classes which report errors during feature application.
* Added `L-HalfLapJoint`.
* Added `T-HalfLapJoint`.
* Added `ShowTopologyTypes` GH Component.

### Changed

* Feature application now fails more gracefully (un-processed geometry is returned).
* Attempting to join beams which are already joined raises `BeamJoiningError` instead of `AssemblyError`
* `Joint.add_features` which fails to calculate anything raises `BeamJoiningError`.
* Changed COMPAS dependency to `compas==2.0.0beta.4`.
* Assembly component shows blanks when `CeateGeometry` flag is set to `False`. 

### Removed

* Removed `JointDef` GH components.
* Removed `AutomaticJoint` GH Component. Joint rules are now input directly into `TimberAssembly`.

## [0.4.0] 2024-01-24

### Added

* Added `fabrication` package 
* Added `BTLx` as a wrapper for `TimberAssembly` to generate .btlx files for machining timber beams
* Added `BTLxPart` as wrapper for `Beam`
* Added `joint_factories` folder and factories for existing joints except `X-HalfLap`
* Added `btlx_processes` folder and processes `JackCut` and `FrenchRidgeHalfLap`
* Added `BTLx` Grasshopper component
* Added `FrenchRidgeHalfLap` joint
* Added `DrillHole` Feature.
* Added `DrillHoleFeature` Grasshopper component.
* added `JointOptions` GH Components for all current joint types. This allows joint parameter definition in GH
* added `DirectJointRules` GH Component 
* added `TopologyJointRules` GH Component 
* added `BTLx` as a wrapper for `TimberAssembly` to generate .btlx files for machining timber beams
* added `BTLxPart` as wrapper for `Beam`
* added `joint_factories` folder and factories for existing joints except `X-HalfLap`
* added `btlx_processes` folder and processes `JackCut` and `FrenchRidgeHalfLap`
* added `BTLx` Grasshopper component
* added `FrenchRidgeHalfLap` joint


### Changed

* Changed `Beam` definition to include `blank_frame` and `blank_length` attributes 
* Replaced `Artist` with the new `Scene`.
* Changed type hint for argument `Centerline` of GH component `BeamFromCurve` to `Guid`.
* Curve ID of beam curves are now always stored in `Beam.attributes["rhino_guid"]`.
* Fixed `FindBeamByGuid` component.
* Bumped required COMPAS version to `2.0.0beta.2`.
* Changed docs theme to the new `sphinx_compas2_theme`.
* Re-worked component `BakeBoxMap` to advanced mode.
* Removed call to `rs.Redraw()` in `BakeBoxMap` which was causing GH document to lock (cannot drag).

### Removed


## [0.3.2] 2023-11-17

### Added

* Added now released COMPAS `2.0.0a1` to requirements.

### Changed

* Explicitly added attribute `key` to (de)serialization of `Beam`.

### Removed


## [0.3.1] 2023-09-18

### Added

### Changed

### Removed


## [0.3.0] 2023-09-18

### Added

* Added new joint type: Half-lap joint.

### Changed

* Beam transformed geometry with features is available using property `geometry`.
* Adapted the `Data` interface of `Beam` and `Assembly` according to the changes in COMPAS core.
* Beam geometry is created on demand.
* Adapted the `Data` interface of `Joint` and its implementations according to the changes in COMPAS core.
* Explicitly choosing `Grasshopper` context for the `Artist` in `ShowAssembly` component.

### Removed

* Removed method `Beam.get_geometry`.

## [0.2.16] 2023-05-16

### Added

### Changed

### Removed


## [0.2.15] 2023-05-15

### Added

### Changed

### Removed


## [0.2.14] 2023-05-15

### Added

### Changed

### Removed


## [0.2.13] 2023-05-15

### Added

### Changed

### Removed


## [0.2.12] 2023-05-15

### Added

### Changed

### Removed


## [0.2.11] 2023-05-15

### Added

### Changed

### Removed


## [0.2.10] 2023-05-14

### Added

### Changed

### Removed


## [0.2.9] 2023-05-12

### Added

### Changed

### Removed


## [0.2.8] 2023-05-12

### Added

### Changed

### Removed


## [0.2.7] 2023-05-12

### Added

### Changed

### Removed


## [0.2.6] 2023-05-12

### Added

### Changed

### Removed


## [0.2.5] 2023-05-12

### Added

### Changed

### Removed


## [0.2.4] 2023-05-12

### Added

### Changed

### Removed


## [0.2.3] 2023-05-12

### Added

### Changed

### Removed


## [0.2.2] 2023-05-12

### Added

### Changed

### Removed


## [0.2.1] 2023-05-12

### Added

### Changed

### Removed


## [0.2.0] 2023-05-11

### Added

* Integrated RTree search for neighboring beams using Rhino and CPython plugins.

### Changed

### Removed<|MERGE_RESOLUTION|>--- conflicted
+++ resolved
@@ -38,13 +38,10 @@
 * Added `JointRule.joints_from_beams_and_rules()` static method 
 * Added `Element.reset()` method.
 * Added new `fasteners.py` module with new `Fastener` element type.
-<<<<<<< HEAD
 * Added unit tests for `fasteners.py` module.
-=======
 * Added new `Joint_Rule_From_List` GH Component that takes lists of beams to create joints.
 * Added `MIN_ELEMENT_COUNT` and `MAX_ELEMENT_COUNT` class attributes and `element_count_complies` class method to `Joint`.
 * Added `beams`, `plates` and `fasteners` properties to `Joint`.
->>>>>>> a015ace8
 
 ### Changed
 
