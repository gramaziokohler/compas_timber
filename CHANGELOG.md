# Changelog

All notable changes to this project will be documented in this file.

The format is based on [Keep a Changelog](https://keepachangelog.com/en/1.0.0/),
and this project adheres to [Semantic Versioning](https://semver.org/spec/v2.0.0.html).

## Unreleased

### Added

* Added new base class for timber elements `TimberElement`.
* Added property `is_beam` to `Beam` class.
* Added property `is_plate` to `Plate` class.
* Added property `is_wall` to `Wall` class.
* Added `side_as_surface` to `compas_timber.elements.Beam`.
* Added `opposing_side_index` to `compas_timber.elements.Beam`.
* Added `Plate` element.
* Added attribute `plates` to `TimberModel`.
* Added new temporary package `_fabrication`.
* Added new `compas_timber._fabrication.JackRafterCut`.
* Added new `compas_timber._fabrication.JackRafterCutParams`.
* Added new `compas_timber._fabrication.Drilling`.
* Added new `compas_timber._fabrication.DrillingParams`.
* Added new `compas_timber._fabrication.StepJoint`.
* Added new `compas_timber._fabrication.StepJointNotch`.
* Added new `compas_timber._fabrication.DovetailTenon`.
* Added new `compas_timber._fabrication.DovetailMortise`.
* Added new `compas_timber.connections.TStepJoint`.
* Added new `compas_timber.connections.TDovetailJoint`.
* Added new `utilities` module in `connections` package.
* Added new `compas_timber._fabrication.DoubleCut`.
* Added new `compas_timber.connections.TBirdsmouthJoint`.
* Added new method `add_group_element` to `TimberModel`.
* Added new method `has_group` to `TimberModel`.
* Added new method `get_elements_in_group` to `TimberModel`.
* Added attribute `is_group_element` to `TimberElement`.
* Added `JointRule.joints_from_beams_and_rules()` static method 
* Added `Element.reset()` method.
* Added new `fasteners.py` module with new `Fastener` element type.
* Added new `compas_timber._fabrication.Lap`.
* Added new `Joint_Rule_From_List` GH Component that takes lists of beams to create joints.
* Added `MIN_ELEMENT_COUNT` and `MAX_ELEMENT_COUNT` class attributes and `element_count_complies` class method to `Joint`.
* Added `beams`, `plates` and `fasteners` properties to `Joint`.

### Changed

* Changed incorrect import of `compas.geometry.intersection_line_plane()` to `compas_timber.utils.intersection_line_plane()`
* Renamed `intersection_line_plane` to `intersection_line_plane_param`.
* Renamed `intersection_line_line_3D` to `intersection_line_line_param`.
* Adjusted functions in `compas_timber._fabrication.DovetailMortise` and `compas_timber.connections.TDovetailJoint`.
* Added `conda-forge` channel to installation instructions.
* Fixed `**kwargs` inheritance in `__init__` for joint modules: `LMiterJoint`, `TStepJoint`, `TDovetailJoint`, `TBirdsmouthJoint`.
* Fixed GUID assignment logic from `**kwargs` to ensure correct fallback behavior for joint modules: `LMiterJoint`, `TStepJoint`, `TDovetailJoint`, `TBirdsmouthJoint`.
* Changed `model.element_by_guid()` instead of direct `elementsdict[]` access for beam retrieval in joint modules: `LMiterJoint`, `TStepJoint`, `TDovetailJoint`, `TBirdsmouthJoint`.
* Reworked the model generation pipeline.
* Reworked `comply` methods for `JointRule`s. 
* Fixed error with angle and inclination calculation in `compas_timber._fabrication.JackRafterCut` 
* Changed `compas_timber.connections.TButtJoint` and `compas_timber.connections.LButtJoint` by using the new implemented BTLx Processes to define the Joints
<<<<<<< HEAD
* Changed `DirectJointRule` to allow for more than 2 elements per joint.
* Changed `beam` objects get added to `Joint.elements` in `Joint.create()`.
=======
* Fixed bug in vizualization of tenon/mortise in `compas_timber._fabrication.StepJoint`and `compas_timber._fabrication.StepJointNotch`.
>>>>>>> 5c4f4c39

### Removed

* Removed module `compas_timber.utils.compas_extra`.
* Removed a bunch of spaghetti from `CT_model` GH component.
* Removed module `compas_timber.fabrication.joint_factories.t_butt_factory`
* Removed module `compas_timber.fabrication.joint_factories.l_butt_factory`
* Removed module `compas_timber.connections.butt_joint`



## [0.11.0] 2024-09-17

### Added

* Added bake component for `Plate` elements.
* Added default paramteters for `Surface Model` in the GH Component

### Changed

* Fixed wrong image file paths in the Documentation.
* Changed `TimberModel.beams` to return generator of `Beam` elements.
* Changed `TimberModel.walls` to return generator of `Wall` elements.
* Changed `TimberModel.plates` to return generator of `Plate` elements.
* Changed `TimberModel.joints` to return generator of `Joint` elements.
* Fixed polyline analysis for generating `SurfaceModel`
* Fixed errors in debug info components.

### Removed


## [0.10.1] 2024-09-11

### Added

### Changed

* Implemented a workaround for https://github.com/gramaziokohler/compas_timber/issues/280.

### Removed


## [0.10.0] 2024-09-11

### Added

* Added `SurfaceModelJointOverride` GH Component.
* Added `Plate` element.
* Added attribute `plates` to `TimberModel`.
* Added `SurfaceModelJointOverride` GH Component
* Added `ShowSurfaceModelBeamType` GH Component
* Re-introduced attribute `key` in `Beam`.
* Added attribute `key` to `Plate`.
* Added generation of `plate` elements to the `SurfaceModel`

### Changed

* Updated documentation for Grasshopper components.
* Fixed missing input parameter in `SurfaceModelOptions` GH Component.
* Fixed error with tolerances for `SurfaceModel`s modeled in meters.
* Renamed `beam` to `element` in different locations to make it more generic.
* Fixed `AttributeError` in `SurfaceModel`.
* Updated example scripts.
* Calling `process_joinery` in `SurfaceModel`.
* Changed how `BeamDefinition` and `Plate` types are handled in `SurfaceModel`
* Changed the `get_interior_segment_indices` function to work when there are multiple openings.
* Renamed `ShowSurfaceModelBeamType` to `ShowBeamsByCategory`.
* Changed `SurfaceModel` component input handling to give warnings instead of errors.

### Removed

* Removed `add_beam` from `TimberModel`, use `add_element` instead.
* Removed `add_plate` from `TimberModel`, use `add_element` instead.
* Removed `add_wall` from `TimberModel`, use `add_element` instead.

## [0.9.1] 2024-07-05

### Added

* Added `ref_frame` attribute to `Beam`.
* Added `ref_sides` attribute to `Beam`.
* Added `ref_edges` attribute to `Beam`.

### Changed

* Fixed error in BakeWithBoxMap component.
* Added `add_extensions` to `Joint` interface.
* Added `process_joinery` to `TimberModel`.
* Features are not automatically added when creating a joint using `Joint.create()`.
* Features are not automatically added when de-serializing.

### Removed


## [0.9.0] 2024-06-14

### Added

* Added `birdsmouth` parameter to `butt_joint` which applies a `btlx_double_cut` process to the part. 
* Added `BTLxDoubleCut` BTLx Processing class.
* Added BTLx support for `TButtJoint` and `LButtJoint`
* Added `BTLxLap` process class.

### Changed

* Moved module `workflow` from package `ghpython` to new package `design`.
* Moved `compas_timber.ghpython.CategoryRule` to `compas_timber.design`.
* Moved `compas_timber.ghpython.DirectRule` to `compas_timber.design`.
* Moved `compas_timber.ghpython.JointRule` to `compas_timber.design`.
* Moved `compas_timber.ghpython.TopologyRule` to `compas_timber.design`.
* Moved `compas_timber.ghpython.JointDefinition` to `compas_timber.design`.
* Moved `compas_timber.ghpython.FeatureDefinition` to `compas_timber.design`.
* Moved `compas_timber.ghpython.DebugInfomation` to `compas_timber.design`.

### Removed


## [0.8.1] 2024-06-13

### Added

### Changed

* Fixed import errors in GH components.
* Updated GH example file.

### Removed


## [0.8.0] 2024-06-12

### Added

* Added attribute `geometry` to `Beam`.
* Added `center_of_mass` property to Assembly class.
* Added `volume` property to Assembly class.
* Added new element type `Wall`.

### Changed

* Reduced some boilerplate code in `Joint` subclasses.
* Added argument `beams` to `Joint.__init__()` which expects tuple containing beams from implementing class instance.
* Renamed `TimberAssembly` to `TimberModel`.
* Renamed `compas_timber.assembly` to `compas_timber.model`.
* Renamed `compas_timber.parts` to `compas_timber.elements`.
* Based `Beam` on new `compas_model.elements.Element`.
* Based `TimberModel` on new `compas_model.model.Model`.
* Based `Joint` on new `compas_model.interactions.Interaction`.
* Removed support for Python `3.8`.

### Removed

* Removed `joint_type` attributes from all `Joint` classes.
* Removed argument `cutoff` from `LMiterJoint` as it was not used anywhere.
* Removed argument `gap` from `TButtJoint` as it was not used anywhere.
* Removed argument `gap` from `FrenchRidgeLap` as it was not used anywhere.
* Removed class `JointOptions` as not used anymore.
* Removed module `compas_timber.consumers`.
* Removed unused method `TButtJoint.get_cutting_plane()`.

## [0.7.0] 2024-02-15

### Added

* Added `debug_geometries` attribute to `BeamJoiningError`.
* (Re)added `BooleanSubtraction` feature.
* Added flag `modify_cross` to `L-Butt` joint.
* Added flag `reject_i` to `L-Butt` joint.
* Added new `NullJoint`.
* Added `mill_depth` argument to butt joints, with geometric representation of milled recess in cross beam.
* Added `ButtJoint` class with methods common to `LButtJoint` and `TButtJoint`
* Added new `L_TopologyJointRule`, `T_TopologyJointRule`, `X_TopologyJointRule` GH components
* Added GH component param support functions in `compas_timber.ghpython.ghcomponent_helpers.py`
* Added `topos` attribute to `CategoryRule` to filter when joints get applied
* Added new `SurfaceAssembly` class
* Added GH component `SurfaceAssembly` which directly generates a `TimberAssembly` with standard wall framing from a planar surface. 
* Added GH component `SurfaceAssemblyOptions`
* Added GH component `CustomBeamDimensions` for `SurfaceAssembly`

### Changed

* `BeamFromCurve` GH component accepts now referenced Rhino curves, referenced Rhino object IDs and internalized lines.
* `BeamFromCurve` GH component accepts now referenced Rhino curves, referenced Rhino object IDs and internalized lines.
* Fixed `FeatureError` when L-Butt applies the cutting plane.
* Fixed T-Butt doesn't get extended to cross beam's plane.
* `SimpleSequenceGenerator` updated to work with `compas.datastructures.assembly` and generates building plan acording to type.
* Changed GH Categories for joint rules.
* Made `beam_side_incident` a `staticmethod` of `Joint` and reworked it.
* Extended `DecomposeBeam` component to optionally show beam frame and faces.
* Changed `CategoryJointRule` and `DirectJointRule` to a dynamic interface where joint type is selected with right click menu
* Changed `Assembly` GH component to apply category joints if the detected topology is in `CategoryRule.topos`
* Changed `TopologyJoints` GH component to `DefaultJoints` Component, which applies default joints based on topology. 

### Removed

* Removed component `ShowBeamFrame`.
* Changed GH Categories for joint rules
* `BrepGeometryConsumer` continues to apply features even after the first error.
* `DrillHole` component calculates length from input line.
* `DrillHole` has default diameter proportional to beam cross-section.
* Removed input `Length` from `DrillHole` component.
* Fixed broken `TrimmingFeature` component.
* Removed all `JointOption` components. these are accessed in context menu of joint rules.

## [0.6.1] 2024-02-02

### Added

### Changed

### Removed


## [0.6.0] 2024-02-02

### Added

### Changed

* Updated COMPAS dependency to `2.0.0`!

### Removed


## [0.5.1] 2024-01-31

### Added

* Added missing documentation for module `ghpython.workflow.py`.
* Added missing documentation for package `connections`.
* `compas_timber.__version__` now returns current version.

### Changed

### Removed


## [0.5.0] 2024-01-31

### Added

* Added class `DebugInformation` to `workflow.py`.
* Added new component `ShowFeatureErrors`.
* Added new component `ShowJoiningErrors`.
* Added `FeatureApplicator` classes which report errors during feature application.
* Added `L-HalfLapJoint`.
* Added `T-HalfLapJoint`.
* Added `ShowTopologyTypes` GH Component.

### Changed

* Feature application now fails more gracefully (un-processed geometry is returned).
* Attempting to join beams which are already joined raises `BeamJoiningError` instead of `AssemblyError`
* `Joint.add_features` which fails to calculate anything raises `BeamJoiningError`.
* Changed COMPAS dependency to `compas==2.0.0beta.4`.
* Assembly component shows blanks when `CeateGeometry` flag is set to `False`. 

### Removed

* Removed `JointDef` GH components.
* Removed `AutomaticJoint` GH Component. Joint rules are now input directly into `TimberAssembly`.

## [0.4.0] 2024-01-24

### Added

* Added `fabrication` package 
* Added `BTLx` as a wrapper for `TimberAssembly` to generate .btlx files for machining timber beams
* Added `BTLxPart` as wrapper for `Beam`
* Added `joint_factories` folder and factories for existing joints except `X-HalfLap`
* Added `btlx_processes` folder and processes `JackCut` and `FrenchRidgeHalfLap`
* Added `BTLx` Grasshopper component
* Added `FrenchRidgeHalfLap` joint
* Added `DrillHole` Feature.
* Added `DrillHoleFeature` Grasshopper component.
* added `JointOptions` GH Components for all current joint types. This allows joint parameter definition in GH
* added `DirectJointRules` GH Component 
* added `TopologyJointRules` GH Component 
* added `BTLx` as a wrapper for `TimberAssembly` to generate .btlx files for machining timber beams
* added `BTLxPart` as wrapper for `Beam`
* added `joint_factories` folder and factories for existing joints except `X-HalfLap`
* added `btlx_processes` folder and processes `JackCut` and `FrenchRidgeHalfLap`
* added `BTLx` Grasshopper component
* added `FrenchRidgeHalfLap` joint


### Changed

* Changed `Beam` definition to include `blank_frame` and `blank_length` attributes 
* Replaced `Artist` with the new `Scene`.
* Changed type hint for argument `Centerline` of GH component `BeamFromCurve` to `Guid`.
* Curve ID of beam curves are now always stored in `Beam.attributes["rhino_guid"]`.
* Fixed `FindBeamByGuid` component.
* Bumped required COMPAS version to `2.0.0beta.2`.
* Changed docs theme to the new `sphinx_compas2_theme`.
* Re-worked component `BakeBoxMap` to advanced mode.
* Removed call to `rs.Redraw()` in `BakeBoxMap` which was causing GH document to lock (cannot drag).

### Removed


## [0.3.2] 2023-11-17

### Added

* Added now released COMPAS `2.0.0a1` to requirements.

### Changed

* Explicitly added attribute `key` to (de)serialization of `Beam`.

### Removed


## [0.3.1] 2023-09-18

### Added

### Changed

### Removed


## [0.3.0] 2023-09-18

### Added

* Added new joint type: Half-lap joint.

### Changed

* Beam transformed geometry with features is available using property `geometry`.
* Adapted the `Data` interface of `Beam` and `Assembly` according to the changes in COMPAS core.
* Beam geometry is created on demand.
* Adapted the `Data` interface of `Joint` and its implementations according to the changes in COMPAS core.
* Explicitly choosing `Grasshopper` context for the `Artist` in `ShowAssembly` component.

### Removed

* Removed method `Beam.get_geometry`.

## [0.2.16] 2023-05-16

### Added

### Changed

### Removed


## [0.2.15] 2023-05-15

### Added

### Changed

### Removed


## [0.2.14] 2023-05-15

### Added

### Changed

### Removed


## [0.2.13] 2023-05-15

### Added

### Changed

### Removed


## [0.2.12] 2023-05-15

### Added

### Changed

### Removed


## [0.2.11] 2023-05-15

### Added

### Changed

### Removed


## [0.2.10] 2023-05-14

### Added

### Changed

### Removed


## [0.2.9] 2023-05-12

### Added

### Changed

### Removed


## [0.2.8] 2023-05-12

### Added

### Changed

### Removed


## [0.2.7] 2023-05-12

### Added

### Changed

### Removed


## [0.2.6] 2023-05-12

### Added

### Changed

### Removed


## [0.2.5] 2023-05-12

### Added

### Changed

### Removed


## [0.2.4] 2023-05-12

### Added

### Changed

### Removed


## [0.2.3] 2023-05-12

### Added

### Changed

### Removed


## [0.2.2] 2023-05-12

### Added

### Changed

### Removed


## [0.2.1] 2023-05-12

### Added

### Changed

### Removed


## [0.2.0] 2023-05-11

### Added

* Integrated RTree search for neighboring beams using Rhino and CPython plugins.

### Changed

### Removed<|MERGE_RESOLUTION|>--- conflicted
+++ resolved
@@ -57,12 +57,9 @@
 * Reworked `comply` methods for `JointRule`s. 
 * Fixed error with angle and inclination calculation in `compas_timber._fabrication.JackRafterCut` 
 * Changed `compas_timber.connections.TButtJoint` and `compas_timber.connections.LButtJoint` by using the new implemented BTLx Processes to define the Joints
-<<<<<<< HEAD
+* Fixed bug in vizualization of tenon/mortise in `compas_timber._fabrication.StepJoint`and `compas_timber._fabrication.StepJointNotch`.
 * Changed `DirectJointRule` to allow for more than 2 elements per joint.
 * Changed `beam` objects get added to `Joint.elements` in `Joint.create()`.
-=======
-* Fixed bug in vizualization of tenon/mortise in `compas_timber._fabrication.StepJoint`and `compas_timber._fabrication.StepJointNotch`.
->>>>>>> 5c4f4c39
 
 ### Removed
 
