# Changelog

All notable changes to this project will be documented in this file.

The format is based on [Keep a Changelog](https://keepachangelog.com/en/1.0.0/),
and this project adheres to [Semantic Versioning](https://semver.org/spec/v2.0.0.html).

## Unreleased

### Added
* Added `BTLxFromGeometryDefinition` class to replace the depricated `FeatureDefinition`. This allows deferred calculation of BTLx processings.
* Added `from_shapes_and_element` class method to `Drilling`, `JackRafterCut`, and `DoubleCut` as a wrapper for their geometry based constructors for use with `BTLxFromGeometryDefinition`.

### Changed

* Fixed `ValueErrorException` in `as_dict()` method of `BTLxProcessingParams` class by ensuring precision specifiers are used with floats.
* Removed model argument from `BTLxWriter` in the GH component and updated it to always return the BTLx string.
* Fixed a bug in `compas_timber.Fabrication.StepJointNotch` related to the `orientation` and `strut_inclination` parameters.
* Fixed the error message when beam endpoints coincide, e.g. when a closed polyline is used as input. 
* Changed `index` input of `ShowFeatureErrors` and `ShowJoiningErrors` do have default value of 0.
* Fixed spelling of `BeamJoinningError` to `BeamJoiningError`.
* Changed `process_joinery()` method to handle `BeamJoiningError` exceptions and return them. Also updated `Model` GH component.
* Updated `add_joint_error()` method in `DebugInformation` class to handle lists.
* Changed `compas_timber.fabrication.Lap` so that the volume is generated fully from the relevant BTLx params.
* Refactored `compas_timber.connections.LapJoint` to comply with the new system.
* Changed `THalfLapJoint`, `LHalfLapJoint`, `XHalfLapJoint` from `compas_timber.connections` so that they use the `Lap` BTLx processing.
* Renamed all `X/T/LHalfLapJoint` classes to `X/T/LLapJoint`.
* Enhanced lap behavior for optimal beam orientation in `LapJoint` class.
* Fixed `restore_beams_from_keys` in `LMiterJoint` to use the correct variable names.
* Reworked `DoubleCut` to more reliably produce the feature and geometry with the `from_planes_and_element` class method.
* Renamed `intersection_box_line()` to `intersection_beam_line_param()`, which now take a beam input and outputs the intersecting ref_face_index.
<<<<<<< HEAD
* Changed `Show_beam_faces` gh component to `Show_ref_sides`, which now takes an `int` index and shows the corresponding face
  including origin corner.
=======
* Changed referenced to `beam` in `Drilling` to `element`. 
* Changed `Drill Hole` and `Trim Feature` GH components to generate the relevant `BTLxProcessing` type rather than the deprecated `FeatureDefinition` type.

>>>>>>> 4bc16238

### Removed


## [0.13.0] 2025-01-13

### Added

* Added API documentation for `design` and `error` packages.
* Added `guess_joint_topology_2beams` and `set_default_joints` functions to `design.__init__.py`.
* Added `list_input_valid`, `item_input_valid`, `get_leaf_subclasses`, `rename_gh_input` functions to `ghpython.__init__.py`.
* Added `Instruction`, `Model3d`, `Text3d`, `LinearDimension`, `BuildingPlanParser` classes to `planning.__init__.py`.
* Added `subprocessings` property to `BTLxProcessing` to allow nesting of processings.

### Changed

* Fixed comma incompatible with py27 in `Slot` module.
* Updated the API documentation for `connections`, `elements`, `fabrication`, `ghpython`, `planning` packages.
* Refactored all btlx `process` references to `processing`, including base classes, properties, variables, and docstrings.
* Refactored `BTLx` to `BTLxWriter` in the `compas_timber.Fabrication` package.

### Removed

* Removed `BeamJoiningError` from `connections.__init__.py`.
* Removed duplicate entries from the `__all__` list in the `elements.__init__.py` module.
* Removed package `compas_timber._fabrication`.
* Removed `btlx_processes` anf `joint_factories` from `compas_timber.fabrication` package.
* Removed `.btlx` files from `.gitignore`.


## [0.12.0] 2025-01-07

### Added

* Added new base class for timber elements `TimberElement`.
* Added property `is_beam` to `Beam` class.
* Added property `is_plate` to `Plate` class.
* Added property `is_wall` to `Wall` class.
* Added `side_as_surface` to `compas_timber.elements.Beam`.
* Added `opposing_side_index` to `compas_timber.elements.Beam`.
* Added `Plate` element.
* Added attribute `plates` to `TimberModel`.
* Added new temporary package `_fabrication`.
* Added new `compas_timber._fabrication.JackRafterCut`.
* Added new `compas_timber._fabrication.JackRafterCutParams`.
* Added new `compas_timber._fabrication.Drilling`.
* Added new `compas_timber._fabrication.DrillingParams`.
* Added new `compas_timber._fabrication.StepJoint`.
* Added new `compas_timber._fabrication.StepJointNotch`.
* Added new `compas_timber._fabrication.DovetailTenon`.
* Added new `compas_timber._fabrication.DovetailMortise`.
* Added new `compas_timber.connections.TStepJoint`.
* Added new `compas_timber.connections.TDovetailJoint`.
* Added new `utilities` module in `connections` package.
* Added new `compas_timber._fabrication.DoubleCut`.
* Added new `compas_timber.connections.TBirdsmouthJoint`.
* Added new method `add_group_element` to `TimberModel`.
* Added new method `has_group` to `TimberModel`.
* Added new method `get_elements_in_group` to `TimberModel`.
* Added attribute `is_group_element` to `TimberElement`.
* Added `JointRule.joints_from_beams_and_rules()` static method 
* Added `Element.reset()` method.
* Added new `fasteners.py` module with new `Fastener` element type.
* Added new `compas_timber._fabrication.Lap`.
* Added `Joint_Rule_From_List` GH Component that takes lists of beams to create joints.
* Added `MIN_ELEMENT_COUNT` and `MAX_ELEMENT_COUNT` class attributes to `Joint`.
* Added `element_count_complies` class method to `Joint`.
* Added `compas_timber.fasteners.FastenerTimberInterface`.
* Added `compas_timber.connections.BallNodeJoint`.
* Added `compas_timber.elements.BallNodeFastener`.
* Added `transform()` method to `Feature` types.
* Added `FastenerInterfaceComponent` GH component.
* Added `ShowElementsByType` GH Component.
* Added `fasteners` property to `TimberModel`.
* Added `BTLx_Feature` GH component.
* Added `CT_Beams_From_Mesh` GH component.
* Added new `compas_timber._fabrication.FrenchRidgeLap`.
* Added new `compas_timber.connections.LFrenchRidgeLapJoint`.
* Added new `compas_timber._fabrication.Tenon` and `compas_timber._fabrication.Mortise`.
* Added new `compas_timber.connections.TTenonMortiseJoint`.
* Added `create` override to `BallNodeJoint`.
* Added `PlateFastener` class.
* Added `errors` directory and `__init__.py` module.
* Added new `compas_timber._fabrication.Slot`.
* Added new `compas_timber._fabrication.SlotParams`.

### Changed

* Changed incorrect import of `compas.geometry.intersection_line_plane()` to `compas_timber.utils.intersection_line_plane()`
* Renamed `intersection_line_plane` to `intersection_line_plane_param`.
* Renamed `intersection_line_line_3D` to `intersection_line_line_param`.
* Adjusted functions in `compas_timber._fabrication.DovetailMortise` and `compas_timber.connections.TDovetailJoint`.
* Added `conda-forge` channel to installation instructions.
* Fixed `**kwargs` inheritance in `__init__` for joint modules: `LMiterJoint`, `TStepJoint`, `TDovetailJoint`, `TBirdsmouthJoint`.
* Fixed GUID assignment logic from `**kwargs` to ensure correct fallback behavior for joint modules: `LMiterJoint`, `TStepJoint`, `TDovetailJoint`, `TBirdsmouthJoint`.
* Changed `model.element_by_guid()` instead of direct `elementsdict[]` access for beam retrieval in joint modules: `LMiterJoint`, `TStepJoint`, `TDovetailJoint`, `TBirdsmouthJoint`.
* Reworked the model generation pipeline.
* Reworked `comply` methods for `JointRule`s. 
* Fixed error with angle and inclination calculation in `compas_timber._fabrication.JackRafterCut` 
* Changed `compas_timber.connections.TButtJoint` and `compas_timber.connections.LButtJoint` by using the new implemented BTLx Processes to define the Joints
* Changed `DirectJointRule` to allow for more than 2 elements per joint.
* Changed `beam` objects get added to `Joint.elements` in `Joint.create()`.
* Fixed bug in vizualization of tenon/mortise in `compas_timber._fabrication.StepJoint`and `compas_timber._fabrication.StepJointNotch`.
* Changed `model.process_joinery()`so that it calls `joint.check_elements_compatibility()` before adding extensions and features.
* Fixed incorrect data keys for `beam_guid` in the `__data__` property for joint modules: `LMiterJoint`, `TStepJoint`, `TDovetailJoint`, `TBirdsmouthJoint`, `LFrenchRidgeLapJoint`.
* Fixed `JointRuleFromList` GH component.
* Changed `TButtJoint` to take an optional `PlateFastener`.
* Moved `FeatureApplicationError`, `BeamJoiningError`, and `FastenerApplicationError` to `errors.__init__.py`.
* Fixed a bug that occured when parallel beams are joined in the BallNodeJoint.
* Fixed `L_TopoJointRule`, `T_TopoJointRule` and `X_TopoJointRule` for cases where `Joint.SUPPORTED_TOPOLOGY` is a single value or a list.
* Fixed bug in `JointRule.joints_from_beams_and_rules()` that caused failures when topology was not recognized.
* Implemented `max_distance` parameter in `JointRule.joints_from_beams_and_rules()` and `JointRule.comply` methods.
* Bux fixes from extra comma argument and `max_distance` not implemented in `DirectRule.comply`.

### Removed

* Removed module `compas_timber.utils.compas_extra`.
* Removed a bunch of spaghetti from `CT_model` GH component.
* Removed module `compas_timber.fabrication.joint_factories.t_butt_factory`.
* Removed module `compas_timber.fabrication.joint_factories.l_butt_factory`.
* Removed module `compas_timber.connections.butt_joint`.
* Removed module `compas_timber.connections.french_ridge_lap`.
* Removed module `compas_timber.fabrication.joint_factories.french_ridge_factory`.
* Removed module `compas_timber.fabrication.btlx_processes.btlx_french_ridge_lap`.



## [0.11.0] 2024-09-17

### Added

* Added bake component for `Plate` elements.
* Added default paramteters for `Surface Model` in the GH Component

### Changed

* Fixed wrong image file paths in the Documentation.
* Changed `TimberModel.beams` to return generator of `Beam` elements.
* Changed `TimberModel.walls` to return generator of `Wall` elements.
* Changed `TimberModel.plates` to return generator of `Plate` elements.
* Changed `TimberModel.joints` to return generator of `Joint` elements.
* Fixed polyline analysis for generating `SurfaceModel`
* Fixed errors in debug info components.

### Removed


## [0.10.1] 2024-09-11

### Added

### Changed

* Implemented a workaround for https://github.com/gramaziokohler/compas_timber/issues/280.

### Removed


## [0.10.0] 2024-09-11

### Added

* Added `SurfaceModelJointOverride` GH Component.
* Added `Plate` element.
* Added attribute `plates` to `TimberModel`.
* Added `SurfaceModelJointOverride` GH Component
* Added `ShowSurfaceModelBeamType` GH Component
* Re-introduced attribute `key` in `Beam`.
* Added attribute `key` to `Plate`.
* Added generation of `plate` elements to the `SurfaceModel`

### Changed

* Updated documentation for Grasshopper components.
* Fixed missing input parameter in `SurfaceModelOptions` GH Component.
* Fixed error with tolerances for `SurfaceModel`s modeled in meters.
* Renamed `beam` to `element` in different locations to make it more generic.
* Fixed `AttributeError` in `SurfaceModel`.
* Updated example scripts.
* Calling `process_joinery` in `SurfaceModel`.
* Changed how `BeamDefinition` and `Plate` types are handled in `SurfaceModel`
* Changed the `get_interior_segment_indices` function to work when there are multiple openings.
* Renamed `ShowSurfaceModelBeamType` to `ShowBeamsByCategory`.
* Changed `SurfaceModel` component input handling to give warnings instead of errors.

### Removed

* Removed `add_beam` from `TimberModel`, use `add_element` instead.
* Removed `add_plate` from `TimberModel`, use `add_element` instead.
* Removed `add_wall` from `TimberModel`, use `add_element` instead.

## [0.9.1] 2024-07-05

### Added

* Added `ref_frame` attribute to `Beam`.
* Added `ref_sides` attribute to `Beam`.
* Added `ref_edges` attribute to `Beam`.

### Changed

* Fixed error in BakeWithBoxMap component.
* Added `add_extensions` to `Joint` interface.
* Added `process_joinery` to `TimberModel`.
* Features are not automatically added when creating a joint using `Joint.create()`.
* Features are not automatically added when de-serializing.

### Removed


## [0.9.0] 2024-06-14

### Added

* Added `birdsmouth` parameter to `butt_joint` which applies a `btlx_double_cut` process to the part. 
* Added `BTLxDoubleCut` BTLx Processing class.
* Added BTLx support for `TButtJoint` and `LButtJoint`
* Added `BTLxLap` process class.

### Changed

* Moved module `workflow` from package `ghpython` to new package `design`.
* Moved `compas_timber.ghpython.CategoryRule` to `compas_timber.design`.
* Moved `compas_timber.ghpython.DirectRule` to `compas_timber.design`.
* Moved `compas_timber.ghpython.JointRule` to `compas_timber.design`.
* Moved `compas_timber.ghpython.TopologyRule` to `compas_timber.design`.
* Moved `compas_timber.ghpython.JointDefinition` to `compas_timber.design`.
* Moved `compas_timber.ghpython.FeatureDefinition` to `compas_timber.design`.
* Moved `compas_timber.ghpython.DebugInfomation` to `compas_timber.design`.

### Removed


## [0.8.1] 2024-06-13

### Added

### Changed

* Fixed import errors in GH components.
* Updated GH example file.

### Removed


## [0.8.0] 2024-06-12

### Added

* Added attribute `geometry` to `Beam`.
* Added `center_of_mass` property to Assembly class.
* Added `volume` property to Assembly class.
* Added new element type `Wall`.

### Changed

* Reduced some boilerplate code in `Joint` subclasses.
* Added argument `beams` to `Joint.__init__()` which expects tuple containing beams from implementing class instance.
* Renamed `TimberAssembly` to `TimberModel`.
* Renamed `compas_timber.assembly` to `compas_timber.model`.
* Renamed `compas_timber.parts` to `compas_timber.elements`.
* Based `Beam` on new `compas_model.elements.Element`.
* Based `TimberModel` on new `compas_model.model.Model`.
* Based `Joint` on new `compas_model.interactions.Interaction`.
* Removed support for Python `3.8`.

### Removed

* Removed `joint_type` attributes from all `Joint` classes.
* Removed argument `cutoff` from `LMiterJoint` as it was not used anywhere.
* Removed argument `gap` from `TButtJoint` as it was not used anywhere.
* Removed argument `gap` from `FrenchRidgeLap` as it was not used anywhere.
* Removed class `JointOptions` as not used anymore.
* Removed module `compas_timber.consumers`.
* Removed unused method `TButtJoint.get_cutting_plane()`.

## [0.7.0] 2024-02-15

### Added

* Added `debug_geometries` attribute to `BeamJoiningError`.
* (Re)added `BooleanSubtraction` feature.
* Added flag `modify_cross` to `L-Butt` joint.
* Added flag `reject_i` to `L-Butt` joint.
* Added new `NullJoint`.
* Added `mill_depth` argument to butt joints, with geometric representation of milled recess in cross beam.
* Added `ButtJoint` class with methods common to `LButtJoint` and `TButtJoint`
* Added new `L_TopologyJointRule`, `T_TopologyJointRule`, `X_TopologyJointRule` GH components
* Added GH component param support functions in `compas_timber.ghpython.ghcomponent_helpers.py`
* Added `topos` attribute to `CategoryRule` to filter when joints get applied
* Added new `SurfaceAssembly` class
* Added GH component `SurfaceAssembly` which directly generates a `TimberAssembly` with standard wall framing from a planar surface. 
* Added GH component `SurfaceAssemblyOptions`
* Added GH component `CustomBeamDimensions` for `SurfaceAssembly`

### Changed

* `BeamFromCurve` GH component accepts now referenced Rhino curves, referenced Rhino object IDs and internalized lines.
* `BeamFromCurve` GH component accepts now referenced Rhino curves, referenced Rhino object IDs and internalized lines.
* Fixed `FeatureError` when L-Butt applies the cutting plane.
* Fixed T-Butt doesn't get extended to cross beam's plane.
* `SimpleSequenceGenerator` updated to work with `compas.datastructures.assembly` and generates building plan acording to type.
* Changed GH Categories for joint rules.
* Made `beam_side_incident` a `staticmethod` of `Joint` and reworked it.
* Extended `DecomposeBeam` component to optionally show beam frame and faces.
* Changed `CategoryJointRule` and `DirectJointRule` to a dynamic interface where joint type is selected with right click menu
* Changed `Assembly` GH component to apply category joints if the detected topology is in `CategoryRule.topos`
* Changed `TopologyJoints` GH component to `DefaultJoints` Component, which applies default joints based on topology. 

### Removed

* Removed component `ShowBeamFrame`.
* Changed GH Categories for joint rules
* `BrepGeometryConsumer` continues to apply features even after the first error.
* `DrillHole` component calculates length from input line.
* `DrillHole` has default diameter proportional to beam cross-section.
* Removed input `Length` from `DrillHole` component.
* Fixed broken `TrimmingFeature` component.
* Removed all `JointOption` components. these are accessed in context menu of joint rules.

## [0.6.1] 2024-02-02

### Added

### Changed

### Removed


## [0.6.0] 2024-02-02

### Added

### Changed

* Updated COMPAS dependency to `2.0.0`!

### Removed


## [0.5.1] 2024-01-31

### Added

* Added missing documentation for module `ghpython.workflow.py`.
* Added missing documentation for package `connections`.
* `compas_timber.__version__` now returns current version.

### Changed

### Removed


## [0.5.0] 2024-01-31

### Added

* Added class `DebugInformation` to `workflow.py`.
* Added new component `ShowFeatureErrors`.
* Added new component `ShowJoiningErrors`.
* Added `FeatureApplicator` classes which report errors during feature application.
* Added `L-HalfLapJoint`.
* Added `T-HalfLapJoint`.
* Added `ShowTopologyTypes` GH Component.

### Changed

* Feature application now fails more gracefully (un-processed geometry is returned).
* Attempting to join beams which are already joined raises `BeamJoiningError` instead of `AssemblyError`
* `Joint.add_features` which fails to calculate anything raises `BeamJoiningError`.
* Changed COMPAS dependency to `compas==2.0.0beta.4`.
* Assembly component shows blanks when `CeateGeometry` flag is set to `False`. 

### Removed

* Removed `JointDef` GH components.
* Removed `AutomaticJoint` GH Component. Joint rules are now input directly into `TimberAssembly`.

## [0.4.0] 2024-01-24

### Added

* Added `fabrication` package 
* Added `BTLx` as a wrapper for `TimberAssembly` to generate .btlx files for machining timber beams
* Added `BTLxPart` as wrapper for `Beam`
* Added `joint_factories` folder and factories for existing joints except `X-HalfLap`
* Added `btlx_processes` folder and processes `JackCut` and `FrenchRidgeHalfLap`
* Added `BTLx` Grasshopper component
* Added `FrenchRidgeHalfLap` joint
* Added `DrillHole` Feature.
* Added `DrillHoleFeature` Grasshopper component.
* added `JointOptions` GH Components for all current joint types. This allows joint parameter definition in GH
* added `DirectJointRules` GH Component 
* added `TopologyJointRules` GH Component 
* added `BTLx` as a wrapper for `TimberAssembly` to generate .btlx files for machining timber beams
* added `BTLxPart` as wrapper for `Beam`
* added `joint_factories` folder and factories for existing joints except `X-HalfLap`
* added `btlx_processes` folder and processes `JackCut` and `FrenchRidgeHalfLap`
* added `BTLx` Grasshopper component
* added `FrenchRidgeHalfLap` joint


### Changed

* Changed `Beam` definition to include `blank_frame` and `blank_length` attributes 
* Replaced `Artist` with the new `Scene`.
* Changed type hint for argument `Centerline` of GH component `BeamFromCurve` to `Guid`.
* Curve ID of beam curves are now always stored in `Beam.attributes["rhino_guid"]`.
* Fixed `FindBeamByGuid` component.
* Bumped required COMPAS version to `2.0.0beta.2`.
* Changed docs theme to the new `sphinx_compas2_theme`.
* Re-worked component `BakeBoxMap` to advanced mode.
* Removed call to `rs.Redraw()` in `BakeBoxMap` which was causing GH document to lock (cannot drag).

### Removed


## [0.3.2] 2023-11-17

### Added

* Added now released COMPAS `2.0.0a1` to requirements.

### Changed

* Explicitly added attribute `key` to (de)serialization of `Beam`.

### Removed


## [0.3.1] 2023-09-18

### Added

### Changed

### Removed


## [0.3.0] 2023-09-18

### Added

* Added new joint type: Half-lap joint.

### Changed

* Beam transformed geometry with features is available using property `geometry`.
* Adapted the `Data` interface of `Beam` and `Assembly` according to the changes in COMPAS core.
* Beam geometry is created on demand.
* Adapted the `Data` interface of `Joint` and its implementations according to the changes in COMPAS core.
* Explicitly choosing `Grasshopper` context for the `Artist` in `ShowAssembly` component.

### Removed

* Removed method `Beam.get_geometry`.

## [0.2.16] 2023-05-16

### Added

### Changed

### Removed


## [0.2.15] 2023-05-15

### Added

### Changed

### Removed


## [0.2.14] 2023-05-15

### Added

### Changed

### Removed


## [0.2.13] 2023-05-15

### Added

### Changed

### Removed


## [0.2.12] 2023-05-15

### Added

### Changed

### Removed


## [0.2.11] 2023-05-15

### Added

### Changed

### Removed


## [0.2.10] 2023-05-14

### Added

### Changed

### Removed


## [0.2.9] 2023-05-12

### Added

### Changed

### Removed


## [0.2.8] 2023-05-12

### Added

### Changed

### Removed


## [0.2.7] 2023-05-12

### Added

### Changed

### Removed


## [0.2.6] 2023-05-12

### Added

### Changed

### Removed


## [0.2.5] 2023-05-12

### Added

### Changed

### Removed


## [0.2.4] 2023-05-12

### Added

### Changed

### Removed


## [0.2.3] 2023-05-12

### Added

### Changed

### Removed


## [0.2.2] 2023-05-12

### Added

### Changed

### Removed


## [0.2.1] 2023-05-12

### Added

### Changed

### Removed


## [0.2.0] 2023-05-11

### Added

* Integrated RTree search for neighboring beams using Rhino and CPython plugins.

### Changed

### Removed<|MERGE_RESOLUTION|>--- conflicted
+++ resolved
@@ -29,14 +29,11 @@
 * Fixed `restore_beams_from_keys` in `LMiterJoint` to use the correct variable names.
 * Reworked `DoubleCut` to more reliably produce the feature and geometry with the `from_planes_and_element` class method.
 * Renamed `intersection_box_line()` to `intersection_beam_line_param()`, which now take a beam input and outputs the intersecting ref_face_index.
-<<<<<<< HEAD
+* Changed referenced to `beam` in `Drilling` to `element`. 
+* Changed `Drill Hole` and `Trim Feature` GH components to generate the relevant `BTLxProcessing` type rather than the deprecated `FeatureDefinition` type.
+
 * Changed `Show_beam_faces` gh component to `Show_ref_sides`, which now takes an `int` index and shows the corresponding face
   including origin corner.
-=======
-* Changed referenced to `beam` in `Drilling` to `element`. 
-* Changed `Drill Hole` and `Trim Feature` GH components to generate the relevant `BTLxProcessing` type rather than the deprecated `FeatureDefinition` type.
-
->>>>>>> 4bc16238
 
 ### Removed
 
