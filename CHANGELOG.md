# Changelog

All notable changes to this project will be documented in this file.

The format is based on [Keep a Changelog](https://keepachangelog.com/en/1.0.0/),
and this project adheres to [Semantic Versioning](https://semver.org/spec/v2.0.0.html).

## Unreleased

### Added

* Added attribute `tolerance` to `TimberModel`.
* Added `scaled` method to `compas_timber.fabrication.BTLxProcessing` to scale the BTLx parameters.
* Added `scaled` method to `compas_timber.fabrication.BTLxPart` to scale the BTLx parameters.
* Added `scale` method to `compas_timber.fabrication.JackRafterCut`.
* Added `scale` method to `compas_timber.fabrication.Drilling`.
* Added `scale` method to `compas_timber.fabrication.DoubleCut`.
* Added `scale` method to `compas_timber.fabrication.Lap`.
* Added `scale` method to `compas_timber.fabrication.FrenchRidgeLap`.
* Added `scale` method to `compas_timber.fabrication.Tenon`.
* Added `scale` method to `compas_timber.fabrication.Mortise`.
* Added `scale` method to `compas_timber.fabrication.StepJoint`.
* Added `scale` method to `compas_timber.fabrication.StepJointNotch`.
* Added `scale` method to `compas_timber.fabrication.DovetailTenon`.
* Added `scale` method to `compas_timber.fabrication.DovetailMortise`.
* Added `scale` method to `compas_timber.fabrication.Slot`.
* Added `scale` method to `compas_timber.fabrication.Pocket`.
* Added `scale` method to `compas_timber.fabrication.Text`.
* Added `is_joinery` flag to `BTLxProcessing` to indicate if the processing is a result of joinery operation.
* Added new `compas_timber.fabrication.LongitudinalCut`.
* Added tasks `update-gh-header` to update the version in the header of the GH components.
* Added new `compas_timber.connections.XNotchJoint`.
* Added a proxy class for `Pocket` BTLx processing for performance optimization. 
* Added `topology` to class `Joint`.
* Added `location` to class `Joint`.
* Added `NBeamKDTreeAnalyzer` to `compas_timber.connections`.
* Added `TripletAnalyzer` to `compas_timber.connections`.
* Added `QuadAnalyzer` to `compas_timber.connections`.
* Added `CompositeAnalyzer` to `compas_timber.connections`.
* Added method `connect_adjacent_beams` to `TimberModel`.
* Added `PlateJoint`.
* Added `PlateButtJoint`.
* Added `PlateMiterJoint`.
* Added `PlateConnectionSolver`.
* Added generic `ButtJoint` class from which `TButtJoint` and `LButtJoint` inherit.
* Added `joints_contribution_guide` in docs.

### Changed

* BTLx Write now considers the `TimberModel.tolerance` attribute and scales parts and processings it when units are set to meters.
* Added missing `__data__` to `compas_timber.fabrication.Drilling`.
* Added missing `__data__` to `compas_timber.fabrication.Slot`.
* Fixed `TypeError` when deepcopying beams with `debug_info` on them.
* Processings which are not the result of joinery are now serialized with `TimberElement`.
* Fixed visualization bug in `Plate` due to loft resulting in flipped volume.
* Fixed a few bugs in the `WallPopulator` workflow including GH component updates.
* Renamed `NullJoint` to `GenericJoint`.
* Fixed bug in show_ref_faces GH component.
* `BTLxProcessing.ref_side_index` defaults to `0` if not set, instead of the invalid `None`.
<<<<<<< HEAD
* Updated `BTLx_contribution_guide` in docs.
=======
* Fixed several GH Components for Rhino8 compatibility.
* Fixed `graph_node` is `None` after deserializing a `TimberModel`.
* Fixed attribute error when creating a `TButtJoint`.
* Fixed a bug in `BeamsFromMesh` GH Component.
* Changed default value for `modify_cross` to `True` for `LButtJoint`.
>>>>>>> 9f491baa

### Removed

* Removed Grasshopper after-install plugin. Components should be installed via Rhino's Plugin Manager.
* Removed `get_face_most_towards_beam` from `Joint` as not used anywhere.
* Removed `get_face_most_ortho_to_beam` from `Joint` as not used anywhere.


## [0.16.2] 2025-05-07

### Added

### Changed

* Fixed max recursion depth error when copying `TimberModel`/`Beam` with proxy processings.

### Removed



## [0.16.1] 2025-04-30

### Added

### Changed

### Removed


## [0.16.0] 2025-04-30

### Added

* Added new `compas_timber.fabrication.Pocket`.
* Added `front_side`, `back_side`, `opp_side` methods to the `Beam` class for retrieving specific sides relative to a reference side.
* Added processing `Text` to `compas_timber.fabrication`.
* Added `TextParams` to `compas_timber.fabrication`.
* Added new Grasshopper components for Rhino8/cpython. 
* Added new methods to handle adaptive GH_component parameters using cpython.

### Changed

* Fixed `AttributeError` when deserializing a model with Lap joints.
### Removed


## [0.15.3] 2025-03-25

### Added

* Added `DualContour` BTLx Contour type for ruled surface Swarf contours.

### Changed

* Removed `main_ref_side_index` property from `TBirdsmouthJoint` since it's now defined in the `DoubleCut` BTLxProcessing.
* Added `mill_depth` argument in `TBirdsmouthJoint` for creating pockets on the cross_beam if asked.
* Refactored the `check_element_compatibility` method in `YButtJoint` so that it checks for coplanarity and dimensioning of the cross elements.
* Enhanced `DoubleCut.from_planes_and_beam` to verify that provided planes are not parallel and raise a `ValueError` if they are.
* Adjusted `process_joinery` method to catch `ValueError` exceptions during `BTLxProcessing` generation and wrap them in `BeamJoiningError` objects.
* Refactored and renamed `are_beams_coplanar` function to `are_beams_aligned_with_cross_vector`.
* Refactored `_create_negative_volumes()` in `LapJoint` so that it generates box-like volumes. 
* Refactored `XLapJoint`, `LLapJoint`, `TLapJoint` so that they use the `_create_negative_volumes()` method to get the negative volumes and use the alt constructor `Lap.from_volume_and_beam()`.
* Fixed an error occuring in `BTLxPart.shape_strings` by ensuring the polyline is always closed.
* Implemented `Inclination` in the `FreeContour` BTLx Processing.
* Changed `Plate` element to be defined by top and bottom contours instead of one contour and thickness. 

### Removed

* Removed `check_elements_compatibility` method from the parent `LapJoint` since non co-planar lap joints can be achieved.
* Removed the `is_pocket` argument in `Lap.from_plane_and_beam()` since this class method will now only serve for pockets in Butt joints.
* Removed `opposing_side_index` and `OPPOSING_SIDE_MAP` from `Beam` class since they have now been replaced by `front_side`, `back_side`, `opp_side` methods.
* Removed the deprecated `main_beam_opposing_side_index` property from `LButtJoint` and `TButtJoint` as it is no longer in use.

## [0.15.2] 2025-03-05

### Added

### Changed

* Fixed `ValueError` occurring when connecting just a slab to the GH model component.

### Removed


## [0.15.1] 2025-03-04

### Added

### Changed

* Fixed "No intersection found between walls" error when walls connect in unsupported topology.
* Implemented slab perimeter offset workaround.

### Removed


## [0.15.0] 2025-03-04

### Added

* Added `BTLx_From_Params` GH component which contains the definiton for class `DeferredBTLxProcessing` to allow directly defining BTLx parameters and passing them to the model.
* Added `Shape` to BTLx output, showing finished element geometry in BTLx Viewer instead of just blank.
* Added `as_plane()` to `WallToWallInterface`.
* Added optional argument `max_distance` to `WallPopulator.create_joint_definitions()`.

### Changed

* Added `max_distance` to `TimberModel.connect_adjacent_walls()`.
* Fixed plate doesn't get properly extended to the end of an L detail.
* Fixed detail edge beams don't get LButt.
* Fixed walls might not be considered connecting depending on the surface's orientation.

### Removed


## [0.14.2] 2025-02-17

### Added

### Changed

* Adjusted `LMiterJoint` so that it now applies an extra cut to elements when the `cutoff` flag is enabled.

### Removed


## [0.14.1] 2025-02-17

### Added

* Added missing arguments in configuration set component.
* Added `FlipDirection` flag to flip stud direction of a slab.

### Changed

* Fixed rotating stud direction in slab causes breaks plates and connections.
* Restructured some Gh Toolboxes & added Icons for Walls & Slabs

### Removed


## [0.14.0] 2025-02-17

### Added

* Added `distance_segment_segment` to `compas_timber.utils`
* Added `BTLxFromGeometryDefinition` class to replace the depricated `FeatureDefinition`. This allows deferred calculation of BTLx processings.
* Added `from_shapes_and_element` class method to `Drilling`, `JackRafterCut`, and `DoubleCut` as a wrapper for their geometry based constructors for use with `BTLxFromGeometryDefinition`.
* Added `YButtJoint` which joins the ends of three joints where the `cross_beams` get a miter cut and the `main_beam` gets a double cut.
* Added `JackRafterCutProxy` to allow for deferred calculation of the `JackRafterCut` geometry thus improving visualization performance.
* Added class "WallPopulator" to `compas_timber.design`.
* Added class "WallPopulatorConfigurationSet" to `compas_timber.design`.
* Added class "WallSelector" to `compas_timber.design`.
* Added class "AnyWallSelector" to `compas_timber.design`.
* Added class "LConnectionDetailA" to `compas_timber.design`.
* Added class "LConnectionDetailB" to `compas_timber.design`.
* Added class "TConnectionDetailA" to `compas_timber.design`.
* Added `from_brep` to `compas_timber.elements.Wall.
* Added `from_polyline` to `compas_timber.elements.Wall.
* Added `WallJoint` to `compas_timber.connections`.
* Added error handling when BTLx processing from geometry fails in GH.
* Added new `Slab` class to `compas_timber.elements`.
* Added `Slab` GH component.
* Added `FreeContour` BTLx processing and applied it to the `Plate` type so that plates can be machined.

### Changed

* Updated Grasshopper Toolbox and Icons
* Fixed `ValueErrorException` in `as_dict()` method of `BTLxProcessingParams` class by ensuring precision specifiers are used with floats.
* Removed model argument from `BTLxWriter` in the GH component and updated it to always return the BTLx string.
* Fixed a bug in `compas_timber.Fabrication.StepJointNotch` related to the `orientation` and `strut_inclination` parameters.
* Fixed the error message when beam endpoints coincide, e.g. when a closed polyline is used as input. 
* Changed `index` input of `ShowFeatureErrors` and `ShowJoiningErrors` do have default value of 0.
* Fixed spelling of `BeamJoinningError` to `BeamJoiningError`.
* Changed `process_joinery()` method to handle `BeamJoiningError` exceptions and return them. Also updated `Model` GH component.
* Updated `add_joint_error()` method in `DebugInformation` class to handle lists.
* Changed `compas_timber.fabrication.Lap` so that the volume is generated fully from the relevant BTLx params.
* Refactored `compas_timber.connections.LapJoint` to comply with the new system.
* Changed `THalfLapJoint`, `LHalfLapJoint`, `XHalfLapJoint` from `compas_timber.connections` so that they use the `Lap` BTLx processing.
* Renamed all `X/T/LHalfLapJoint` classes to `X/T/LLapJoint`.
* Enhanced lap behavior for optimal beam orientation in `LapJoint` class.
* Fixed `restore_beams_from_keys` in `LMiterJoint` to use the correct variable names.
* Reworked `DoubleCut` to more reliably produce the feature and geometry with the `from_planes_and_element` class method.
* Renamed `intersection_box_line()` to `intersection_beam_line_param()`, which now take a beam input and outputs the intersecting ref_face_index.
* Added `max_distance` argument to `JointRule` subclasses and GH components so that max_distance can be set for each joint rule individually.
* Changed referenced to `beam` in `Drilling` to `element`. 
* Changed `Drill Hole` and `Trim Feature` GH components to generate the relevant `BTLxProcessing` type rather than the deprecated `FeatureDefinition` type.
* Changed `Show_beam_faces` gh component to `Show_ref_sides`, which now takes an `int` index and shows the corresponding face including origin corner.
* Bug fixes after adding `max_distance` to joint defs.
* Using new `JackRafterCutProxy` in LMiterJoint, LButtJoint and TButtJoint.
* Changed input type from `Element` to `Beam` in components that currently only support beams.
* Fixed drilling GH component not taking diameter as a string.
* Reworked `Wall` class to be defined with a standard polyline, frame and thickness.
* Changed labels in `Show_ref_sides` GH component to be 1-based to match the spec.

### Removed


## [0.13.0] 2025-01-13

### Added

* Added API documentation for `design` and `error` packages.
* Added `guess_joint_topology_2beams` and `set_default_joints` functions to `design.__init__.py`.
* Added `list_input_valid`, `item_input_valid`, `get_leaf_subclasses`, `rename_gh_input` functions to `ghpython.__init__.py`.
* Added `Instruction`, `Model3d`, `Text3d`, `LinearDimension`, `BuildingPlanParser` classes to `planning.__init__.py`.
* Added `subprocessings` property to `BTLxProcessing` to allow nesting of processings.

### Changed

* Fixed comma incompatible with py27 in `Slot` module.
* Updated the API documentation for `connections`, `elements`, `fabrication`, `ghpython`, `planning` packages.
* Refactored all btlx `process` references to `processing`, including base classes, properties, variables, and docstrings.
* Refactored `BTLx` to `BTLxWriter` in the `compas_timber.Fabrication` package.

### Removed

* Removed `BeamJoiningError` from `connections.__init__.py`.
* Removed duplicate entries from the `__all__` list in the `elements.__init__.py` module.
* Removed package `compas_timber._fabrication`.
* Removed `btlx_processes` anf `joint_factories` from `compas_timber.fabrication` package.
* Removed `.btlx` files from `.gitignore`.


## [0.12.0] 2025-01-07

### Added

* Added new base class for timber elements `TimberElement`.
* Added property `is_beam` to `Beam` class.
* Added property `is_plate` to `Plate` class.
* Added property `is_wall` to `Wall` class.
* Added `side_as_surface` to `compas_timber.elements.Beam`.
* Added `opposing_side_index` to `compas_timber.elements.Beam`.
* Added `Plate` element.
* Added attribute `plates` to `TimberModel`.
* Added new temporary package `_fabrication`.
* Added new `compas_timber._fabrication.JackRafterCut`.
* Added new `compas_timber._fabrication.JackRafterCutParams`.
* Added new `compas_timber._fabrication.Drilling`.
* Added new `compas_timber._fabrication.DrillingParams`.
* Added new `compas_timber._fabrication.StepJoint`.
* Added new `compas_timber._fabrication.StepJointNotch`.
* Added new `compas_timber._fabrication.DovetailTenon`.
* Added new `compas_timber._fabrication.DovetailMortise`.
* Added new `compas_timber.connections.TStepJoint`.
* Added new `compas_timber.connections.TDovetailJoint`.
* Added new `utilities` module in `connections` package.
* Added new `compas_timber._fabrication.DoubleCut`.
* Added new `compas_timber.connections.TBirdsmouthJoint`.
* Added new method `add_group_element` to `TimberModel`.
* Added new method `has_group` to `TimberModel`.
* Added new method `get_elements_in_group` to `TimberModel`.
* Added attribute `is_group_element` to `TimberElement`.
* Added `JointRule.joints_from_beams_and_rules()` static method 
* Added `Element.reset()` method.
* Added new `fasteners.py` module with new `Fastener` element type.
* Added new `compas_timber._fabrication.Lap`.
* Added `Joint_Rule_From_List` GH Component that takes lists of beams to create joints.
* Added `MIN_ELEMENT_COUNT` and `MAX_ELEMENT_COUNT` class attributes to `Joint`.
* Added `element_count_complies` class method to `Joint`.
* Added `compas_timber.fasteners.FastenerTimberInterface`.
* Added `compas_timber.connections.BallNodeJoint`.
* Added `compas_timber.elements.BallNodeFastener`.
* Added `transform()` method to `Feature` types.
* Added `FastenerInterfaceComponent` GH component.
* Added `ShowElementsByType` GH Component.
* Added `fasteners` property to `TimberModel`.
* Added `BTLx_Feature` GH component.
* Added `CT_Beams_From_Mesh` GH component.
* Added new `compas_timber._fabrication.FrenchRidgeLap`.
* Added new `compas_timber.connections.LFrenchRidgeLapJoint`.
* Added new `compas_timber._fabrication.Tenon` and `compas_timber._fabrication.Mortise`.
* Added new `compas_timber.connections.TTenonMortiseJoint`.
* Added `create` override to `BallNodeJoint`.
* Added `PlateFastener` class.
* Added `errors` directory and `__init__.py` module.
* Added new `compas_timber._fabrication.Slot`.
* Added new `compas_timber._fabrication.SlotParams`.

### Changed

* Changed incorrect import of `compas.geometry.intersection_line_plane()` to `compas_timber.utils.intersection_line_plane()`
* Renamed `intersection_line_plane` to `intersection_line_plane_param`.
* Renamed `intersection_line_line_3D` to `intersection_line_line_param`.
* Adjusted functions in `compas_timber._fabrication.DovetailMortise` and `compas_timber.connections.TDovetailJoint`.
* Added `conda-forge` channel to installation instructions.
* Fixed `**kwargs` inheritance in `__init__` for joint modules: `LMiterJoint`, `TStepJoint`, `TDovetailJoint`, `TBirdsmouthJoint`.
* Fixed GUID assignment logic from `**kwargs` to ensure correct fallback behavior for joint modules: `LMiterJoint`, `TStepJoint`, `TDovetailJoint`, `TBirdsmouthJoint`.
* Changed `model.element_by_guid()` instead of direct `elementsdict[]` access for beam retrieval in joint modules: `LMiterJoint`, `TStepJoint`, `TDovetailJoint`, `TBirdsmouthJoint`.
* Reworked the model generation pipeline.
* Reworked `comply` methods for `JointRule`s. 
* Fixed error with angle and inclination calculation in `compas_timber._fabrication.JackRafterCut` 
* Changed `compas_timber.connections.TButtJoint` and `compas_timber.connections.LButtJoint` by using the new implemented BTLx Processes to define the Joints
* Changed `DirectJointRule` to allow for more than 2 elements per joint.
* Changed `beam` objects get added to `Joint.elements` in `Joint.create()`.
* Fixed bug in vizualization of tenon/mortise in `compas_timber._fabrication.StepJoint`and `compas_timber._fabrication.StepJointNotch`.
* Changed `model.process_joinery()`so that it calls `joint.check_elements_compatibility()` before adding extensions and features.
* Fixed incorrect data keys for `beam_guid` in the `__data__` property for joint modules: `LMiterJoint`, `TStepJoint`, `TDovetailJoint`, `TBirdsmouthJoint`, `LFrenchRidgeLapJoint`.
* Fixed `JointRuleFromList` GH component.
* Changed `TButtJoint` to take an optional `PlateFastener`.
* Moved `FeatureApplicationError`, `BeamJoiningError`, and `FastenerApplicationError` to `errors.__init__.py`.
* Fixed a bug that occured when parallel beams are joined in the BallNodeJoint.
* Fixed `L_TopoJointRule`, `T_TopoJointRule` and `X_TopoJointRule` for cases where `Joint.SUPPORTED_TOPOLOGY` is a single value or a list.
* Fixed bug in `JointRule.joints_from_beams_and_rules()` that caused failures when topology was not recognized.
* Implemented `max_distance` parameter in `JointRule.joints_from_beams_and_rules()` and `JointRule.comply` methods.
* Bux fixes from extra comma argument and `max_distance` not implemented in `DirectRule.comply`.

### Removed

* Removed module `compas_timber.utils.compas_extra`.
* Removed a bunch of spaghetti from `CT_model` GH component.
* Removed module `compas_timber.fabrication.joint_factories.t_butt_factory`.
* Removed module `compas_timber.fabrication.joint_factories.l_butt_factory`.
* Removed module `compas_timber.connections.butt_joint`.
* Removed module `compas_timber.connections.french_ridge_lap`.
* Removed module `compas_timber.fabrication.joint_factories.french_ridge_factory`.
* Removed module `compas_timber.fabrication.btlx_processes.btlx_french_ridge_lap`.



## [0.11.0] 2024-09-17

### Added

* Added bake component for `Plate` elements.
* Added default paramteters for `Surface Model` in the GH Component

### Changed

* Fixed wrong image file paths in the Documentation.
* Changed `TimberModel.beams` to return generator of `Beam` elements.
* Changed `TimberModel.walls` to return generator of `Wall` elements.
* Changed `TimberModel.plates` to return generator of `Plate` elements.
* Changed `TimberModel.joints` to return generator of `Joint` elements.
* Fixed polyline analysis for generating `SurfaceModel`
* Fixed errors in debug info components.

### Removed


## [0.10.1] 2024-09-11

### Added

### Changed

* Implemented a workaround for https://github.com/gramaziokohler/compas_timber/issues/280.

### Removed


## [0.10.0] 2024-09-11

### Added

* Added `SurfaceModelJointOverride` GH Component.
* Added `Plate` element.
* Added attribute `plates` to `TimberModel`.
* Added `SurfaceModelJointOverride` GH Component
* Added `ShowSurfaceModelBeamType` GH Component
* Re-introduced attribute `key` in `Beam`.
* Added attribute `key` to `Plate`.
* Added generation of `plate` elements to the `SurfaceModel`

### Changed

* Updated documentation for Grasshopper components.
* Fixed missing input parameter in `SurfaceModelOptions` GH Component.
* Fixed error with tolerances for `SurfaceModel`s modeled in meters.
* Renamed `beam` to `element` in different locations to make it more generic.
* Fixed `AttributeError` in `SurfaceModel`.
* Updated example scripts.
* Calling `process_joinery` in `SurfaceModel`.
* Changed how `BeamDefinition` and `Plate` types are handled in `SurfaceModel`
* Changed the `get_interior_segment_indices` function to work when there are multiple openings.
* Renamed `ShowSurfaceModelBeamType` to `ShowBeamsByCategory`.
* Changed `SurfaceModel` component input handling to give warnings instead of errors.

### Removed

* Removed `add_beam` from `TimberModel`, use `add_element` instead.
* Removed `add_plate` from `TimberModel`, use `add_element` instead.
* Removed `add_wall` from `TimberModel`, use `add_element` instead.

## [0.9.1] 2024-07-05

### Added

* Added `ref_frame` attribute to `Beam`.
* Added `ref_sides` attribute to `Beam`.
* Added `ref_edges` attribute to `Beam`.

### Changed

* Fixed error in BakeWithBoxMap component.
* Added `add_extensions` to `Joint` interface.
* Added `process_joinery` to `TimberModel`.
* Features are not automatically added when creating a joint using `Joint.create()`.
* Features are not automatically added when de-serializing.

### Removed


## [0.9.0] 2024-06-14

### Added

* Added `birdsmouth` parameter to `butt_joint` which applies a `btlx_double_cut` process to the part. 
* Added `BTLxDoubleCut` BTLx Processing class.
* Added BTLx support for `TButtJoint` and `LButtJoint`
* Added `BTLxLap` process class.

### Changed

* Moved module `workflow` from package `ghpython` to new package `design`.
* Moved `compas_timber.ghpython.CategoryRule` to `compas_timber.design`.
* Moved `compas_timber.ghpython.DirectRule` to `compas_timber.design`.
* Moved `compas_timber.ghpython.JointRule` to `compas_timber.design`.
* Moved `compas_timber.ghpython.TopologyRule` to `compas_timber.design`.
* Moved `compas_timber.ghpython.JointDefinition` to `compas_timber.design`.
* Moved `compas_timber.ghpython.FeatureDefinition` to `compas_timber.design`.
* Moved `compas_timber.ghpython.DebugInfomation` to `compas_timber.design`.

### Removed


## [0.8.1] 2024-06-13

### Added

### Changed

* Fixed import errors in GH components.
* Updated GH example file.

### Removed


## [0.8.0] 2024-06-12

### Added

* Added attribute `geometry` to `Beam`.
* Added `center_of_mass` property to Assembly class.
* Added `volume` property to Assembly class.
* Added new element type `Wall`.

### Changed

* Reduced some boilerplate code in `Joint` subclasses.
* Added argument `beams` to `Joint.__init__()` which expects tuple containing beams from implementing class instance.
* Renamed `TimberAssembly` to `TimberModel`.
* Renamed `compas_timber.assembly` to `compas_timber.model`.
* Renamed `compas_timber.parts` to `compas_timber.elements`.
* Based `Beam` on new `compas_model.elements.Element`.
* Based `TimberModel` on new `compas_model.model.Model`.
* Based `Joint` on new `compas_model.interactions.Interaction`.
* Removed support for Python `3.8`.

### Removed

* Removed `joint_type` attributes from all `Joint` classes.
* Removed argument `cutoff` from `LMiterJoint` as it was not used anywhere.
* Removed argument `gap` from `TButtJoint` as it was not used anywhere.
* Removed argument `gap` from `FrenchRidgeLap` as it was not used anywhere.
* Removed class `JointOptions` as not used anymore.
* Removed module `compas_timber.consumers`.
* Removed unused method `TButtJoint.get_cutting_plane()`.

## [0.7.0] 2024-02-15

### Added

* Added `debug_geometries` attribute to `BeamJoiningError`.
* (Re)added `BooleanSubtraction` feature.
* Added flag `modify_cross` to `L-Butt` joint.
* Added flag `reject_i` to `L-Butt` joint.
* Added new `NullJoint`.
* Added `mill_depth` argument to butt joints, with geometric representation of milled recess in cross beam.
* Added `ButtJoint` class with methods common to `LButtJoint` and `TButtJoint`
* Added new `L_TopologyJointRule`, `T_TopologyJointRule`, `X_TopologyJointRule` GH components
* Added GH component param support functions in `compas_timber.ghpython.ghcomponent_helpers.py`
* Added `topos` attribute to `CategoryRule` to filter when joints get applied
* Added new `SurfaceAssembly` class
* Added GH component `SurfaceAssembly` which directly generates a `TimberAssembly` with standard wall framing from a planar surface. 
* Added GH component `SurfaceAssemblyOptions`
* Added GH component `CustomBeamDimensions` for `SurfaceAssembly`

### Changed

* `BeamFromCurve` GH component accepts now referenced Rhino curves, referenced Rhino object IDs and internalized lines.
* `BeamFromCurve` GH component accepts now referenced Rhino curves, referenced Rhino object IDs and internalized lines.
* Fixed `FeatureError` when L-Butt applies the cutting plane.
* Fixed T-Butt doesn't get extended to cross beam's plane.
* `SimpleSequenceGenerator` updated to work with `compas.datastructures.assembly` and generates building plan acording to type.
* Changed GH Categories for joint rules.
* Made `beam_side_incident` a `staticmethod` of `Joint` and reworked it.
* Extended `DecomposeBeam` component to optionally show beam frame and faces.
* Changed `CategoryJointRule` and `DirectJointRule` to a dynamic interface where joint type is selected with right click menu
* Changed `Assembly` GH component to apply category joints if the detected topology is in `CategoryRule.topos`
* Changed `TopologyJoints` GH component to `DefaultJoints` Component, which applies default joints based on topology. 

### Removed

* Removed component `ShowBeamFrame`.
* Changed GH Categories for joint rules
* `BrepGeometryConsumer` continues to apply features even after the first error.
* `DrillHole` component calculates length from input line.
* `DrillHole` has default diameter proportional to beam cross-section.
* Removed input `Length` from `DrillHole` component.
* Fixed broken `TrimmingFeature` component.
* Removed all `JointOption` components. these are accessed in context menu of joint rules.

## [0.6.1] 2024-02-02

### Added

### Changed

### Removed


## [0.6.0] 2024-02-02

### Added

### Changed

* Updated COMPAS dependency to `2.0.0`!

### Removed


## [0.5.1] 2024-01-31

### Added

* Added missing documentation for module `ghpython.workflow.py`.
* Added missing documentation for package `connections`.
* `compas_timber.__version__` now returns current version.

### Changed

### Removed


## [0.5.0] 2024-01-31

### Added

* Added class `DebugInformation` to `workflow.py`.
* Added new component `ShowFeatureErrors`.
* Added new component `ShowJoiningErrors`.
* Added `FeatureApplicator` classes which report errors during feature application.
* Added `L-HalfLapJoint`.
* Added `T-HalfLapJoint`.
* Added `ShowTopologyTypes` GH Component.

### Changed

* Feature application now fails more gracefully (un-processed geometry is returned).
* Attempting to join beams which are already joined raises `BeamJoiningError` instead of `AssemblyError`
* `Joint.add_features` which fails to calculate anything raises `BeamJoiningError`.
* Changed COMPAS dependency to `compas==2.0.0beta.4`.
* Assembly component shows blanks when `CeateGeometry` flag is set to `False`. 

### Removed

* Removed `JointDef` GH components.
* Removed `AutomaticJoint` GH Component. Joint rules are now input directly into `TimberAssembly`.

## [0.4.0] 2024-01-24

### Added

* Added `fabrication` package 
* Added `BTLx` as a wrapper for `TimberAssembly` to generate .btlx files for machining timber beams
* Added `BTLxPart` as wrapper for `Beam`
* Added `joint_factories` folder and factories for existing joints except `X-HalfLap`
* Added `btlx_processes` folder and processes `JackCut` and `FrenchRidgeHalfLap`
* Added `BTLx` Grasshopper component
* Added `FrenchRidgeHalfLap` joint
* Added `DrillHole` Feature.
* Added `DrillHoleFeature` Grasshopper component.
* added `JointOptions` GH Components for all current joint types. This allows joint parameter definition in GH
* added `DirectJointRules` GH Component 
* added `TopologyJointRules` GH Component 
* added `BTLx` as a wrapper for `TimberAssembly` to generate .btlx files for machining timber beams
* added `BTLxPart` as wrapper for `Beam`
* added `joint_factories` folder and factories for existing joints except `X-HalfLap`
* added `btlx_processes` folder and processes `JackCut` and `FrenchRidgeHalfLap`
* added `BTLx` Grasshopper component
* added `FrenchRidgeHalfLap` joint


### Changed

* Changed `Beam` definition to include `blank_frame` and `blank_length` attributes 
* Replaced `Artist` with the new `Scene`.
* Changed type hint for argument `Centerline` of GH component `BeamFromCurve` to `Guid`.
* Curve ID of beam curves are now always stored in `Beam.attributes["rhino_guid"]`.
* Fixed `FindBeamByGuid` component.
* Bumped required COMPAS version to `2.0.0beta.2`.
* Changed docs theme to the new `sphinx_compas2_theme`.
* Re-worked component `BakeBoxMap` to advanced mode.
* Removed call to `rs.Redraw()` in `BakeBoxMap` which was causing GH document to lock (cannot drag).

### Removed


## [0.3.2] 2023-11-17

### Added

* Added now released COMPAS `2.0.0a1` to requirements.

### Changed

* Explicitly added attribute `key` to (de)serialization of `Beam`.

### Removed


## [0.3.1] 2023-09-18

### Added

### Changed

### Removed


## [0.3.0] 2023-09-18

### Added

* Added new joint type: Half-lap joint.

### Changed

* Beam transformed geometry with features is available using property `geometry`.
* Adapted the `Data` interface of `Beam` and `Assembly` according to the changes in COMPAS core.
* Beam geometry is created on demand.
* Adapted the `Data` interface of `Joint` and its implementations according to the changes in COMPAS core.
* Explicitly choosing `Grasshopper` context for the `Artist` in `ShowAssembly` component.

### Removed

* Removed method `Beam.get_geometry`.

## [0.2.16] 2023-05-16

### Added

### Changed

### Removed


## [0.2.15] 2023-05-15

### Added

### Changed

### Removed


## [0.2.14] 2023-05-15

### Added

### Changed

### Removed


## [0.2.13] 2023-05-15

### Added

### Changed

### Removed


## [0.2.12] 2023-05-15

### Added

### Changed

### Removed


## [0.2.11] 2023-05-15

### Added

### Changed

### Removed


## [0.2.10] 2023-05-14

### Added

### Changed

### Removed


## [0.2.9] 2023-05-12

### Added

### Changed

### Removed


## [0.2.8] 2023-05-12

### Added

### Changed

### Removed


## [0.2.7] 2023-05-12

### Added

### Changed

### Removed


## [0.2.6] 2023-05-12

### Added

### Changed

### Removed


## [0.2.5] 2023-05-12

### Added

### Changed

### Removed


## [0.2.4] 2023-05-12

### Added

### Changed

### Removed


## [0.2.3] 2023-05-12

### Added

### Changed

### Removed


## [0.2.2] 2023-05-12

### Added

### Changed

### Removed


## [0.2.1] 2023-05-12

### Added

### Changed

### Removed


## [0.2.0] 2023-05-11

### Added

* Integrated RTree search for neighboring beams using Rhino and CPython plugins.

### Changed

### Removed<|MERGE_RESOLUTION|>--- conflicted
+++ resolved
@@ -57,15 +57,12 @@
 * Renamed `NullJoint` to `GenericJoint`.
 * Fixed bug in show_ref_faces GH component.
 * `BTLxProcessing.ref_side_index` defaults to `0` if not set, instead of the invalid `None`.
-<<<<<<< HEAD
 * Updated `BTLx_contribution_guide` in docs.
-=======
 * Fixed several GH Components for Rhino8 compatibility.
 * Fixed `graph_node` is `None` after deserializing a `TimberModel`.
 * Fixed attribute error when creating a `TButtJoint`.
 * Fixed a bug in `BeamsFromMesh` GH Component.
 * Changed default value for `modify_cross` to `True` for `LButtJoint`.
->>>>>>> 9f491baa
 
 ### Removed
 
