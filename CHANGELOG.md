# Changelog

All notable changes to this project will be documented in this file.

The format is based on [Keep a Changelog](https://keepachangelog.com/en/1.0.0/),
and this project adheres to [Semantic Versioning](https://semver.org/spec/v2.0.0.html).

## Unreleased

### Added

* Added attribute `tolerance` to `TimberModel`.
* Added `scaled` method to `compas_timber.fabrication.BTLxProcessing` to scale the BTLx parameters.
* Added `scaled` method to `compas_timber.fabrication.BTLxPart` to scale the BTLx parameters.
* Added `scale` method to `compas_timber.fabrication.JackRafterCut`.
* Added `scale` method to `compas_timber.fabrication.Drilling`.
* Added `scale` method to `compas_timber.fabrication.DoubleCut`.
* Added `scale` method to `compas_timber.fabrication.Lap`.
* Added `scale` method to `compas_timber.fabrication.FrenchRidgeLap`.
* Added `scale` method to `compas_timber.fabrication.Tenon`.
* Added `scale` method to `compas_timber.fabrication.Mortise`.
* Added `scale` method to `compas_timber.fabrication.StepJoint`.
* Added `scale` method to `compas_timber.fabrication.StepJointNotch`.
* Added `scale` method to `compas_timber.fabrication.DovetailTenon`.
* Added `scale` method to `compas_timber.fabrication.DovetailMortise`.
* Added `scale` method to `compas_timber.fabrication.Slot`.
* Added `scale` method to `compas_timber.fabrication.Pocket`.
* Added `scale` method to `compas_timber.fabrication.Text`.
* Added `is_joinery` flag to `BTLxProcessing` to indicate if the processing is a result of joinery operation.
<<<<<<< HEAD
* Added `PlateJoint`.
* Added `PlateButtJoint`.
* Added `PlateMiterJoint`.
* Added `find_plate_plate_topology` method to `ConnectionSolver`.
=======
* Added tasks `update-gh-header` to update the version in the header of the GH components.
>>>>>>> a7e12287

### Changed

* BTLx Write now considers the `TimberModel.tolerance` attribute and scales parts and processings it when units are set to meters.
* Added missing `__data__` to `compas_timber.fabrication.Drilling`.
* Added missing `__data__` to `compas_timber.fabrication.Slot`.
* Fixed `TypeError` when deepcopying beams with `debug_info` on them.
* Processings which are not the result of joinery are now serialized with `TimberElement`.
* Fixed visualization bug in `Plate` due to loft resulting in flipped volume.
* Fixed a few bugs in the `WallPopulator` workflow including GH component updates.
* Changed how input `Polyline`s are handled in `Plate`.

### Removed


## [0.16.2] 2025-05-07

### Added

### Changed

* Fixed max recursion depth error when copying `TimberModel`/`Beam` with proxy processings.

### Removed


## [0.16.1] 2025-04-30

### Added

### Changed

### Removed


## [0.16.0] 2025-04-30

### Added

* Added new `compas_timber.fabrication.Pocket`.
* Added `front_side`, `back_side`, `opp_side` methods to the `Beam` class for retrieving specific sides relative to a reference side.
* Added processing `Text` to `compas_timber.fabrication`.
* Added `TextParams` to `compas_timber.fabrication`.
* Added new Grasshopper components for Rhino8/cpython. 
* Added new methods to handle adaptive GH_component parameters using cpython.

### Changed

* Fixed `AttributeError` when deserializing a model with Lap joints.
### Removed


## [0.15.3] 2025-03-25

### Added

* Added `DualContour` BTLx Contour type for ruled surface Swarf contours.

### Changed

* Removed `main_ref_side_index` property from `TBirdsmouthJoint` since it's now defined in the `DoubleCut` BTLxProcessing.
* Added `mill_depth` argument in `TBirdsmouthJoint` for creating pockets on the cross_beam if asked.
* Refactored the `check_element_compatibility` method in `YButtJoint` so that it checks for coplanarity and dimensioning of the cross elements.
* Enhanced `DoubleCut.from_planes_and_beam` to verify that provided planes are not parallel and raise a `ValueError` if they are.
* Adjusted `process_joinery` method to catch `ValueError` exceptions during `BTLxProcessing` generation and wrap them in `BeamJoiningError` objects.
* Refactored and renamed `are_beams_coplanar` function to `are_beams_aligned_with_cross_vector`.
* Refactored `_create_negative_volumes()` in `LapJoint` so that it generates box-like volumes. 
* Refactored `XLapJoint`, `LLapJoint`, `TLapJoint` so that they use the `_create_negative_volumes()` method to get the negative volumes and use the alt constructor `Lap.from_volume_and_beam()`.
* Fixed an error occuring in `BTLxPart.shape_strings` by ensuring the polyline is always closed.
* Implemented `Inclination` in the `FreeContour` BTLx Processing.
* Changed `Plate` element to be defined by top and bottom contours instead of one contour and thickness. 

### Removed

* Removed `check_elements_compatibility` method from the parent `LapJoint` since non co-planar lap joints can be achieved.
* Removed the `is_pocket` argument in `Lap.from_plane_and_beam()` since this class method will now only serve for pockets in Butt joints.
* Removed `opposing_side_index` and `OPPOSING_SIDE_MAP` from `Beam` class since they have now been replaced by `front_side`, `back_side`, `opp_side` methods.
* Removed the deprecated `main_beam_opposing_side_index` property from `LButtJoint` and `TButtJoint` as it is no longer in use.

## [0.15.2] 2025-03-05

### Added

### Changed

* Fixed `ValueError` occurring when connecting just a slab to the GH model component.

### Removed


## [0.15.1] 2025-03-04

### Added

### Changed

* Fixed "No intersection found between walls" error when walls connect in unsupported topology.
* Implemented slab perimeter offset workaround.

### Removed


## [0.15.0] 2025-03-04

### Added

* Added `BTLx_From_Params` GH component which contains the definiton for class `DeferredBTLxProcessing` to allow directly defining BTLx parameters and passing them to the model.
* Added `Shape` to BTLx output, showing finished element geometry in BTLx Viewer instead of just blank.
* Added `as_plane()` to `WallToWallInterface`.
* Added optional argument `max_distance` to `WallPopulator.create_joint_definitions()`.

### Changed

* Added `max_distance` to `TimberModel.connect_adjacent_walls()`.
* Fixed plate doesn't get properly extended to the end of an L detail.
* Fixed detail edge beams don't get LButt.
* Fixed walls might not be considered connecting depending on the surface's orientation.

### Removed


## [0.14.2] 2025-02-17

### Added

### Changed

* Adjusted `LMiterJoint` so that it now applies an extra cut to elements when the `cutoff` flag is enabled.

### Removed


## [0.14.1] 2025-02-17

### Added

* Added missing arguments in configuration set component.
* Added `FlipDirection` flag to flip stud direction of a slab.

### Changed

* Fixed rotating stud direction in slab causes breaks plates and connections.
* Restructured some Gh Toolboxes & added Icons for Walls & Slabs

### Removed


## [0.14.0] 2025-02-17

### Added

* Added `distance_segment_segment` to `compas_timber.utils`
* Added `BTLxFromGeometryDefinition` class to replace the depricated `FeatureDefinition`. This allows deferred calculation of BTLx processings.
* Added `from_shapes_and_element` class method to `Drilling`, `JackRafterCut`, and `DoubleCut` as a wrapper for their geometry based constructors for use with `BTLxFromGeometryDefinition`.
* Added `YButtJoint` which joins the ends of three joints where the `cross_beams` get a miter cut and the `main_beam` gets a double cut.
* Added `JackRafterCutProxy` to allow for deferred calculation of the `JackRafterCut` geometry thus improving visualization performance.
* Added class "WallPopulator" to `compas_timber.design`.
* Added class "WallPopulatorConfigurationSet" to `compas_timber.design`.
* Added class "WallSelector" to `compas_timber.design`.
* Added class "AnyWallSelector" to `compas_timber.design`.
* Added class "LConnectionDetailA" to `compas_timber.design`.
* Added class "LConnectionDetailB" to `compas_timber.design`.
* Added class "TConnectionDetailA" to `compas_timber.design`.
* Added `from_brep` to `compas_timber.elements.Wall.
* Added `from_polyline` to `compas_timber.elements.Wall.
* Added `WallJoint` to `compas_timber.connections`.
* Added error handling when BTLx processing from geometry fails in GH.
* Added new `Slab` class to `compas_timber.elements`.
* Added `Slab` GH component.
* Added `FreeContour` BTLx processing and applied it to the `Plate` type so that plates can be machined.

### Changed

* Updated Grasshopper Toolbox and Icons
* Fixed `ValueErrorException` in `as_dict()` method of `BTLxProcessingParams` class by ensuring precision specifiers are used with floats.
* Removed model argument from `BTLxWriter` in the GH component and updated it to always return the BTLx string.
* Fixed a bug in `compas_timber.Fabrication.StepJointNotch` related to the `orientation` and `strut_inclination` parameters.
* Fixed the error message when beam endpoints coincide, e.g. when a closed polyline is used as input. 
* Changed `index` input of `ShowFeatureErrors` and `ShowJoiningErrors` do have default value of 0.
* Fixed spelling of `BeamJoinningError` to `BeamJoiningError`.
* Changed `process_joinery()` method to handle `BeamJoiningError` exceptions and return them. Also updated `Model` GH component.
* Updated `add_joint_error()` method in `DebugInformation` class to handle lists.
* Changed `compas_timber.fabrication.Lap` so that the volume is generated fully from the relevant BTLx params.
* Refactored `compas_timber.connections.LapJoint` to comply with the new system.
* Changed `THalfLapJoint`, `LHalfLapJoint`, `XHalfLapJoint` from `compas_timber.connections` so that they use the `Lap` BTLx processing.
* Renamed all `X/T/LHalfLapJoint` classes to `X/T/LLapJoint`.
* Enhanced lap behavior for optimal beam orientation in `LapJoint` class.
* Fixed `restore_beams_from_keys` in `LMiterJoint` to use the correct variable names.
* Reworked `DoubleCut` to more reliably produce the feature and geometry with the `from_planes_and_element` class method.
* Renamed `intersection_box_line()` to `intersection_beam_line_param()`, which now take a beam input and outputs the intersecting ref_face_index.
* Added `max_distance` argument to `JointRule` subclasses and GH components so that max_distance can be set for each joint rule individually.
* Changed referenced to `beam` in `Drilling` to `element`. 
* Changed `Drill Hole` and `Trim Feature` GH components to generate the relevant `BTLxProcessing` type rather than the deprecated `FeatureDefinition` type.
* Changed `Show_beam_faces` gh component to `Show_ref_sides`, which now takes an `int` index and shows the corresponding face including origin corner.
* Bug fixes after adding `max_distance` to joint defs.
* Using new `JackRafterCutProxy` in LMiterJoint, LButtJoint and TButtJoint.
* Changed input type from `Element` to `Beam` in components that currently only support beams.
* Fixed drilling GH component not taking diameter as a string.
* Reworked `Wall` class to be defined with a standard polyline, frame and thickness.
* Changed labels in `Show_ref_sides` GH component to be 1-based to match the spec.

### Removed


## [0.13.0] 2025-01-13

### Added

* Added API documentation for `design` and `error` packages.
* Added `guess_joint_topology_2beams` and `set_default_joints` functions to `design.__init__.py`.
* Added `list_input_valid`, `item_input_valid`, `get_leaf_subclasses`, `rename_gh_input` functions to `ghpython.__init__.py`.
* Added `Instruction`, `Model3d`, `Text3d`, `LinearDimension`, `BuildingPlanParser` classes to `planning.__init__.py`.
* Added `subprocessings` property to `BTLxProcessing` to allow nesting of processings.

### Changed

* Fixed comma incompatible with py27 in `Slot` module.
* Updated the API documentation for `connections`, `elements`, `fabrication`, `ghpython`, `planning` packages.
* Refactored all btlx `process` references to `processing`, including base classes, properties, variables, and docstrings.
* Refactored `BTLx` to `BTLxWriter` in the `compas_timber.Fabrication` package.

### Removed

* Removed `BeamJoiningError` from `connections.__init__.py`.
* Removed duplicate entries from the `__all__` list in the `elements.__init__.py` module.
* Removed package `compas_timber._fabrication`.
* Removed `btlx_processes` anf `joint_factories` from `compas_timber.fabrication` package.
* Removed `.btlx` files from `.gitignore`.


## [0.12.0] 2025-01-07

### Added

* Added new base class for timber elements `TimberElement`.
* Added property `is_beam` to `Beam` class.
* Added property `is_plate` to `Plate` class.
* Added property `is_wall` to `Wall` class.
* Added `side_as_surface` to `compas_timber.elements.Beam`.
* Added `opposing_side_index` to `compas_timber.elements.Beam`.
* Added `Plate` element.
* Added attribute `plates` to `TimberModel`.
* Added new temporary package `_fabrication`.
* Added new `compas_timber._fabrication.JackRafterCut`.
* Added new `compas_timber._fabrication.JackRafterCutParams`.
* Added new `compas_timber._fabrication.Drilling`.
* Added new `compas_timber._fabrication.DrillingParams`.
* Added new `compas_timber._fabrication.StepJoint`.
* Added new `compas_timber._fabrication.StepJointNotch`.
* Added new `compas_timber._fabrication.DovetailTenon`.
* Added new `compas_timber._fabrication.DovetailMortise`.
* Added new `compas_timber.connections.TStepJoint`.
* Added new `compas_timber.connections.TDovetailJoint`.
* Added new `utilities` module in `connections` package.
* Added new `compas_timber._fabrication.DoubleCut`.
* Added new `compas_timber.connections.TBirdsmouthJoint`.
* Added new method `add_group_element` to `TimberModel`.
* Added new method `has_group` to `TimberModel`.
* Added new method `get_elements_in_group` to `TimberModel`.
* Added attribute `is_group_element` to `TimberElement`.
* Added `JointRule.joints_from_beams_and_rules()` static method 
* Added `Element.reset()` method.
* Added new `fasteners.py` module with new `Fastener` element type.
* Added new `compas_timber._fabrication.Lap`.
* Added `Joint_Rule_From_List` GH Component that takes lists of beams to create joints.
* Added `MIN_ELEMENT_COUNT` and `MAX_ELEMENT_COUNT` class attributes to `Joint`.
* Added `element_count_complies` class method to `Joint`.
* Added `compas_timber.fasteners.FastenerTimberInterface`.
* Added `compas_timber.connections.BallNodeJoint`.
* Added `compas_timber.elements.BallNodeFastener`.
* Added `transform()` method to `Feature` types.
* Added `FastenerInterfaceComponent` GH component.
* Added `ShowElementsByType` GH Component.
* Added `fasteners` property to `TimberModel`.
* Added `BTLx_Feature` GH component.
* Added `CT_Beams_From_Mesh` GH component.
* Added new `compas_timber._fabrication.FrenchRidgeLap`.
* Added new `compas_timber.connections.LFrenchRidgeLapJoint`.
* Added new `compas_timber._fabrication.Tenon` and `compas_timber._fabrication.Mortise`.
* Added new `compas_timber.connections.TTenonMortiseJoint`.
* Added `create` override to `BallNodeJoint`.
* Added `PlateFastener` class.
* Added `errors` directory and `__init__.py` module.
* Added new `compas_timber._fabrication.Slot`.
* Added new `compas_timber._fabrication.SlotParams`.

### Changed

* Changed incorrect import of `compas.geometry.intersection_line_plane()` to `compas_timber.utils.intersection_line_plane()`
* Renamed `intersection_line_plane` to `intersection_line_plane_param`.
* Renamed `intersection_line_line_3D` to `intersection_line_line_param`.
* Adjusted functions in `compas_timber._fabrication.DovetailMortise` and `compas_timber.connections.TDovetailJoint`.
* Added `conda-forge` channel to installation instructions.
* Fixed `**kwargs` inheritance in `__init__` for joint modules: `LMiterJoint`, `TStepJoint`, `TDovetailJoint`, `TBirdsmouthJoint`.
* Fixed GUID assignment logic from `**kwargs` to ensure correct fallback behavior for joint modules: `LMiterJoint`, `TStepJoint`, `TDovetailJoint`, `TBirdsmouthJoint`.
* Changed `model.element_by_guid()` instead of direct `elementsdict[]` access for beam retrieval in joint modules: `LMiterJoint`, `TStepJoint`, `TDovetailJoint`, `TBirdsmouthJoint`.
* Reworked the model generation pipeline.
* Reworked `comply` methods for `JointRule`s. 
* Fixed error with angle and inclination calculation in `compas_timber._fabrication.JackRafterCut` 
* Changed `compas_timber.connections.TButtJoint` and `compas_timber.connections.LButtJoint` by using the new implemented BTLx Processes to define the Joints
* Changed `DirectJointRule` to allow for more than 2 elements per joint.
* Changed `beam` objects get added to `Joint.elements` in `Joint.create()`.
* Fixed bug in vizualization of tenon/mortise in `compas_timber._fabrication.StepJoint`and `compas_timber._fabrication.StepJointNotch`.
* Changed `model.process_joinery()`so that it calls `joint.check_elements_compatibility()` before adding extensions and features.
* Fixed incorrect data keys for `beam_guid` in the `__data__` property for joint modules: `LMiterJoint`, `TStepJoint`, `TDovetailJoint`, `TBirdsmouthJoint`, `LFrenchRidgeLapJoint`.
* Fixed `JointRuleFromList` GH component.
* Changed `TButtJoint` to take an optional `PlateFastener`.
* Moved `FeatureApplicationError`, `BeamJoiningError`, and `FastenerApplicationError` to `errors.__init__.py`.
* Fixed a bug that occured when parallel beams are joined in the BallNodeJoint.
* Fixed `L_TopoJointRule`, `T_TopoJointRule` and `X_TopoJointRule` for cases where `Joint.SUPPORTED_TOPOLOGY` is a single value or a list.
* Fixed bug in `JointRule.joints_from_beams_and_rules()` that caused failures when topology was not recognized.
* Implemented `max_distance` parameter in `JointRule.joints_from_beams_and_rules()` and `JointRule.comply` methods.
* Bux fixes from extra comma argument and `max_distance` not implemented in `DirectRule.comply`.

### Removed

* Removed module `compas_timber.utils.compas_extra`.
* Removed a bunch of spaghetti from `CT_model` GH component.
* Removed module `compas_timber.fabrication.joint_factories.t_butt_factory`.
* Removed module `compas_timber.fabrication.joint_factories.l_butt_factory`.
* Removed module `compas_timber.connections.butt_joint`.
* Removed module `compas_timber.connections.french_ridge_lap`.
* Removed module `compas_timber.fabrication.joint_factories.french_ridge_factory`.
* Removed module `compas_timber.fabrication.btlx_processes.btlx_french_ridge_lap`.



## [0.11.0] 2024-09-17

### Added

* Added bake component for `Plate` elements.
* Added default paramteters for `Surface Model` in the GH Component

### Changed

* Fixed wrong image file paths in the Documentation.
* Changed `TimberModel.beams` to return generator of `Beam` elements.
* Changed `TimberModel.walls` to return generator of `Wall` elements.
* Changed `TimberModel.plates` to return generator of `Plate` elements.
* Changed `TimberModel.joints` to return generator of `Joint` elements.
* Fixed polyline analysis for generating `SurfaceModel`
* Fixed errors in debug info components.

### Removed


## [0.10.1] 2024-09-11

### Added

### Changed

* Implemented a workaround for https://github.com/gramaziokohler/compas_timber/issues/280.

### Removed


## [0.10.0] 2024-09-11

### Added

* Added `SurfaceModelJointOverride` GH Component.
* Added `Plate` element.
* Added attribute `plates` to `TimberModel`.
* Added `SurfaceModelJointOverride` GH Component
* Added `ShowSurfaceModelBeamType` GH Component
* Re-introduced attribute `key` in `Beam`.
* Added attribute `key` to `Plate`.
* Added generation of `plate` elements to the `SurfaceModel`

### Changed

* Updated documentation for Grasshopper components.
* Fixed missing input parameter in `SurfaceModelOptions` GH Component.
* Fixed error with tolerances for `SurfaceModel`s modeled in meters.
* Renamed `beam` to `element` in different locations to make it more generic.
* Fixed `AttributeError` in `SurfaceModel`.
* Updated example scripts.
* Calling `process_joinery` in `SurfaceModel`.
* Changed how `BeamDefinition` and `Plate` types are handled in `SurfaceModel`
* Changed the `get_interior_segment_indices` function to work when there are multiple openings.
* Renamed `ShowSurfaceModelBeamType` to `ShowBeamsByCategory`.
* Changed `SurfaceModel` component input handling to give warnings instead of errors.

### Removed

* Removed `add_beam` from `TimberModel`, use `add_element` instead.
* Removed `add_plate` from `TimberModel`, use `add_element` instead.
* Removed `add_wall` from `TimberModel`, use `add_element` instead.

## [0.9.1] 2024-07-05

### Added

* Added `ref_frame` attribute to `Beam`.
* Added `ref_sides` attribute to `Beam`.
* Added `ref_edges` attribute to `Beam`.

### Changed

* Fixed error in BakeWithBoxMap component.
* Added `add_extensions` to `Joint` interface.
* Added `process_joinery` to `TimberModel`.
* Features are not automatically added when creating a joint using `Joint.create()`.
* Features are not automatically added when de-serializing.

### Removed


## [0.9.0] 2024-06-14

### Added

* Added `birdsmouth` parameter to `butt_joint` which applies a `btlx_double_cut` process to the part. 
* Added `BTLxDoubleCut` BTLx Processing class.
* Added BTLx support for `TButtJoint` and `LButtJoint`
* Added `BTLxLap` process class.

### Changed

* Moved module `workflow` from package `ghpython` to new package `design`.
* Moved `compas_timber.ghpython.CategoryRule` to `compas_timber.design`.
* Moved `compas_timber.ghpython.DirectRule` to `compas_timber.design`.
* Moved `compas_timber.ghpython.JointRule` to `compas_timber.design`.
* Moved `compas_timber.ghpython.TopologyRule` to `compas_timber.design`.
* Moved `compas_timber.ghpython.JointDefinition` to `compas_timber.design`.
* Moved `compas_timber.ghpython.FeatureDefinition` to `compas_timber.design`.
* Moved `compas_timber.ghpython.DebugInfomation` to `compas_timber.design`.

### Removed


## [0.8.1] 2024-06-13

### Added

### Changed

* Fixed import errors in GH components.
* Updated GH example file.

### Removed


## [0.8.0] 2024-06-12

### Added

* Added attribute `geometry` to `Beam`.
* Added `center_of_mass` property to Assembly class.
* Added `volume` property to Assembly class.
* Added new element type `Wall`.

### Changed

* Reduced some boilerplate code in `Joint` subclasses.
* Added argument `beams` to `Joint.__init__()` which expects tuple containing beams from implementing class instance.
* Renamed `TimberAssembly` to `TimberModel`.
* Renamed `compas_timber.assembly` to `compas_timber.model`.
* Renamed `compas_timber.parts` to `compas_timber.elements`.
* Based `Beam` on new `compas_model.elements.Element`.
* Based `TimberModel` on new `compas_model.model.Model`.
* Based `Joint` on new `compas_model.interactions.Interaction`.
* Removed support for Python `3.8`.

### Removed

* Removed `joint_type` attributes from all `Joint` classes.
* Removed argument `cutoff` from `LMiterJoint` as it was not used anywhere.
* Removed argument `gap` from `TButtJoint` as it was not used anywhere.
* Removed argument `gap` from `FrenchRidgeLap` as it was not used anywhere.
* Removed class `JointOptions` as not used anymore.
* Removed module `compas_timber.consumers`.
* Removed unused method `TButtJoint.get_cutting_plane()`.

## [0.7.0] 2024-02-15

### Added

* Added `debug_geometries` attribute to `BeamJoiningError`.
* (Re)added `BooleanSubtraction` feature.
* Added flag `modify_cross` to `L-Butt` joint.
* Added flag `reject_i` to `L-Butt` joint.
* Added new `NullJoint`.
* Added `mill_depth` argument to butt joints, with geometric representation of milled recess in cross beam.
* Added `ButtJoint` class with methods common to `LButtJoint` and `TButtJoint`
* Added new `L_TopologyJointRule`, `T_TopologyJointRule`, `X_TopologyJointRule` GH components
* Added GH component param support functions in `compas_timber.ghpython.ghcomponent_helpers.py`
* Added `topos` attribute to `CategoryRule` to filter when joints get applied
* Added new `SurfaceAssembly` class
* Added GH component `SurfaceAssembly` which directly generates a `TimberAssembly` with standard wall framing from a planar surface. 
* Added GH component `SurfaceAssemblyOptions`
* Added GH component `CustomBeamDimensions` for `SurfaceAssembly`

### Changed

* `BeamFromCurve` GH component accepts now referenced Rhino curves, referenced Rhino object IDs and internalized lines.
* `BeamFromCurve` GH component accepts now referenced Rhino curves, referenced Rhino object IDs and internalized lines.
* Fixed `FeatureError` when L-Butt applies the cutting plane.
* Fixed T-Butt doesn't get extended to cross beam's plane.
* `SimpleSequenceGenerator` updated to work with `compas.datastructures.assembly` and generates building plan acording to type.
* Changed GH Categories for joint rules.
* Made `beam_side_incident` a `staticmethod` of `Joint` and reworked it.
* Extended `DecomposeBeam` component to optionally show beam frame and faces.
* Changed `CategoryJointRule` and `DirectJointRule` to a dynamic interface where joint type is selected with right click menu
* Changed `Assembly` GH component to apply category joints if the detected topology is in `CategoryRule.topos`
* Changed `TopologyJoints` GH component to `DefaultJoints` Component, which applies default joints based on topology. 

### Removed

* Removed component `ShowBeamFrame`.
* Changed GH Categories for joint rules
* `BrepGeometryConsumer` continues to apply features even after the first error.
* `DrillHole` component calculates length from input line.
* `DrillHole` has default diameter proportional to beam cross-section.
* Removed input `Length` from `DrillHole` component.
* Fixed broken `TrimmingFeature` component.
* Removed all `JointOption` components. these are accessed in context menu of joint rules.

## [0.6.1] 2024-02-02

### Added

### Changed

### Removed


## [0.6.0] 2024-02-02

### Added

### Changed

* Updated COMPAS dependency to `2.0.0`!

### Removed


## [0.5.1] 2024-01-31

### Added

* Added missing documentation for module `ghpython.workflow.py`.
* Added missing documentation for package `connections`.
* `compas_timber.__version__` now returns current version.

### Changed

### Removed


## [0.5.0] 2024-01-31

### Added

* Added class `DebugInformation` to `workflow.py`.
* Added new component `ShowFeatureErrors`.
* Added new component `ShowJoiningErrors`.
* Added `FeatureApplicator` classes which report errors during feature application.
* Added `L-HalfLapJoint`.
* Added `T-HalfLapJoint`.
* Added `ShowTopologyTypes` GH Component.

### Changed

* Feature application now fails more gracefully (un-processed geometry is returned).
* Attempting to join beams which are already joined raises `BeamJoiningError` instead of `AssemblyError`
* `Joint.add_features` which fails to calculate anything raises `BeamJoiningError`.
* Changed COMPAS dependency to `compas==2.0.0beta.4`.
* Assembly component shows blanks when `CeateGeometry` flag is set to `False`. 

### Removed

* Removed `JointDef` GH components.
* Removed `AutomaticJoint` GH Component. Joint rules are now input directly into `TimberAssembly`.

## [0.4.0] 2024-01-24

### Added

* Added `fabrication` package 
* Added `BTLx` as a wrapper for `TimberAssembly` to generate .btlx files for machining timber beams
* Added `BTLxPart` as wrapper for `Beam`
* Added `joint_factories` folder and factories for existing joints except `X-HalfLap`
* Added `btlx_processes` folder and processes `JackCut` and `FrenchRidgeHalfLap`
* Added `BTLx` Grasshopper component
* Added `FrenchRidgeHalfLap` joint
* Added `DrillHole` Feature.
* Added `DrillHoleFeature` Grasshopper component.
* added `JointOptions` GH Components for all current joint types. This allows joint parameter definition in GH
* added `DirectJointRules` GH Component 
* added `TopologyJointRules` GH Component 
* added `BTLx` as a wrapper for `TimberAssembly` to generate .btlx files for machining timber beams
* added `BTLxPart` as wrapper for `Beam`
* added `joint_factories` folder and factories for existing joints except `X-HalfLap`
* added `btlx_processes` folder and processes `JackCut` and `FrenchRidgeHalfLap`
* added `BTLx` Grasshopper component
* added `FrenchRidgeHalfLap` joint


### Changed

* Changed `Beam` definition to include `blank_frame` and `blank_length` attributes 
* Replaced `Artist` with the new `Scene`.
* Changed type hint for argument `Centerline` of GH component `BeamFromCurve` to `Guid`.
* Curve ID of beam curves are now always stored in `Beam.attributes["rhino_guid"]`.
* Fixed `FindBeamByGuid` component.
* Bumped required COMPAS version to `2.0.0beta.2`.
* Changed docs theme to the new `sphinx_compas2_theme`.
* Re-worked component `BakeBoxMap` to advanced mode.
* Removed call to `rs.Redraw()` in `BakeBoxMap` which was causing GH document to lock (cannot drag).

### Removed


## [0.3.2] 2023-11-17

### Added

* Added now released COMPAS `2.0.0a1` to requirements.

### Changed

* Explicitly added attribute `key` to (de)serialization of `Beam`.

### Removed


## [0.3.1] 2023-09-18

### Added

### Changed

### Removed


## [0.3.0] 2023-09-18

### Added

* Added new joint type: Half-lap joint.

### Changed

* Beam transformed geometry with features is available using property `geometry`.
* Adapted the `Data` interface of `Beam` and `Assembly` according to the changes in COMPAS core.
* Beam geometry is created on demand.
* Adapted the `Data` interface of `Joint` and its implementations according to the changes in COMPAS core.
* Explicitly choosing `Grasshopper` context for the `Artist` in `ShowAssembly` component.

### Removed

* Removed method `Beam.get_geometry`.

## [0.2.16] 2023-05-16

### Added

### Changed

### Removed


## [0.2.15] 2023-05-15

### Added

### Changed

### Removed


## [0.2.14] 2023-05-15

### Added

### Changed

### Removed


## [0.2.13] 2023-05-15

### Added

### Changed

### Removed


## [0.2.12] 2023-05-15

### Added

### Changed

### Removed


## [0.2.11] 2023-05-15

### Added

### Changed

### Removed


## [0.2.10] 2023-05-14

### Added

### Changed

### Removed


## [0.2.9] 2023-05-12

### Added

### Changed

### Removed


## [0.2.8] 2023-05-12

### Added

### Changed

### Removed


## [0.2.7] 2023-05-12

### Added

### Changed

### Removed


## [0.2.6] 2023-05-12

### Added

### Changed

### Removed


## [0.2.5] 2023-05-12

### Added

### Changed

### Removed


## [0.2.4] 2023-05-12

### Added

### Changed

### Removed


## [0.2.3] 2023-05-12

### Added

### Changed

### Removed


## [0.2.2] 2023-05-12

### Added

### Changed

### Removed


## [0.2.1] 2023-05-12

### Added

### Changed

### Removed


## [0.2.0] 2023-05-11

### Added

* Integrated RTree search for neighboring beams using Rhino and CPython plugins.

### Changed

### Removed<|MERGE_RESOLUTION|>--- conflicted
+++ resolved
@@ -27,14 +27,11 @@
 * Added `scale` method to `compas_timber.fabrication.Pocket`.
 * Added `scale` method to `compas_timber.fabrication.Text`.
 * Added `is_joinery` flag to `BTLxProcessing` to indicate if the processing is a result of joinery operation.
-<<<<<<< HEAD
+* Added tasks `update-gh-header` to update the version in the header of the GH components.
 * Added `PlateJoint`.
 * Added `PlateButtJoint`.
 * Added `PlateMiterJoint`.
 * Added `find_plate_plate_topology` method to `ConnectionSolver`.
-=======
-* Added tasks `update-gh-header` to update the version in the header of the GH components.
->>>>>>> a7e12287
 
 ### Changed
 
