# Changelog

All notable changes to this project will be documented in this file.

The format is based on [Keep a Changelog](https://keepachangelog.com/en/1.0.0/),
and this project adheres to [Semantic Versioning](https://semver.org/spec/v2.0.0.html).

## Unreleased

### Added

* Added attribute `tolerance` to `TimberModel`.
* Added `scaled` method to `compas_timber.fabrication.BTLxProcessing` to scale the BTLx parameters.
* Added `scaled` method to `compas_timber.fabrication.BTLxPart` to scale the BTLx parameters.
* Added `scale` method to `compas_timber.fabrication.JackRafterCut`.
* Added `scale` method to `compas_timber.fabrication.Drilling`.
* Added `scale` method to `compas_timber.fabrication.DoubleCut`.
* Added `scale` method to `compas_timber.fabrication.Lap`.
* Added `scale` method to `compas_timber.fabrication.FrenchRidgeLap`.
* Added `scale` method to `compas_timber.fabrication.Tenon`.
* Added `scale` method to `compas_timber.fabrication.Mortise`.
* Added `scale` method to `compas_timber.fabrication.StepJoint`.
* Added `scale` method to `compas_timber.fabrication.StepJointNotch`.
* Added `scale` method to `compas_timber.fabrication.DovetailTenon`.
* Added `scale` method to `compas_timber.fabrication.DovetailMortise`.
* Added `scale` method to `compas_timber.fabrication.Slot`.
* Added `scale` method to `compas_timber.fabrication.Pocket`.
* Added `scale` method to `compas_timber.fabrication.Text`.
* Added `is_joinery` flag to `BTLxProcessing` to indicate if the processing is a result of joinery operation.
* Added new `compas_timber.fabrication.LongitudinalCut`.
* Added tasks `update-gh-header` to update the version in the header of the GH components.
* Added new `compas_timber.connections.XNotchJoint`.
* Added a proxy class for `Pocket` BTLx processing for performance optimization. 
* Added `topology` to class `Joint`.
* Added `location` to class `Joint`.
* Added `NBeamKDTreeAnalyzer` to `compas_timber.connections`.
* Added `TripletAnalyzer` to `compas_timber.connections`.
* Added `QuadAnalyzer` to `compas_timber.connections`.
* Added `CompositeAnalyzer` to `compas_timber.connections`.
* Added method `connect_adjacent_beams` to `TimberModel`.
* Added `PlateJoint`.
* Added `PlateButtJoint`.
* Added `PlateMiterJoint`.
* Added `PlateConnectionSolver`.
* Added generic `ButtJoint` class from which `TButtJoint` and `LButtJoint` inherit.
* Added new `BTLxProcessingError` to `compas_timber.errors`.
* Added `errors` property to `BTLxWriter` class which can be used after call to `write()` to check for errors.
<<<<<<< HEAD
* Added `joint_candidates` property to `TimberModel`.
* Added `add_joint_candidate` method to `TimberModel`.
* Added `remove_joint_candidate` method to `TimberModel`.
=======
* Added `joints_contribution_guide` in docs.
>>>>>>> 158cd45c

### Changed

* BTLx Write now considers the `TimberModel.tolerance` attribute and scales parts and processings it when units are set to meters.
* Added missing `__data__` to `compas_timber.fabrication.Drilling`.
* Added missing `__data__` to `compas_timber.fabrication.Slot`.
* Fixed `TypeError` when deepcopying beams with `debug_info` on them.
* Processings which are not the result of joinery are now serialized with `TimberElement`.
* Fixed visualization bug in `Plate` due to loft resulting in flipped volume.
* Fixed a few bugs in the `WallPopulator` workflow including GH component updates.
* Renamed `NullJoint` to `JointCandidate`.
* Fixed bug in show_ref_faces GH component.
* `BTLxProcessing.ref_side_index` defaults to `0` if not set, instead of the invalid `None`.
* Updated `BTLx_contribution_guide` in docs.
* Fixed several GH Components for Rhino8 compatibility.
* Fixed `graph_node` is `None` after deserializing a `TimberModel`.
* Fixed attribute error when creating a `TButtJoint`.
* Fixed a bug in `BeamsFromMesh` GH Component.
* Changed default value for `modify_cross` to `True` for `LButtJoint`.
* Minor fixes to GH Components.
* Fixed `elements` and geometry creation for `BallNodeJoint`.
* `NBeamKDTreeAnalyzer` now uses `model.joint_candidates` instead of filtering `model.joints`.

### Removed

* Removed Grasshopper after-install plugin. Components should be installed via Rhino's Plugin Manager.
* Removed `get_face_most_towards_beam` from `Joint` as not used anywhere.
* Removed `get_face_most_ortho_to_beam` from `Joint` as not used anywhere.
* Removed `angle_vectors_projected` from `compas_timber.utils` since this has been upstreamed to core.


## [0.16.2] 2025-05-07

### Added

### Changed

* Fixed max recursion depth error when copying `TimberModel`/`Beam` with proxy processings.

### Removed



## [0.16.1] 2025-04-30

### Added

### Changed

### Removed


## [0.16.0] 2025-04-30

### Added

* Added new `compas_timber.fabrication.Pocket`.
* Added `front_side`, `back_side`, `opp_side` methods to the `Beam` class for retrieving specific sides relative to a reference side.
* Added processing `Text` to `compas_timber.fabrication`.
* Added `TextParams` to `compas_timber.fabrication`.
* Added new Grasshopper components for Rhino8/cpython. 
* Added new methods to handle adaptive GH_component parameters using cpython.

### Changed

* Fixed `AttributeError` when deserializing a model with Lap joints.
* Fixed a bug in `compas_timber.fabrication.Lap` where `ref_side_index` failed for `0` by checking for `None` instead.
* Fixed a bug in `compas_timber.fabrication.Lap` to handle the case when the vectors used to calculate the `inclination` angle are perpendicular.

### Removed


## [0.15.3] 2025-03-25

### Added

* Added `DualContour` BTLx Contour type for ruled surface Swarf contours.

### Changed

* Removed `main_ref_side_index` property from `TBirdsmouthJoint` since it's now defined in the `DoubleCut` BTLxProcessing.
* Added `mill_depth` argument in `TBirdsmouthJoint` for creating pockets on the cross_beam if asked.
* Refactored the `check_element_compatibility` method in `YButtJoint` so that it checks for coplanarity and dimensioning of the cross elements.
* Enhanced `DoubleCut.from_planes_and_beam` to verify that provided planes are not parallel and raise a `ValueError` if they are.
* Adjusted `process_joinery` method to catch `ValueError` exceptions during `BTLxProcessing` generation and wrap them in `BeamJoiningError` objects.
* Refactored and renamed `are_beams_coplanar` function to `are_beams_aligned_with_cross_vector`.
* Refactored `_create_negative_volumes()` in `LapJoint` so that it generates box-like volumes. 
* Refactored `XLapJoint`, `LLapJoint`, `TLapJoint` so that they use the `_create_negative_volumes()` method to get the negative volumes and use the alt constructor `Lap.from_volume_and_beam()`.
* Fixed an error occuring in `BTLxPart.shape_strings` by ensuring the polyline is always closed.
* Implemented `Inclination` in the `FreeContour` BTLx Processing.
* Changed `Plate` element to be defined by top and bottom contours instead of one contour and thickness. 

### Removed

* Removed `check_elements_compatibility` method from the parent `LapJoint` since non co-planar lap joints can be achieved.
* Removed the `is_pocket` argument in `Lap.from_plane_and_beam()` since this class method will now only serve for pockets in Butt joints.
* Removed `opposing_side_index` and `OPPOSING_SIDE_MAP` from `Beam` class since they have now been replaced by `front_side`, `back_side`, `opp_side` methods.
* Removed the deprecated `main_beam_opposing_side_index` property from `LButtJoint` and `TButtJoint` as it is no longer in use.

## [0.15.2] 2025-03-05

### Added

### Changed

* Fixed `ValueError` occurring when connecting just a slab to the GH model component.

### Removed


## [0.15.1] 2025-03-04

### Added

### Changed

* Fixed "No intersection found between walls" error when walls connect in unsupported topology.
* Implemented slab perimeter offset workaround.

### Removed


## [0.15.0] 2025-03-04

### Added

* Added `BTLx_From_Params` GH component which contains the definiton for class `DeferredBTLxProcessing` to allow directly defining BTLx parameters and passing them to the model.
* Added `Shape` to BTLx output, showing finished element geometry in BTLx Viewer instead of just blank.
* Added `as_plane()` to `WallToWallInterface`.
* Added optional argument `max_distance` to `WallPopulator.create_joint_definitions()`.

### Changed

* Added `max_distance` to `TimberModel.connect_adjacent_walls()`.
* Fixed plate doesn't get properly extended to the end of an L detail.
* Fixed detail edge beams don't get LButt.
* Fixed walls might not be considered connecting depending on the surface's orientation.

### Removed


## [0.14.2] 2025-02-17

### Added

### Changed

* Adjusted `LMiterJoint` so that it now applies an extra cut to elements when the `cutoff` flag is enabled.

### Removed


## [0.14.1] 2025-02-17

### Added

* Added missing arguments in configuration set component.
* Added `FlipDirection` flag to flip stud direction of a slab.

### Changed

* Fixed rotating stud direction in slab causes breaks plates and connections.
* Restructured some Gh Toolboxes & added Icons for Walls & Slabs

### Removed


## [0.14.0] 2025-02-17

### Added

* Added `distance_segment_segment` to `compas_timber.utils`
* Added `BTLxFromGeometryDefinition` class to replace the depricated `FeatureDefinition`. This allows deferred calculation of BTLx processings.
* Added `from_shapes_and_element` class method to `Drilling`, `JackRafterCut`, and `DoubleCut` as a wrapper for their geometry based constructors for use with `BTLxFromGeometryDefinition`.
* Added `YButtJoint` which joins the ends of three joints where the `cross_beams` get a miter cut and the `main_beam` gets a double cut.
* Added `JackRafterCutProxy` to allow for deferred calculation of the `JackRafterCut` geometry thus improving visualization performance.
* Added class "WallPopulator" to `compas_timber.design`.
* Added class "WallPopulatorConfigurationSet" to `compas_timber.design`.
* Added class "WallSelector" to `compas_timber.design`.
* Added class "AnyWallSelector" to `compas_timber.design`.
* Added class "LConnectionDetailA" to `compas_timber.design`.
* Added class "LConnectionDetailB" to `compas_timber.design`.
* Added class "TConnectionDetailA" to `compas_timber.design`.
* Added `from_brep` to `compas_timber.elements.Wall.
* Added `from_polyline` to `compas_timber.elements.Wall.
* Added `WallJoint` to `compas_timber.connections`.
* Added error handling when BTLx processing from geometry fails in GH.
* Added new `Slab` class to `compas_timber.elements`.
* Added `Slab` GH component.
* Added `FreeContour` BTLx processing and applied it to the `Plate` type so that plates can be machined.

### Changed

* Updated Grasshopper Toolbox and Icons
* Fixed `ValueErrorException` in `as_dict()` method of `BTLxProcessingParams` class by ensuring precision specifiers are used with floats.
* Removed model argument from `BTLxWriter` in the GH component and updated it to always return the BTLx string.
* Fixed a bug in `compas_timber.Fabrication.StepJointNotch` related to the `orientation` and `strut_inclination` parameters.
* Fixed the error message when beam endpoints coincide, e.g. when a closed polyline is used as input. 
* Changed `index` input of `ShowFeatureErrors` and `ShowJoiningErrors` do have default value of 0.
* Fixed spelling of `BeamJoinningError` to `BeamJoiningError`.
* Changed `process_joinery()` method to handle `BeamJoiningError` exceptions and return them. Also updated `Model` GH component.
* Updated `add_joint_error()` method in `DebugInformation` class to handle lists.
* Changed `compas_timber.fabrication.Lap` so that the volume is generated fully from the relevant BTLx params.
* Refactored `compas_timber.connections.LapJoint` to comply with the new system.
* Changed `THalfLapJoint`, `LHalfLapJoint`, `XHalfLapJoint` from `compas_timber.connections` so that they use the `Lap` BTLx processing.
* Renamed all `X/T/LHalfLapJoint` classes to `X/T/LLapJoint`.
* Enhanced lap behavior for optimal beam orientation in `LapJoint` class.
* Fixed `restore_beams_from_keys` in `LMiterJoint` to use the correct variable names.
* Reworked `DoubleCut` to more reliably produce the feature and geometry with the `from_planes_and_element` class method.
* Renamed `intersection_box_line()` to `intersection_beam_line_param()`, which now take a beam input and outputs the intersecting ref_face_index.
* Added `max_distance` argument to `JointRule` subclasses and GH components so that max_distance can be set for each joint rule individually.
* Changed referenced to `beam` in `Drilling` to `element`. 
* Changed `Drill Hole` and `Trim Feature` GH components to generate the relevant `BTLxProcessing` type rather than the deprecated `FeatureDefinition` type.
* Changed `Show_beam_faces` gh component to `Show_ref_sides`, which now takes an `int` index and shows the corresponding face including origin corner.
* Bug fixes after adding `max_distance` to joint defs.
* Using new `JackRafterCutProxy` in LMiterJoint, LButtJoint and TButtJoint.
* Changed input type from `Element` to `Beam` in components that currently only support beams.
* Fixed drilling GH component not taking diameter as a string.
* Reworked `Wall` class to be defined with a standard polyline, frame and thickness.
* Changed labels in `Show_ref_sides` GH component to be 1-based to match the spec.

### Removed


## [0.13.0] 2025-01-13

### Added

* Added API documentation for `design` and `error` packages.
* Added `guess_joint_topology_2beams` and `set_default_joints` functions to `design.__init__.py`.
* Added `list_input_valid`, `item_input_valid`, `get_leaf_subclasses`, `rename_gh_input` functions to `ghpython.__init__.py`.
* Added `Instruction`, `Model3d`, `Text3d`, `LinearDimension`, `BuildingPlanParser` classes to `planning.__init__.py`.
* Added `subprocessings` property to `BTLxProcessing` to allow nesting of processings.

### Changed

* Fixed comma incompatible with py27 in `Slot` module.
* Updated the API documentation for `connections`, `elements`, `fabrication`, `ghpython`, `planning` packages.
* Refactored all btlx `process` references to `processing`, including base classes, properties, variables, and docstrings.
* Refactored `BTLx` to `BTLxWriter` in the `compas_timber.Fabrication` package.

### Removed

* Removed `BeamJoiningError` from `connections.__init__.py`.
* Removed duplicate entries from the `__all__` list in the `elements.__init__.py` module.
* Removed package `compas_timber._fabrication`.
* Removed `btlx_processes` anf `joint_factories` from `compas_timber.fabrication` package.
* Removed `.btlx` files from `.gitignore`.


## [0.12.0] 2025-01-07

### Added

* Added new base class for timber elements `TimberElement`.
* Added property `is_beam` to `Beam` class.
* Added property `is_plate` to `Plate` class.
* Added property `is_wall` to `Wall` class.
* Added `side_as_surface` to `compas_timber.elements.Beam`.
* Added `opposing_side_index` to `compas_timber.elements.Beam`.
* Added `Plate` element.
* Added attribute `plates` to `TimberModel`.
* Added new temporary package `_fabrication`.
* Added new `compas_timber._fabrication.JackRafterCut`.
* Added new `compas_timber._fabrication.JackRafterCutParams`.
* Added new `compas_timber._fabrication.Drilling`.
* Added new `compas_timber._fabrication.DrillingParams`.
* Added new `compas_timber._fabrication.StepJoint`.
* Added new `compas_timber._fabrication.StepJointNotch`.
* Added new `compas_timber._fabrication.DovetailTenon`.
* Added new `compas_timber._fabrication.DovetailMortise`.
* Added new `compas_timber.connections.TStepJoint`.
* Added new `compas_timber.connections.TDovetailJoint`.
* Added new `utilities` module in `connections` package.
* Added new `compas_timber._fabrication.DoubleCut`.
* Added new `compas_timber.connections.TBirdsmouthJoint`.
* Added new method `add_group_element` to `TimberModel`.
* Added new method `has_group` to `TimberModel`.
* Added new method `get_elements_in_group` to `TimberModel`.
* Added attribute `is_group_element` to `TimberElement`.
* Added `JointRule.joints_from_beams_and_rules()` static method 
* Added `Element.reset()` method.
* Added new `fasteners.py` module with new `Fastener` element type.
* Added new `compas_timber._fabrication.Lap`.
* Added `Joint_Rule_From_List` GH Component that takes lists of beams to create joints.
* Added `MIN_ELEMENT_COUNT` and `MAX_ELEMENT_COUNT` class attributes to `Joint`.
* Added `element_count_complies` class method to `Joint`.
* Added `compas_timber.fasteners.FastenerTimberInterface`.
* Added `compas_timber.connections.BallNodeJoint`.
* Added `compas_timber.elements.BallNodeFastener`.
* Added `transform()` method to `Feature` types.
* Added `FastenerInterfaceComponent` GH component.
* Added `ShowElementsByType` GH Component.
* Added `fasteners` property to `TimberModel`.
* Added `BTLx_Feature` GH component.
* Added `CT_Beams_From_Mesh` GH component.
* Added new `compas_timber._fabrication.FrenchRidgeLap`.
* Added new `compas_timber.connections.LFrenchRidgeLapJoint`.
* Added new `compas_timber._fabrication.Tenon` and `compas_timber._fabrication.Mortise`.
* Added new `compas_timber.connections.TTenonMortiseJoint`.
* Added `create` override to `BallNodeJoint`.
* Added `PlateFastener` class.
* Added `errors` directory and `__init__.py` module.
* Added new `compas_timber._fabrication.Slot`.
* Added new `compas_timber._fabrication.SlotParams`.

### Changed

* Changed incorrect import of `compas.geometry.intersection_line_plane()` to `compas_timber.utils.intersection_line_plane()`
* Renamed `intersection_line_plane` to `intersection_line_plane_param`.
* Renamed `intersection_line_line_3D` to `intersection_line_line_param`.
* Adjusted functions in `compas_timber._fabrication.DovetailMortise` and `compas_timber.connections.TDovetailJoint`.
* Added `conda-forge` channel to installation instructions.
* Fixed `**kwargs` inheritance in `__init__` for joint modules: `LMiterJoint`, `TStepJoint`, `TDovetailJoint`, `TBirdsmouthJoint`.
* Fixed GUID assignment logic from `**kwargs` to ensure correct fallback behavior for joint modules: `LMiterJoint`, `TStepJoint`, `TDovetailJoint`, `TBirdsmouthJoint`.
* Changed `model.element_by_guid()` instead of direct `elementsdict[]` access for beam retrieval in joint modules: `LMiterJoint`, `TStepJoint`, `TDovetailJoint`, `TBirdsmouthJoint`.
* Reworked the model generation pipeline.
* Reworked `comply` methods for `JointRule`s. 
* Fixed error with angle and inclination calculation in `compas_timber._fabrication.JackRafterCut` 
* Changed `compas_timber.connections.TButtJoint` and `compas_timber.connections.LButtJoint` by using the new implemented BTLx Processes to define the Joints
* Changed `DirectJointRule` to allow for more than 2 elements per joint.
* Changed `beam` objects get added to `Joint.elements` in `Joint.create()`.
* Fixed bug in vizualization of tenon/mortise in `compas_timber._fabrication.StepJoint`and `compas_timber._fabrication.StepJointNotch`.
* Changed `model.process_joinery()`so that it calls `joint.check_elements_compatibility()` before adding extensions and features.
* Fixed incorrect data keys for `beam_guid` in the `__data__` property for joint modules: `LMiterJoint`, `TStepJoint`, `TDovetailJoint`, `TBirdsmouthJoint`, `LFrenchRidgeLapJoint`.
* Fixed `JointRuleFromList` GH component.
* Changed `TButtJoint` to take an optional `PlateFastener`.
* Moved `FeatureApplicationError`, `BeamJoiningError`, and `FastenerApplicationError` to `errors.__init__.py`.
* Fixed a bug that occured when parallel beams are joined in the BallNodeJoint.
* Fixed `L_TopoJointRule`, `T_TopoJointRule` and `X_TopoJointRule` for cases where `Joint.SUPPORTED_TOPOLOGY` is a single value or a list.
* Fixed bug in `JointRule.joints_from_beams_and_rules()` that caused failures when topology was not recognized.
* Implemented `max_distance` parameter in `JointRule.joints_from_beams_and_rules()` and `JointRule.comply` methods.
* Bux fixes from extra comma argument and `max_distance` not implemented in `DirectRule.comply`.

### Removed

* Removed module `compas_timber.utils.compas_extra`.
* Removed a bunch of spaghetti from `CT_model` GH component.
* Removed module `compas_timber.fabrication.joint_factories.t_butt_factory`.
* Removed module `compas_timber.fabrication.joint_factories.l_butt_factory`.
* Removed module `compas_timber.connections.butt_joint`.
* Removed module `compas_timber.connections.french_ridge_lap`.
* Removed module `compas_timber.fabrication.joint_factories.french_ridge_factory`.
* Removed module `compas_timber.fabrication.btlx_processes.btlx_french_ridge_lap`.



## [0.11.0] 2024-09-17

### Added

* Added bake component for `Plate` elements.
* Added default paramteters for `Surface Model` in the GH Component

### Changed

* Fixed wrong image file paths in the Documentation.
* Changed `TimberModel.beams` to return generator of `Beam` elements.
* Changed `TimberModel.walls` to return generator of `Wall` elements.
* Changed `TimberModel.plates` to return generator of `Plate` elements.
* Changed `TimberModel.joints` to return generator of `Joint` elements.
* Fixed polyline analysis for generating `SurfaceModel`
* Fixed errors in debug info components.

### Removed


## [0.10.1] 2024-09-11

### Added

### Changed

* Implemented a workaround for https://github.com/gramaziokohler/compas_timber/issues/280.

### Removed


## [0.10.0] 2024-09-11

### Added

* Added `SurfaceModelJointOverride` GH Component.
* Added `Plate` element.
* Added attribute `plates` to `TimberModel`.
* Added `SurfaceModelJointOverride` GH Component
* Added `ShowSurfaceModelBeamType` GH Component
* Re-introduced attribute `key` in `Beam`.
* Added attribute `key` to `Plate`.
* Added generation of `plate` elements to the `SurfaceModel`

### Changed

* Updated documentation for Grasshopper components.
* Fixed missing input parameter in `SurfaceModelOptions` GH Component.
* Fixed error with tolerances for `SurfaceModel`s modeled in meters.
* Renamed `beam` to `element` in different locations to make it more generic.
* Fixed `AttributeError` in `SurfaceModel`.
* Updated example scripts.
* Calling `process_joinery` in `SurfaceModel`.
* Changed how `BeamDefinition` and `Plate` types are handled in `SurfaceModel`
* Changed the `get_interior_segment_indices` function to work when there are multiple openings.
* Renamed `ShowSurfaceModelBeamType` to `ShowBeamsByCategory`.
* Changed `SurfaceModel` component input handling to give warnings instead of errors.

### Removed

* Removed `add_beam` from `TimberModel`, use `add_element` instead.
* Removed `add_plate` from `TimberModel`, use `add_element` instead.
* Removed `add_wall` from `TimberModel`, use `add_element` instead.

## [0.9.1] 2024-07-05

### Added

* Added `ref_frame` attribute to `Beam`.
* Added `ref_sides` attribute to `Beam`.
* Added `ref_edges` attribute to `Beam`.

### Changed

* Fixed error in BakeWithBoxMap component.
* Added `add_extensions` to `Joint` interface.
* Added `process_joinery` to `TimberModel`.
* Features are not automatically added when creating a joint using `Joint.create()`.
* Features are not automatically added when de-serializing.

### Removed


## [0.9.0] 2024-06-14

### Added

* Added `birdsmouth` parameter to `butt_joint` which applies a `btlx_double_cut` process to the part. 
* Added `BTLxDoubleCut` BTLx Processing class.
* Added BTLx support for `TButtJoint` and `LButtJoint`
* Added `BTLxLap` process class.

### Changed

* Moved module `workflow` from package `ghpython` to new package `design`.
* Moved `compas_timber.ghpython.CategoryRule` to `compas_timber.design`.
* Moved `compas_timber.ghpython.DirectRule` to `compas_timber.design`.
* Moved `compas_timber.ghpython.JointRule` to `compas_timber.design`.
* Moved `compas_timber.ghpython.TopologyRule` to `compas_timber.design`.
* Moved `compas_timber.ghpython.JointDefinition` to `compas_timber.design`.
* Moved `compas_timber.ghpython.FeatureDefinition` to `compas_timber.design`.
* Moved `compas_timber.ghpython.DebugInfomation` to `compas_timber.design`.

### Removed


## [0.8.1] 2024-06-13

### Added

### Changed

* Fixed import errors in GH components.
* Updated GH example file.

### Removed


## [0.8.0] 2024-06-12

### Added

* Added attribute `geometry` to `Beam`.
* Added `center_of_mass` property to Assembly class.
* Added `volume` property to Assembly class.
* Added new element type `Wall`.

### Changed

* Reduced some boilerplate code in `Joint` subclasses.
* Added argument `beams` to `Joint.__init__()` which expects tuple containing beams from implementing class instance.
* Renamed `TimberAssembly` to `TimberModel`.
* Renamed `compas_timber.assembly` to `compas_timber.model`.
* Renamed `compas_timber.parts` to `compas_timber.elements`.
* Based `Beam` on new `compas_model.elements.Element`.
* Based `TimberModel` on new `compas_model.model.Model`.
* Based `Joint` on new `compas_model.interactions.Interaction`.
* Removed support for Python `3.8`.

### Removed

* Removed `joint_type` attributes from all `Joint` classes.
* Removed argument `cutoff` from `LMiterJoint` as it was not used anywhere.
* Removed argument `gap` from `TButtJoint` as it was not used anywhere.
* Removed argument `gap` from `FrenchRidgeLap` as it was not used anywhere.
* Removed class `JointOptions` as not used anymore.
* Removed module `compas_timber.consumers`.
* Removed unused method `TButtJoint.get_cutting_plane()`.

## [0.7.0] 2024-02-15

### Added

* Added `debug_geometries` attribute to `BeamJoiningError`.
* (Re)added `BooleanSubtraction` feature.
* Added flag `modify_cross` to `L-Butt` joint.
* Added flag `reject_i` to `L-Butt` joint.
* Added new `NullJoint`.
* Added `mill_depth` argument to butt joints, with geometric representation of milled recess in cross beam.
* Added `ButtJoint` class with methods common to `LButtJoint` and `TButtJoint`
* Added new `L_TopologyJointRule`, `T_TopologyJointRule`, `X_TopologyJointRule` GH components
* Added GH component param support functions in `compas_timber.ghpython.ghcomponent_helpers.py`
* Added `topos` attribute to `CategoryRule` to filter when joints get applied
* Added new `SurfaceAssembly` class
* Added GH component `SurfaceAssembly` which directly generates a `TimberAssembly` with standard wall framing from a planar surface. 
* Added GH component `SurfaceAssemblyOptions`
* Added GH component `CustomBeamDimensions` for `SurfaceAssembly`

### Changed

* `BeamFromCurve` GH component accepts now referenced Rhino curves, referenced Rhino object IDs and internalized lines.
* `BeamFromCurve` GH component accepts now referenced Rhino curves, referenced Rhino object IDs and internalized lines.
* Fixed `FeatureError` when L-Butt applies the cutting plane.
* Fixed T-Butt doesn't get extended to cross beam's plane.
* `SimpleSequenceGenerator` updated to work with `compas.datastructures.assembly` and generates building plan acording to type.
* Changed GH Categories for joint rules.
* Made `beam_side_incident` a `staticmethod` of `Joint` and reworked it.
* Extended `DecomposeBeam` component to optionally show beam frame and faces.
* Changed `CategoryJointRule` and `DirectJointRule` to a dynamic interface where joint type is selected with right click menu
* Changed `Assembly` GH component to apply category joints if the detected topology is in `CategoryRule.topos`
* Changed `TopologyJoints` GH component to `DefaultJoints` Component, which applies default joints based on topology. 

### Removed

* Removed component `ShowBeamFrame`.
* Changed GH Categories for joint rules
* `BrepGeometryConsumer` continues to apply features even after the first error.
* `DrillHole` component calculates length from input line.
* `DrillHole` has default diameter proportional to beam cross-section.
* Removed input `Length` from `DrillHole` component.
* Fixed broken `TrimmingFeature` component.
* Removed all `JointOption` components. these are accessed in context menu of joint rules.

## [0.6.1] 2024-02-02

### Added

### Changed

### Removed


## [0.6.0] 2024-02-02

### Added

### Changed

* Updated COMPAS dependency to `2.0.0`!

### Removed


## [0.5.1] 2024-01-31

### Added

* Added missing documentation for module `ghpython.workflow.py`.
* Added missing documentation for package `connections`.
* `compas_timber.__version__` now returns current version.

### Changed

### Removed


## [0.5.0] 2024-01-31

### Added

* Added class `DebugInformation` to `workflow.py`.
* Added new component `ShowFeatureErrors`.
* Added new component `ShowJoiningErrors`.
* Added `FeatureApplicator` classes which report errors during feature application.
* Added `L-HalfLapJoint`.
* Added `T-HalfLapJoint`.
* Added `ShowTopologyTypes` GH Component.

### Changed

* Feature application now fails more gracefully (un-processed geometry is returned).
* Attempting to join beams which are already joined raises `BeamJoiningError` instead of `AssemblyError`
* `Joint.add_features` which fails to calculate anything raises `BeamJoiningError`.
* Changed COMPAS dependency to `compas==2.0.0beta.4`.
* Assembly component shows blanks when `CeateGeometry` flag is set to `False`. 

### Removed

* Removed `JointDef` GH components.
* Removed `AutomaticJoint` GH Component. Joint rules are now input directly into `TimberAssembly`.

## [0.4.0] 2024-01-24

### Added

* Added `fabrication` package 
* Added `BTLx` as a wrapper for `TimberAssembly` to generate .btlx files for machining timber beams
* Added `BTLxPart` as wrapper for `Beam`
* Added `joint_factories` folder and factories for existing joints except `X-HalfLap`
* Added `btlx_processes` folder and processes `JackCut` and `FrenchRidgeHalfLap`
* Added `BTLx` Grasshopper component
* Added `FrenchRidgeHalfLap` joint
* Added `DrillHole` Feature.
* Added `DrillHoleFeature` Grasshopper component.
* added `JointOptions` GH Components for all current joint types. This allows joint parameter definition in GH
* added `DirectJointRules` GH Component 
* added `TopologyJointRules` GH Component 
* added `BTLx` as a wrapper for `TimberAssembly` to generate .btlx files for machining timber beams
* added `BTLxPart` as wrapper for `Beam`
* added `joint_factories` folder and factories for existing joints except `X-HalfLap`
* added `btlx_processes` folder and processes `JackCut` and `FrenchRidgeHalfLap`
* added `BTLx` Grasshopper component
* added `FrenchRidgeHalfLap` joint


### Changed

* Changed `Beam` definition to include `blank_frame` and `blank_length` attributes 
* Replaced `Artist` with the new `Scene`.
* Changed type hint for argument `Centerline` of GH component `BeamFromCurve` to `Guid`.
* Curve ID of beam curves are now always stored in `Beam.attributes["rhino_guid"]`.
* Fixed `FindBeamByGuid` component.
* Bumped required COMPAS version to `2.0.0beta.2`.
* Changed docs theme to the new `sphinx_compas2_theme`.
* Re-worked component `BakeBoxMap` to advanced mode.
* Removed call to `rs.Redraw()` in `BakeBoxMap` which was causing GH document to lock (cannot drag).

### Removed


## [0.3.2] 2023-11-17

### Added

* Added now released COMPAS `2.0.0a1` to requirements.

### Changed

* Explicitly added attribute `key` to (de)serialization of `Beam`.

### Removed


## [0.3.1] 2023-09-18

### Added

### Changed

### Removed


## [0.3.0] 2023-09-18

### Added

* Added new joint type: Half-lap joint.

### Changed

* Beam transformed geometry with features is available using property `geometry`.
* Adapted the `Data` interface of `Beam` and `Assembly` according to the changes in COMPAS core.
* Beam geometry is created on demand.
* Adapted the `Data` interface of `Joint` and its implementations according to the changes in COMPAS core.
* Explicitly choosing `Grasshopper` context for the `Artist` in `ShowAssembly` component.

### Removed

* Removed method `Beam.get_geometry`.

## [0.2.16] 2023-05-16

### Added

### Changed

### Removed


## [0.2.15] 2023-05-15

### Added

### Changed

### Removed


## [0.2.14] 2023-05-15

### Added

### Changed

### Removed


## [0.2.13] 2023-05-15

### Added

### Changed

### Removed


## [0.2.12] 2023-05-15

### Added

### Changed

### Removed


## [0.2.11] 2023-05-15

### Added

### Changed

### Removed


## [0.2.10] 2023-05-14

### Added

### Changed

### Removed


## [0.2.9] 2023-05-12

### Added

### Changed

### Removed


## [0.2.8] 2023-05-12

### Added

### Changed

### Removed


## [0.2.7] 2023-05-12

### Added

### Changed

### Removed


## [0.2.6] 2023-05-12

### Added

### Changed

### Removed


## [0.2.5] 2023-05-12

### Added

### Changed

### Removed


## [0.2.4] 2023-05-12

### Added

### Changed

### Removed


## [0.2.3] 2023-05-12

### Added

### Changed

### Removed


## [0.2.2] 2023-05-12

### Added

### Changed

### Removed


## [0.2.1] 2023-05-12

### Added

### Changed

### Removed


## [0.2.0] 2023-05-11

### Added

* Integrated RTree search for neighboring beams using Rhino and CPython plugins.

### Changed

### Removed<|MERGE_RESOLUTION|>--- conflicted
+++ resolved
@@ -45,13 +45,10 @@
 * Added generic `ButtJoint` class from which `TButtJoint` and `LButtJoint` inherit.
 * Added new `BTLxProcessingError` to `compas_timber.errors`.
 * Added `errors` property to `BTLxWriter` class which can be used after call to `write()` to check for errors.
-<<<<<<< HEAD
+* Added `joints_contribution_guide` in docs.
 * Added `joint_candidates` property to `TimberModel`.
 * Added `add_joint_candidate` method to `TimberModel`.
 * Added `remove_joint_candidate` method to `TimberModel`.
-=======
-* Added `joints_contribution_guide` in docs.
->>>>>>> 158cd45c
 
 ### Changed
 
