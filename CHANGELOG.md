# Changelog

All notable changes to this project will be documented in this file.

The format is based on [Keep a Changelog](https://keepachangelog.com/en/1.0.0/),
and this project adheres to [Semantic Versioning](https://semver.org/spec/v2.0.0.html).

## Unreleased

### Added

<<<<<<< HEAD
* Added attribute `geometry` to `Beam`.
=======
* Added `center_of_mass` property to Assembly class.
* Added `volume` property to Assembly class.
>>>>>>> 1f222f21

### Changed

* Reduced some boilerplate code in `Joint` subclasses.
* Added argument `beams` to `Joint.__init__()` which expects tuple containing beams from implementing class instance.
* Renamed `TimberAssembly` to `TimberModel`.
* Renamed `compas_timber.assembly` to `compas_timber.model`.
* Renamed `compas_timber.parts` to `compas_timber.elements`.
* Based `Beam` on new `compas_model.elements.Element`.
* Based `TimberModel` on new `compas_model.model.Model`.
* Based `Joint` on new `compas_model.interactions.Interaction`.
* Removed support for Python `3.8`.

### Removed

* Removed `joint_type` attributes from all `Joint` classes.
* Removed argument `cutoff` from `LMiterJoint` as it was not used anywhere.
* Removed argument `gap` from `TButtJoint` as it was not used anywhere.
* Removed argument `gap` from `FrenchRidgeLap` as it was not used anywhere.
* Removed class `JointOptions` as not used anymore.
* Removed module `compas_timber.consumers`.

## [0.7.0] 2024-02-15

### Added

* Added `debug_geometries` attribute to `BeamJoiningError`.
* (Re)added `BooleanSubtraction` feature.
* Added flag `modify_cross` to `L-Butt` joint.
* Added flag `reject_i` to `L-Butt` joint.
* Added new `NullJoint`.
* Added `mill_depth` argument to butt joints, with geometric representation of milled recess in cross beam.
* Added `ButtJoint` class with methods common to `LButtJoint` and `TButtJoint`
* Added new `L_TopologyJointRule`, `T_TopologyJointRule`, `X_TopologyJointRule` GH components
* Added GH component param support functions in `compas_timber.ghpython.ghcomponent_helpers.py`
* Added `topos` attribute to `CategoryRule` to filter when joints get applied

### Changed

* `BeamFromCurve` GH component accepts now referenced Rhino curves, referenced Rhino object IDs and internalized lines.
* `BeamFromCurve` GH component accepts now referenced Rhino curves, referenced Rhino object IDs and internalized lines.
* Fixed `FeatureError` when L-Butt applies the cutting plane.
* Fixed T-Butt doesn't get extended to cross beam's plane.
* `SimpleSequenceGenerator` updated to work with `compas.datastructures.assembly` and generates building plan acording to type.
* Changed GH Categories for joint rules.
* Made `beam_side_incident` a `staticmethod` of `Joint` and reworked it.
* Extended `DecomposeBeam` component to optionally show beam frame and faces.
* Changed `CategoryJointRule` and `DirectJointRule` to a dynamic interface where joint type is selected with right click menu
* Changed `Assembly` GH component to apply category joints if the detected topology is in `CategoryRule.topos`
* Changed `TopologyJoints` GH component to `DefaultJoints` Component, which applies default joints based on topology. 

### Removed

* Removed component `ShowBeamFrame`.
* Changed GH Categories for joint rules
* `BrepGeometryConsumer` continues to apply features even after the first error.
* `DrillHole` component calculates length from input line.
* `DrillHole` has default diameter proportional to beam cross-section.
* Removed input `Length` from `DrillHole` component.
* Fixed broken `TrimmingFeature` component.
* Removed all `JointOption` components. these are accessed in context menu of joint rules.

## [0.6.1] 2024-02-02

### Added

### Changed

### Removed


## [0.6.0] 2024-02-02

### Added

### Changed

* Updated COMPAS dependency to `2.0.0`!

### Removed


## [0.5.1] 2024-01-31

### Added

* Added missing documentation for module `ghpython.workflow.py`.
* Added missing documentation for package `connections`.
* `compas_timber.__version__` now returns current version.

### Changed

### Removed


## [0.5.0] 2024-01-31

### Added

* Added class `DebugInformation` to `workflow.py`.
* Added new component `ShowFeatureErrors`.
* Added new component `ShowJoiningErrors`.
* Added `FeatureApplicator` classes which report errors during feature application.
* Added `L-HalfLapJoint`.
* Added `T-HalfLapJoint`.
* Added `ShowTopologyTypes` GH Component.

### Changed

* Feature application now fails more gracefully (un-processed geometry is returned).
* Attempting to join beams which are already joined raises `BeamJoiningError` instead of `AssemblyError`
* `Joint.add_features` which fails to calculate anything raises `BeamJoiningError`.
* Changed COMPAS dependency to `compas==2.0.0beta.4`.
* Assembly component shows blanks when `CeateGeometry` flag is set to `False`. 

### Removed

* Removed `JointDef` GH components.
* Removed `AutomaticJoint` GH Component. Joint rules are now input directly into `TimberAssembly`.

## [0.4.0] 2024-01-24

### Added

* Added `fabrication` package 
* Added `BTLx` as a wrapper for `TimberAssembly` to generate .btlx files for machining timber beams
* Added `BTLxPart` as wrapper for `Beam`
* Added `joint_factories` folder and factories for existing joints except `X-HalfLap`
* Added `btlx_processes` folder and processes `JackCut` and `FrenchRidgeHalfLap`
* Added `BTLx` Grasshopper component
* Added `FrenchRidgeHalfLap` joint
* Added `DrillHole` Feature.
* Added `DrillHoleFeature` Grasshopper component.
* added `JointOptions` GH Components for all current joint types. This allows joint parameter definition in GH
* added `DirectJointRules` GH Component 
* added `TopologyJointRules` GH Component 
* added `BTLx` as a wrapper for `TimberAssembly` to generate .btlx files for machining timber beams
* added `BTLxPart` as wrapper for `Beam`
* added `joint_factories` folder and factories for existing joints except `X-HalfLap`
* added `btlx_processes` folder and processes `JackCut` and `FrenchRidgeHalfLap`
* added `BTLx` Grasshopper component
* added `FrenchRidgeHalfLap` joint


### Changed

* Changed `Beam` definition to include `blank_frame` and `blank_length` attributes 
* Replaced `Artist` with the new `Scene`.
* Changed type hint for argument `Centerline` of GH component `BeamFromCurve` to `Guid`.
* Curve ID of beam curves are now always stored in `Beam.attributes["rhino_guid"]`.
* Fixed `FindBeamByGuid` component.
* Bumped required COMPAS version to `2.0.0beta.2`.
* Changed docs theme to the new `sphinx_compas2_theme`.
* Re-worked component `BakeBoxMap` to advanced mode.
* Removed call to `rs.Redraw()` in `BakeBoxMap` which was causing GH document to lock (cannot drag).

### Removed


## [0.3.2] 2023-11-17

### Added

* Added now released COMPAS `2.0.0a1` to requirements.

### Changed

* Explicitly added attribute `key` to (de)serialization of `Beam`.

### Removed


## [0.3.1] 2023-09-18

### Added

### Changed

### Removed


## [0.3.0] 2023-09-18

### Added

* Added new joint type: Half-lap joint.

### Changed

* Beam transformed geometry with features is available using property `geometry`.
* Adapted the `Data` interface of `Beam` and `Assembly` according to the changes in COMPAS core.
* Beam geometry is created on demand.
* Adapted the `Data` interface of `Joint` and its implementations according to the changes in COMPAS core.
* Explicitly choosing `Grasshopper` context for the `Artist` in `ShowAssembly` component.

### Removed

* Removed method `Beam.get_geometry`.

## [0.2.16] 2023-05-16

### Added

### Changed

### Removed


## [0.2.15] 2023-05-15

### Added

### Changed

### Removed


## [0.2.14] 2023-05-15

### Added

### Changed

### Removed


## [0.2.13] 2023-05-15

### Added

### Changed

### Removed


## [0.2.12] 2023-05-15

### Added

### Changed

### Removed


## [0.2.11] 2023-05-15

### Added

### Changed

### Removed


## [0.2.10] 2023-05-14

### Added

### Changed

### Removed


## [0.2.9] 2023-05-12

### Added

### Changed

### Removed


## [0.2.8] 2023-05-12

### Added

### Changed

### Removed


## [0.2.7] 2023-05-12

### Added

### Changed

### Removed


## [0.2.6] 2023-05-12

### Added

### Changed

### Removed


## [0.2.5] 2023-05-12

### Added

### Changed

### Removed


## [0.2.4] 2023-05-12

### Added

### Changed

### Removed


## [0.2.3] 2023-05-12

### Added

### Changed

### Removed


## [0.2.2] 2023-05-12

### Added

### Changed

### Removed


## [0.2.1] 2023-05-12

### Added

### Changed

### Removed


## [0.2.0] 2023-05-11

### Added

* Integrated RTree search for neighboring beams using Rhino and CPython plugins.

### Changed

### Removed<|MERGE_RESOLUTION|>--- conflicted
+++ resolved
@@ -9,12 +9,9 @@
 
 ### Added
 
-<<<<<<< HEAD
 * Added attribute `geometry` to `Beam`.
-=======
 * Added `center_of_mass` property to Assembly class.
 * Added `volume` property to Assembly class.
->>>>>>> 1f222f21
 
 ### Changed
 
