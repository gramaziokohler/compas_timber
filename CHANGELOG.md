--- conflicted
+++ resolved
@@ -10,15 +10,6 @@
 ### Added
 * Added `PlateGeometry` class.
 
-<<<<<<< HEAD
-### Changed
-* Changed `Fastener`, `Slab`, `Wall` to inherit from `compas_timber.Element` instead of `TimberElement`. `TimberElement` now represents BTLx parts exclusively.
-* Moved BTLx-specific properties and methods `ref_frame`, `ref_sides`, `ref_edges` to `TimberElement`.
-* Changed core definition of `Plate` to be same as `Beam`, (frame, length, width, height) with `outline_a` and `outline_b` optional arguments.
-* Changed `Plate` to inherit from `TimberElement` and `PlateGeometry`.
-
-### Removed
-=======
 * Added `add_elements()` method to `compas_timber.model.TimberModel`, following its removal from the base `Model`.
 * Added `geometry` property in `compas_timber.elements.TimberElement` following its removal from the base `Element` that returns the result of `compute_modelgeometry()`.
 * Added `compute_elementgeometry` method in `TimberElement` that returns the element geometry in local coordinates.
@@ -28,6 +19,10 @@
 * Added standalone element support through minimal overrides in `compute_modeltransformation()` and `compute_modelgeometry()` methods in `TimberElement`.
 
 ### Changed
+* Changed `Fastener`, `Slab`, `Wall` to inherit from `compas_timber.Element` instead of `TimberElement`. `TimberElement` now represents BTLx parts exclusively.
+* Moved BTLx-specific properties and methods `ref_frame`, `ref_sides`, `ref_edges` to `TimberElement`.
+* Changed core definition of `Plate` to be same as `Beam`, (frame, length, width, height) with `outline_a` and `outline_b` optional arguments.
+* Changed `Plate` to inherit from `TimberElement` and `PlateGeometry`.
 
 * Updated `compas_model` version pinning from `0.4.4` to `0.9.1` to align with the latest development.
 * Changed `compas_timber.connections.Joint` to inherit from `Data` instead of the deprecated `Interaction`.
@@ -56,7 +51,6 @@
 * Removed `faces` property from `compas_timber.elements.Beam` since it wasn't used anywhere.
 * Removed `has_features` property from `compas_timber.elements.Beam` since it wasn't used anywhere.
 * Removed `key` property from `compas_timber.elements.Beam` and `compas_timber.elements.Plate` since it is not used anymore.
->>>>>>> 991dab9c
 
 
 ## [1.0.1] 2025-10-16
