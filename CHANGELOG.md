# Changelog

All notable changes to this project will be documented in this file.

The format is based on [Keep a Changelog](https://keepachangelog.com/en/1.0.0/),
and this project adheres to [Semantic Versioning](https://semver.org/spec/v2.0.0.html).

## Unreleased

### Added

### Changed

* Fixed `ValueErrorException` in `as_dict()` method of `BTLxProcessingParams` class by ensuring precision specifiers are used with floats.

### Removed


## [0.13.0] 2025-01-13

### Added

* Added API documentation for `design` and `error` packages.
* Added `guess_joint_topology_2beams` and `set_default_joints` functions to `design.__init__.py`.
* Added `list_input_valid`, `item_input_valid`, `get_leaf_subclasses`, `rename_gh_input` functions to `ghpython.__init__.py`.
* Added `Instruction`, `Model3d`, `Text3d`, `LinearDimension`, `BuildingPlanParser` classes to `planning.__init__.py`.
* Added `subprocessings` property to `BTLxProcessing` to allow nesting of processings.

### Changed

* Fixed comma incompatible with py27 in `Slot` module.
* Updated the API documentation for `connections`, `elements`, `fabrication`, `ghpython`, `planning` packages.
* Refactored all btlx `process` references to `processing`, including base classes, properties, variables, and docstrings.
* Refactored `BTLx` to `BTLxWriter` in the `compas_timber.Fabrication` package.
<<<<<<< HEAD
* Fixed a bug in `compas_timber.Fabrication.StepJointNotch` related to the `orientation` and `strut_inclination` parameters.
=======
* Removed model argument from `BTLxWriter` in the GH component and updated it to always return the BTLx string.
>>>>>>> 2d8c8a00

### Removed

* Removed `BeamJoiningError` from `connections.__init__.py`.
* Removed duplicate entries from the `__all__` list in the `elements.__init__.py` module.
* Removed package `compas_timber._fabrication`.
* Removed `btlx_processes` anf `joint_factories` from `compas_timber.fabrication` package.
* Removed `.btlx` files from `.gitignore`.


## [0.12.0] 2025-01-07

### Added

* Added new base class for timber elements `TimberElement`.
* Added property `is_beam` to `Beam` class.
* Added property `is_plate` to `Plate` class.
* Added property `is_wall` to `Wall` class.
* Added `side_as_surface` to `compas_timber.elements.Beam`.
* Added `opposing_side_index` to `compas_timber.elements.Beam`.
* Added `Plate` element.
* Added attribute `plates` to `TimberModel`.
* Added new temporary package `_fabrication`.
* Added new `compas_timber._fabrication.JackRafterCut`.
* Added new `compas_timber._fabrication.JackRafterCutParams`.
* Added new `compas_timber._fabrication.Drilling`.
* Added new `compas_timber._fabrication.DrillingParams`.
* Added new `compas_timber._fabrication.StepJoint`.
* Added new `compas_timber._fabrication.StepJointNotch`.
* Added new `compas_timber._fabrication.DovetailTenon`.
* Added new `compas_timber._fabrication.DovetailMortise`.
* Added new `compas_timber.connections.TStepJoint`.
* Added new `compas_timber.connections.TDovetailJoint`.
* Added new `utilities` module in `connections` package.
* Added new `compas_timber._fabrication.DoubleCut`.
* Added new `compas_timber.connections.TBirdsmouthJoint`.
* Added new method `add_group_element` to `TimberModel`.
* Added new method `has_group` to `TimberModel`.
* Added new method `get_elements_in_group` to `TimberModel`.
* Added attribute `is_group_element` to `TimberElement`.
* Added `JointRule.joints_from_beams_and_rules()` static method 
* Added `Element.reset()` method.
* Added new `fasteners.py` module with new `Fastener` element type.
* Added new `compas_timber._fabrication.Lap`.
* Added `Joint_Rule_From_List` GH Component that takes lists of beams to create joints.
* Added `MIN_ELEMENT_COUNT` and `MAX_ELEMENT_COUNT` class attributes to `Joint`.
* Added `element_count_complies` class method to `Joint`.
* Added `compas_timber.fasteners.FastenerTimberInterface`.
* Added `compas_timber.connections.BallNodeJoint`.
* Added `compas_timber.elements.BallNodeFastener`.
* Added `transform()` method to `Feature` types.
* Added `FastenerInterfaceComponent` GH component.
* Added `ShowElementsByType` GH Component.
* Added `fasteners` property to `TimberModel`.
* Added `BTLx_Feature` GH component.
* Added `CT_Beams_From_Mesh` GH component.
* Added new `compas_timber._fabrication.FrenchRidgeLap`.
* Added new `compas_timber.connections.LFrenchRidgeLapJoint`.
* Added new `compas_timber._fabrication.Tenon` and `compas_timber._fabrication.Mortise`.
* Added new `compas_timber.connections.TTenonMortiseJoint`.
* Added `create` override to `BallNodeJoint`.
* Added `PlateFastener` class.
* Added `errors` directory and `__init__.py` module.
* Added new `compas_timber._fabrication.Slot`.
* Added new `compas_timber._fabrication.SlotParams`.

### Changed

* Changed incorrect import of `compas.geometry.intersection_line_plane()` to `compas_timber.utils.intersection_line_plane()`
* Renamed `intersection_line_plane` to `intersection_line_plane_param`.
* Renamed `intersection_line_line_3D` to `intersection_line_line_param`.
* Adjusted functions in `compas_timber._fabrication.DovetailMortise` and `compas_timber.connections.TDovetailJoint`.
* Added `conda-forge` channel to installation instructions.
* Fixed `**kwargs` inheritance in `__init__` for joint modules: `LMiterJoint`, `TStepJoint`, `TDovetailJoint`, `TBirdsmouthJoint`.
* Fixed GUID assignment logic from `**kwargs` to ensure correct fallback behavior for joint modules: `LMiterJoint`, `TStepJoint`, `TDovetailJoint`, `TBirdsmouthJoint`.
* Changed `model.element_by_guid()` instead of direct `elementsdict[]` access for beam retrieval in joint modules: `LMiterJoint`, `TStepJoint`, `TDovetailJoint`, `TBirdsmouthJoint`.
* Reworked the model generation pipeline.
* Reworked `comply` methods for `JointRule`s. 
* Fixed error with angle and inclination calculation in `compas_timber._fabrication.JackRafterCut` 
* Changed `compas_timber.connections.TButtJoint` and `compas_timber.connections.LButtJoint` by using the new implemented BTLx Processes to define the Joints
* Changed `DirectJointRule` to allow for more than 2 elements per joint.
* Changed `beam` objects get added to `Joint.elements` in `Joint.create()`.
* Fixed bug in vizualization of tenon/mortise in `compas_timber._fabrication.StepJoint`and `compas_timber._fabrication.StepJointNotch`.
* Changed `model.process_joinery()`so that it calls `joint.check_elements_compatibility()` before adding extensions and features.
* Fixed incorrect data keys for `beam_guid` in the `__data__` property for joint modules: `LMiterJoint`, `TStepJoint`, `TDovetailJoint`, `TBirdsmouthJoint`, `LFrenchRidgeLapJoint`.
* Fixed `JointRuleFromList` GH component.
* Changed `TButtJoint` to take an optional `PlateFastener`.
* Moved `FeatureApplicationError`, `BeamJoinningError`, and `FastenerApplicationError` to `errors.__init__.py`.
* Fixed a bug that occured when parallel beams are joined in the BallNodeJoint.
* Fixed `L_TopoJointRule`, `T_TopoJointRule` and `X_TopoJointRule` for cases where `Joint.SUPPORTED_TOPOLOGY` is a single value or a list.
* Fixed bug in `JointRule.joints_from_beams_and_rules()` that caused failures when topology was not recognized.
* Implemented `max_distance` parameter in `JointRule.joints_from_beams_and_rules()` and `JointRule.comply` methods.
* Bux fixes from extra comma argument and `max_distance` not implemented in `DirectRule.comply`.

### Removed

* Removed module `compas_timber.utils.compas_extra`.
* Removed a bunch of spaghetti from `CT_model` GH component.
* Removed module `compas_timber.fabrication.joint_factories.t_butt_factory`.
* Removed module `compas_timber.fabrication.joint_factories.l_butt_factory`.
* Removed module `compas_timber.connections.butt_joint`.
* Removed module `compas_timber.connections.french_ridge_lap`.
* Removed module `compas_timber.fabrication.joint_factories.french_ridge_factory`.
* Removed module `compas_timber.fabrication.btlx_processes.btlx_french_ridge_lap`.



## [0.11.0] 2024-09-17

### Added

* Added bake component for `Plate` elements.
* Added default paramteters for `Surface Model` in the GH Component

### Changed

* Fixed wrong image file paths in the Documentation.
* Changed `TimberModel.beams` to return generator of `Beam` elements.
* Changed `TimberModel.walls` to return generator of `Wall` elements.
* Changed `TimberModel.plates` to return generator of `Plate` elements.
* Changed `TimberModel.joints` to return generator of `Joint` elements.
* Fixed polyline analysis for generating `SurfaceModel`
* Fixed errors in debug info components.

### Removed


## [0.10.1] 2024-09-11

### Added

### Changed

* Implemented a workaround for https://github.com/gramaziokohler/compas_timber/issues/280.

### Removed


## [0.10.0] 2024-09-11

### Added

* Added `SurfaceModelJointOverride` GH Component.
* Added `Plate` element.
* Added attribute `plates` to `TimberModel`.
* Added `SurfaceModelJointOverride` GH Component
* Added `ShowSurfaceModelBeamType` GH Component
* Re-introduced attribute `key` in `Beam`.
* Added attribute `key` to `Plate`.
* Added generation of `plate` elements to the `SurfaceModel`

### Changed

* Updated documentation for Grasshopper components.
* Fixed missing input parameter in `SurfaceModelOptions` GH Component.
* Fixed error with tolerances for `SurfaceModel`s modeled in meters.
* Renamed `beam` to `element` in different locations to make it more generic.
* Fixed `AttributeError` in `SurfaceModel`.
* Updated example scripts.
* Calling `process_joinery` in `SurfaceModel`.
* Changed how `BeamDefinition` and `Plate` types are handled in `SurfaceModel`
* Changed the `get_interior_segment_indices` function to work when there are multiple openings.
* Renamed `ShowSurfaceModelBeamType` to `ShowBeamsByCategory`.
* Changed `SurfaceModel` component input handling to give warnings instead of errors.

### Removed

* Removed `add_beam` from `TimberModel`, use `add_element` instead.
* Removed `add_plate` from `TimberModel`, use `add_element` instead.
* Removed `add_wall` from `TimberModel`, use `add_element` instead.

## [0.9.1] 2024-07-05

### Added

* Added `ref_frame` attribute to `Beam`.
* Added `ref_sides` attribute to `Beam`.
* Added `ref_edges` attribute to `Beam`.

### Changed

* Fixed error in BakeWithBoxMap component.
* Added `add_extensions` to `Joint` interface.
* Added `process_joinery` to `TimberModel`.
* Features are not automatically added when creating a joint using `Joint.create()`.
* Features are not automatically added when de-serializing.

### Removed


## [0.9.0] 2024-06-14

### Added

* Added `birdsmouth` parameter to `butt_joint` which applies a `btlx_double_cut` process to the part. 
* Added `BTLxDoubleCut` BTLx Processing class.
* Added BTLx support for `TButtJoint` and `LButtJoint`
* Added `BTLxLap` process class.

### Changed

* Moved module `workflow` from package `ghpython` to new package `design`.
* Moved `compas_timber.ghpython.CategoryRule` to `compas_timber.design`.
* Moved `compas_timber.ghpython.DirectRule` to `compas_timber.design`.
* Moved `compas_timber.ghpython.JointRule` to `compas_timber.design`.
* Moved `compas_timber.ghpython.TopologyRule` to `compas_timber.design`.
* Moved `compas_timber.ghpython.JointDefinition` to `compas_timber.design`.
* Moved `compas_timber.ghpython.FeatureDefinition` to `compas_timber.design`.
* Moved `compas_timber.ghpython.DebugInfomation` to `compas_timber.design`.

### Removed


## [0.8.1] 2024-06-13

### Added

### Changed

* Fixed import errors in GH components.
* Updated GH example file.

### Removed


## [0.8.0] 2024-06-12

### Added

* Added attribute `geometry` to `Beam`.
* Added `center_of_mass` property to Assembly class.
* Added `volume` property to Assembly class.
* Added new element type `Wall`.

### Changed

* Reduced some boilerplate code in `Joint` subclasses.
* Added argument `beams` to `Joint.__init__()` which expects tuple containing beams from implementing class instance.
* Renamed `TimberAssembly` to `TimberModel`.
* Renamed `compas_timber.assembly` to `compas_timber.model`.
* Renamed `compas_timber.parts` to `compas_timber.elements`.
* Based `Beam` on new `compas_model.elements.Element`.
* Based `TimberModel` on new `compas_model.model.Model`.
* Based `Joint` on new `compas_model.interactions.Interaction`.
* Removed support for Python `3.8`.

### Removed

* Removed `joint_type` attributes from all `Joint` classes.
* Removed argument `cutoff` from `LMiterJoint` as it was not used anywhere.
* Removed argument `gap` from `TButtJoint` as it was not used anywhere.
* Removed argument `gap` from `FrenchRidgeLap` as it was not used anywhere.
* Removed class `JointOptions` as not used anymore.
* Removed module `compas_timber.consumers`.
* Removed unused method `TButtJoint.get_cutting_plane()`.

## [0.7.0] 2024-02-15

### Added

* Added `debug_geometries` attribute to `BeamJoiningError`.
* (Re)added `BooleanSubtraction` feature.
* Added flag `modify_cross` to `L-Butt` joint.
* Added flag `reject_i` to `L-Butt` joint.
* Added new `NullJoint`.
* Added `mill_depth` argument to butt joints, with geometric representation of milled recess in cross beam.
* Added `ButtJoint` class with methods common to `LButtJoint` and `TButtJoint`
* Added new `L_TopologyJointRule`, `T_TopologyJointRule`, `X_TopologyJointRule` GH components
* Added GH component param support functions in `compas_timber.ghpython.ghcomponent_helpers.py`
* Added `topos` attribute to `CategoryRule` to filter when joints get applied
* Added new `SurfaceAssembly` class
* Added GH component `SurfaceAssembly` which directly generates a `TimberAssembly` with standard wall framing from a planar surface. 
* Added GH component `SurfaceAssemblyOptions`
* Added GH component `CustomBeamDimensions` for `SurfaceAssembly`

### Changed

* `BeamFromCurve` GH component accepts now referenced Rhino curves, referenced Rhino object IDs and internalized lines.
* `BeamFromCurve` GH component accepts now referenced Rhino curves, referenced Rhino object IDs and internalized lines.
* Fixed `FeatureError` when L-Butt applies the cutting plane.
* Fixed T-Butt doesn't get extended to cross beam's plane.
* `SimpleSequenceGenerator` updated to work with `compas.datastructures.assembly` and generates building plan acording to type.
* Changed GH Categories for joint rules.
* Made `beam_side_incident` a `staticmethod` of `Joint` and reworked it.
* Extended `DecomposeBeam` component to optionally show beam frame and faces.
* Changed `CategoryJointRule` and `DirectJointRule` to a dynamic interface where joint type is selected with right click menu
* Changed `Assembly` GH component to apply category joints if the detected topology is in `CategoryRule.topos`
* Changed `TopologyJoints` GH component to `DefaultJoints` Component, which applies default joints based on topology. 

### Removed

* Removed component `ShowBeamFrame`.
* Changed GH Categories for joint rules
* `BrepGeometryConsumer` continues to apply features even after the first error.
* `DrillHole` component calculates length from input line.
* `DrillHole` has default diameter proportional to beam cross-section.
* Removed input `Length` from `DrillHole` component.
* Fixed broken `TrimmingFeature` component.
* Removed all `JointOption` components. these are accessed in context menu of joint rules.

## [0.6.1] 2024-02-02

### Added

### Changed

### Removed


## [0.6.0] 2024-02-02

### Added

### Changed

* Updated COMPAS dependency to `2.0.0`!

### Removed


## [0.5.1] 2024-01-31

### Added

* Added missing documentation for module `ghpython.workflow.py`.
* Added missing documentation for package `connections`.
* `compas_timber.__version__` now returns current version.

### Changed

### Removed


## [0.5.0] 2024-01-31

### Added

* Added class `DebugInformation` to `workflow.py`.
* Added new component `ShowFeatureErrors`.
* Added new component `ShowJoiningErrors`.
* Added `FeatureApplicator` classes which report errors during feature application.
* Added `L-HalfLapJoint`.
* Added `T-HalfLapJoint`.
* Added `ShowTopologyTypes` GH Component.

### Changed

* Feature application now fails more gracefully (un-processed geometry is returned).
* Attempting to join beams which are already joined raises `BeamJoiningError` instead of `AssemblyError`
* `Joint.add_features` which fails to calculate anything raises `BeamJoiningError`.
* Changed COMPAS dependency to `compas==2.0.0beta.4`.
* Assembly component shows blanks when `CeateGeometry` flag is set to `False`. 

### Removed

* Removed `JointDef` GH components.
* Removed `AutomaticJoint` GH Component. Joint rules are now input directly into `TimberAssembly`.

## [0.4.0] 2024-01-24

### Added

* Added `fabrication` package 
* Added `BTLx` as a wrapper for `TimberAssembly` to generate .btlx files for machining timber beams
* Added `BTLxPart` as wrapper for `Beam`
* Added `joint_factories` folder and factories for existing joints except `X-HalfLap`
* Added `btlx_processes` folder and processes `JackCut` and `FrenchRidgeHalfLap`
* Added `BTLx` Grasshopper component
* Added `FrenchRidgeHalfLap` joint
* Added `DrillHole` Feature.
* Added `DrillHoleFeature` Grasshopper component.
* added `JointOptions` GH Components for all current joint types. This allows joint parameter definition in GH
* added `DirectJointRules` GH Component 
* added `TopologyJointRules` GH Component 
* added `BTLx` as a wrapper for `TimberAssembly` to generate .btlx files for machining timber beams
* added `BTLxPart` as wrapper for `Beam`
* added `joint_factories` folder and factories for existing joints except `X-HalfLap`
* added `btlx_processes` folder and processes `JackCut` and `FrenchRidgeHalfLap`
* added `BTLx` Grasshopper component
* added `FrenchRidgeHalfLap` joint


### Changed

* Changed `Beam` definition to include `blank_frame` and `blank_length` attributes 
* Replaced `Artist` with the new `Scene`.
* Changed type hint for argument `Centerline` of GH component `BeamFromCurve` to `Guid`.
* Curve ID of beam curves are now always stored in `Beam.attributes["rhino_guid"]`.
* Fixed `FindBeamByGuid` component.
* Bumped required COMPAS version to `2.0.0beta.2`.
* Changed docs theme to the new `sphinx_compas2_theme`.
* Re-worked component `BakeBoxMap` to advanced mode.
* Removed call to `rs.Redraw()` in `BakeBoxMap` which was causing GH document to lock (cannot drag).

### Removed


## [0.3.2] 2023-11-17

### Added

* Added now released COMPAS `2.0.0a1` to requirements.

### Changed

* Explicitly added attribute `key` to (de)serialization of `Beam`.

### Removed


## [0.3.1] 2023-09-18

### Added

### Changed

### Removed


## [0.3.0] 2023-09-18

### Added

* Added new joint type: Half-lap joint.

### Changed

* Beam transformed geometry with features is available using property `geometry`.
* Adapted the `Data` interface of `Beam` and `Assembly` according to the changes in COMPAS core.
* Beam geometry is created on demand.
* Adapted the `Data` interface of `Joint` and its implementations according to the changes in COMPAS core.
* Explicitly choosing `Grasshopper` context for the `Artist` in `ShowAssembly` component.

### Removed

* Removed method `Beam.get_geometry`.

## [0.2.16] 2023-05-16

### Added

### Changed

### Removed


## [0.2.15] 2023-05-15

### Added

### Changed

### Removed


## [0.2.14] 2023-05-15

### Added

### Changed

### Removed


## [0.2.13] 2023-05-15

### Added

### Changed

### Removed


## [0.2.12] 2023-05-15

### Added

### Changed

### Removed


## [0.2.11] 2023-05-15

### Added

### Changed

### Removed


## [0.2.10] 2023-05-14

### Added

### Changed

### Removed


## [0.2.9] 2023-05-12

### Added

### Changed

### Removed


## [0.2.8] 2023-05-12

### Added

### Changed

### Removed


## [0.2.7] 2023-05-12

### Added

### Changed

### Removed


## [0.2.6] 2023-05-12

### Added

### Changed

### Removed


## [0.2.5] 2023-05-12

### Added

### Changed

### Removed


## [0.2.4] 2023-05-12

### Added

### Changed

### Removed


## [0.2.3] 2023-05-12

### Added

### Changed

### Removed


## [0.2.2] 2023-05-12

### Added

### Changed

### Removed


## [0.2.1] 2023-05-12

### Added

### Changed

### Removed


## [0.2.0] 2023-05-11

### Added

* Integrated RTree search for neighboring beams using Rhino and CPython plugins.

### Changed

### Removed<|MERGE_RESOLUTION|>--- conflicted
+++ resolved
@@ -32,11 +32,8 @@
 * Updated the API documentation for `connections`, `elements`, `fabrication`, `ghpython`, `planning` packages.
 * Refactored all btlx `process` references to `processing`, including base classes, properties, variables, and docstrings.
 * Refactored `BTLx` to `BTLxWriter` in the `compas_timber.Fabrication` package.
-<<<<<<< HEAD
+* Removed model argument from `BTLxWriter` in the GH component and updated it to always return the BTLx string.
 * Fixed a bug in `compas_timber.Fabrication.StepJointNotch` related to the `orientation` and `strut_inclination` parameters.
-=======
-* Removed model argument from `BTLxWriter` in the GH component and updated it to always return the BTLx string.
->>>>>>> 2d8c8a00
 
 ### Removed
 
