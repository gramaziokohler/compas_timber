# Changelog

All notable changes to this project will be documented in this file.

The format is based on [Keep a Changelog](https://keepachangelog.com/en/1.0.0/),
and this project adheres to [Semantic Versioning](https://semver.org/spec/v2.0.0.html).

## Unreleased

### Added

* Added attribute `tolerance` to `TimberModel`.
* Added `scaled` method to `compas_timber.fabrication.BTLxProcessing` to scale the BTLx parameters.
* Added `scaled` method to `compas_timber.fabrication.BTLxPart` to scale the BTLx parameters.
* Added `scale` method to `compas_timber.fabrication.JackRafterCut`.
* Added `scale` method to `compas_timber.fabrication.Drilling`.
* Added `scale` method to `compas_timber.fabrication.DoubleCut`.
* Added `scale` method to `compas_timber.fabrication.Lap`.
* Added `scale` method to `compas_timber.fabrication.FrenchRidgeLap`.
* Added `scale` method to `compas_timber.fabrication.Tenon`.
* Added `scale` method to `compas_timber.fabrication.Mortise`.
* Added `scale` method to `compas_timber.fabrication.StepJoint`.
* Added `scale` method to `compas_timber.fabrication.StepJointNotch`.
* Added `scale` method to `compas_timber.fabrication.DovetailTenon`.
* Added `scale` method to `compas_timber.fabrication.DovetailMortise`.
* Added `scale` method to `compas_timber.fabrication.Slot`.
* Added `scale` method to `compas_timber.fabrication.Pocket`.
* Added `scale` method to `compas_timber.fabrication.Text`.
* Added `is_joinery` flag to `BTLxProcessing` to indicate if the processing is a result of joinery operation.
* Added new `compas_timber.fabrication.LongitudinalCut`.
* Added tasks `update-gh-header` to update the version in the header of the GH components.
* Added new `compas_timber.connections.XNotchJoint`.
* Added a proxy class for `Pocket` BTLx processing for performance optimization. 
* Added `topology` to class `Joint`.
* Added `location` to class `Joint`.
* Added `NBeamKDTreeAnalyzer` to `compas_timber.connections`.
* Added `TripletAnalyzer` to `compas_timber.connections`.
* Added `QuadAnalyzer` to `compas_timber.connections`.
* Added `CompositeAnalyzer` to `compas_timber.connections`.
* Added method `connect_adjacent_beams` to `TimberModel`.
* Added `PlateJoint`.
* Added `PlateButtJoint`.
* Added `PlateMiterJoint`.
* Added `PlateConnectionSolver`.
* Added generic `ButtJoint` class from which `TButtJoint` and `LButtJoint` inherit.

### Changed

* BTLx Write now considers the `TimberModel.tolerance` attribute and scales parts and processings it when units are set to meters.
* Added missing `__data__` to `compas_timber.fabrication.Drilling`.
* Added missing `__data__` to `compas_timber.fabrication.Slot`.
* Fixed `TypeError` when deepcopying beams with `debug_info` on them.
* Processings which are not the result of joinery are now serialized with `TimberElement`.
* Fixed visualization bug in `Plate` due to loft resulting in flipped volume.
* Fixed a few bugs in the `WallPopulator` workflow including GH component updates.
* Renamed `NullJoint` to `GenericJoint`.
* Fixed bug in show_ref_faces GH component.
* `BTLxProcessing.ref_side_index` defaults to `0` if not set, instead of the invalid `None`.
<<<<<<< HEAD
* Fixed attribute error when creating a `TButtJoint`.
=======
* Fixed several GH Components for Rhino8 compatibility.
* Fixed `graph_node` is `None` after deserializing a `TimberModel`.
>>>>>>> 63b6292e

### Removed

* Removed Grasshopper after-install plugin. Components should be installed via Rhino's Plugin Manager.
* Removed `get_face_most_towards_beam` from `Joint` as not used anywhere.
* Removed `get_face_most_ortho_to_beam` from `Joint` as not used anywhere.


## [0.16.2] 2025-05-07

### Added

### Changed

* Fixed max recursion depth error when copying `TimberModel`/`Beam` with proxy processings.

### Removed



## [0.16.1] 2025-04-30

### Added

### Changed

### Removed


## [0.16.0] 2025-04-30

### Added

* Added new `compas_timber.fabrication.Pocket`.
* Added `front_side`, `back_side`, `opp_side` methods to the `Beam` class for retrieving specific sides relative to a reference side.
* Added processing `Text` to `compas_timber.fabrication`.
* Added `TextParams` to `compas_timber.fabrication`.
* Added new Grasshopper components for Rhino8/cpython. 
* Added new methods to handle adaptive GH_component parameters using cpython.

### Changed

* Fixed `AttributeError` when deserializing a model with Lap joints.
### Removed


## [0.15.3] 2025-03-25

### Added

* Added `DualContour` BTLx Contour type for ruled surface Swarf contours.

### Changed

* Removed `main_ref_side_index` property from `TBirdsmouthJoint` since it's now defined in the `DoubleCut` BTLxProcessing.
* Added `mill_depth` argument in `TBirdsmouthJoint` for creating pockets on the cross_beam if asked.
* Refactored the `check_element_compatibility` method in `YButtJoint` so that it checks for coplanarity and dimensioning of the cross elements.
* Enhanced `DoubleCut.from_planes_and_beam` to verify that provided planes are not parallel and raise a `ValueError` if they are.
* Adjusted `process_joinery` method to catch `ValueError` exceptions during `BTLxProcessing` generation and wrap them in `BeamJoiningError` objects.
* Refactored and renamed `are_beams_coplanar` function to `are_beams_aligned_with_cross_vector`.
* Refactored `_create_negative_volumes()` in `LapJoint` so that it generates box-like volumes. 
* Refactored `XLapJoint`, `LLapJoint`, `TLapJoint` so that they use the `_create_negative_volumes()` method to get the negative volumes and use the alt constructor `Lap.from_volume_and_beam()`.
* Fixed an error occuring in `BTLxPart.shape_strings` by ensuring the polyline is always closed.
* Implemented `Inclination` in the `FreeContour` BTLx Processing.
* Changed `Plate` element to be defined by top and bottom contours instead of one contour and thickness. 

### Removed

* Removed `check_elements_compatibility` method from the parent `LapJoint` since non co-planar lap joints can be achieved.
* Removed the `is_pocket` argument in `Lap.from_plane_and_beam()` since this class method will now only serve for pockets in Butt joints.
* Removed `opposing_side_index` and `OPPOSING_SIDE_MAP` from `Beam` class since they have now been replaced by `front_side`, `back_side`, `opp_side` methods.
* Removed the deprecated `main_beam_opposing_side_index` property from `LButtJoint` and `TButtJoint` as it is no longer in use.

## [0.15.2] 2025-03-05

### Added

### Changed

* Fixed `ValueError` occurring when connecting just a slab to the GH model component.

### Removed


## [0.15.1] 2025-03-04

### Added

### Changed

* Fixed "No intersection found between walls" error when walls connect in unsupported topology.
* Implemented slab perimeter offset workaround.

### Removed


## [0.15.0] 2025-03-04

### Added

* Added `BTLx_From_Params` GH component which contains the definiton for class `DeferredBTLxProcessing` to allow directly defining BTLx parameters and passing them to the model.
* Added `Shape` to BTLx output, showing finished element geometry in BTLx Viewer instead of just blank.
* Added `as_plane()` to `WallToWallInterface`.
* Added optional argument `max_distance` to `WallPopulator.create_joint_definitions()`.

### Changed

* Added `max_distance` to `TimberModel.connect_adjacent_walls()`.
* Fixed plate doesn't get properly extended to the end of an L detail.
* Fixed detail edge beams don't get LButt.
* Fixed walls might not be considered connecting depending on the surface's orientation.

### Removed


## [0.14.2] 2025-02-17

### Added

### Changed

* Adjusted `LMiterJoint` so that it now applies an extra cut to elements when the `cutoff` flag is enabled.

### Removed


## [0.14.1] 2025-02-17

### Added

* Added missing arguments in configuration set component.
* Added `FlipDirection` flag to flip stud direction of a slab.

### Changed

* Fixed rotating stud direction in slab causes breaks plates and connections.
* Restructured some Gh Toolboxes & added Icons for Walls & Slabs

### Removed


## [0.14.0] 2025-02-17

### Added

* Added `distance_segment_segment` to `compas_timber.utils`
* Added `BTLxFromGeometryDefinition` class to replace the depricated `FeatureDefinition`. This allows deferred calculation of BTLx processings.
* Added `from_shapes_and_element` class method to `Drilling`, `JackRafterCut`, and `DoubleCut` as a wrapper for their geometry based constructors for use with `BTLxFromGeometryDefinition`.
* Added `YButtJoint` which joins the ends of three joints where the `cross_beams` get a miter cut and the `main_beam` gets a double cut.
* Added `JackRafterCutProxy` to allow for deferred calculation of the `JackRafterCut` geometry thus improving visualization performance.
* Added class "WallPopulator" to `compas_timber.design`.
* Added class "WallPopulatorConfigurationSet" to `compas_timber.design`.
* Added class "WallSelector" to `compas_timber.design`.
* Added class "AnyWallSelector" to `compas_timber.design`.
* Added class "LConnectionDetailA" to `compas_timber.design`.
* Added class "LConnectionDetailB" to `compas_timber.design`.
* Added class "TConnectionDetailA" to `compas_timber.design`.
* Added `from_brep` to `compas_timber.elements.Wall.
* Added `from_polyline` to `compas_timber.elements.Wall.
* Added `WallJoint` to `compas_timber.connections`.
* Added error handling when BTLx processing from geometry fails in GH.
* Added new `Slab` class to `compas_timber.elements`.
* Added `Slab` GH component.
* Added `FreeContour` BTLx processing and applied it to the `Plate` type so that plates can be machined.

### Changed

* Updated Grasshopper Toolbox and Icons
* Fixed `ValueErrorException` in `as_dict()` method of `BTLxProcessingParams` class by ensuring precision specifiers are used with floats.
* Removed model argument from `BTLxWriter` in the GH component and updated it to always return the BTLx string.
* Fixed a bug in `compas_timber.Fabrication.StepJointNotch` related to the `orientation` and `strut_inclination` parameters.
* Fixed the error message when beam endpoints coincide, e.g. when a closed polyline is used as input. 
* Changed `index` input of `ShowFeatureErrors` and `ShowJoiningErrors` do have default value of 0.
* Fixed spelling of `BeamJoinningError` to `BeamJoiningError`.
* Changed `process_joinery()` method to handle `BeamJoiningError` exceptions and return them. Also updated `Model` GH component.
* Updated `add_joint_error()` method in `DebugInformation` class to handle lists.
* Changed `compas_timber.fabrication.Lap` so that the volume is generated fully from the relevant BTLx params.
* Refactored `compas_timber.connections.LapJoint` to comply with the new system.
* Changed `THalfLapJoint`, `LHalfLapJoint`, `XHalfLapJoint` from `compas_timber.connections` so that they use the `Lap` BTLx processing.
* Renamed all `X/T/LHalfLapJoint` classes to `X/T/LLapJoint`.
* Enhanced lap behavior for optimal beam orientation in `LapJoint` class.
* Fixed `restore_beams_from_keys` in `LMiterJoint` to use the correct variable names.
* Reworked `DoubleCut` to more reliably produce the feature and geometry with the `from_planes_and_element` class method.
* Renamed `intersection_box_line()` to `intersection_beam_line_param()`, which now take a beam input and outputs the intersecting ref_face_index.
* Added `max_distance` argument to `JointRule` subclasses and GH components so that max_distance can be set for each joint rule individually.
* Changed referenced to `beam` in `Drilling` to `element`. 
* Changed `Drill Hole` and `Trim Feature` GH components to generate the relevant `BTLxProcessing` type rather than the deprecated `FeatureDefinition` type.
* Changed `Show_beam_faces` gh component to `Show_ref_sides`, which now takes an `int` index and shows the corresponding face including origin corner.
* Bug fixes after adding `max_distance` to joint defs.
* Using new `JackRafterCutProxy` in LMiterJoint, LButtJoint and TButtJoint.
* Changed input type from `Element` to `Beam` in components that currently only support beams.
* Fixed drilling GH component not taking diameter as a string.
* Reworked `Wall` class to be defined with a standard polyline, frame and thickness.
* Changed labels in `Show_ref_sides` GH component to be 1-based to match the spec.

### Removed


## [0.13.0] 2025-01-13

### Added

* Added API documentation for `design` and `error` packages.
* Added `guess_joint_topology_2beams` and `set_default_joints` functions to `design.__init__.py`.
* Added `list_input_valid`, `item_input_valid`, `get_leaf_subclasses`, `rename_gh_input` functions to `ghpython.__init__.py`.
* Added `Instruction`, `Model3d`, `Text3d`, `LinearDimension`, `BuildingPlanParser` classes to `planning.__init__.py`.
* Added `subprocessings` property to `BTLxProcessing` to allow nesting of processings.

### Changed

* Fixed comma incompatible with py27 in `Slot` module.
* Updated the API documentation for `connections`, `elements`, `fabrication`, `ghpython`, `planning` packages.
* Refactored all btlx `process` references to `processing`, including base classes, properties, variables, and docstrings.
* Refactored `BTLx` to `BTLxWriter` in the `compas_timber.Fabrication` package.

### Removed

* Removed `BeamJoiningError` from `connections.__init__.py`.
* Removed duplicate entries from the `__all__` list in the `elements.__init__.py` module.
* Removed package `compas_timber._fabrication`.
* Removed `btlx_processes` anf `joint_factories` from `compas_timber.fabrication` package.
* Removed `.btlx` files from `.gitignore`.


## [0.12.0] 2025-01-07

### Added

* Added new base class for timber elements `TimberElement`.
* Added property `is_beam` to `Beam` class.
* Added property `is_plate` to `Plate` class.
* Added property `is_wall` to `Wall` class.
* Added `side_as_surface` to `compas_timber.elements.Beam`.
* Added `opposing_side_index` to `compas_timber.elements.Beam`.
* Added `Plate` element.
* Added attribute `plates` to `TimberModel`.
* Added new temporary package `_fabrication`.
* Added new `compas_timber._fabrication.JackRafterCut`.
* Added new `compas_timber._fabrication.JackRafterCutParams`.
* Added new `compas_timber._fabrication.Drilling`.
* Added new `compas_timber._fabrication.DrillingParams`.
* Added new `compas_timber._fabrication.StepJoint`.
* Added new `compas_timber._fabrication.StepJointNotch`.
* Added new `compas_timber._fabrication.DovetailTenon`.
* Added new `compas_timber._fabrication.DovetailMortise`.
* Added new `compas_timber.connections.TStepJoint`.
* Added new `compas_timber.connections.TDovetailJoint`.
* Added new `utilities` module in `connections` package.
* Added new `compas_timber._fabrication.DoubleCut`.
* Added new `compas_timber.connections.TBirdsmouthJoint`.
* Added new method `add_group_element` to `TimberModel`.
* Added new method `has_group` to `TimberModel`.
* Added new method `get_elements_in_group` to `TimberModel`.
* Added attribute `is_group_element` to `TimberElement`.
* Added `JointRule.joints_from_beams_and_rules()` static method 
* Added `Element.reset()` method.
* Added new `fasteners.py` module with new `Fastener` element type.
* Added new `compas_timber._fabrication.Lap`.
* Added `Joint_Rule_From_List` GH Component that takes lists of beams to create joints.
* Added `MIN_ELEMENT_COUNT` and `MAX_ELEMENT_COUNT` class attributes to `Joint`.
* Added `element_count_complies` class method to `Joint`.
* Added `compas_timber.fasteners.FastenerTimberInterface`.
* Added `compas_timber.connections.BallNodeJoint`.
* Added `compas_timber.elements.BallNodeFastener`.
* Added `transform()` method to `Feature` types.
* Added `FastenerInterfaceComponent` GH component.
* Added `ShowElementsByType` GH Component.
* Added `fasteners` property to `TimberModel`.
* Added `BTLx_Feature` GH component.
* Added `CT_Beams_From_Mesh` GH component.
* Added new `compas_timber._fabrication.FrenchRidgeLap`.
* Added new `compas_timber.connections.LFrenchRidgeLapJoint`.
* Added new `compas_timber._fabrication.Tenon` and `compas_timber._fabrication.Mortise`.
* Added new `compas_timber.connections.TTenonMortiseJoint`.
* Added `create` override to `BallNodeJoint`.
* Added `PlateFastener` class.
* Added `errors` directory and `__init__.py` module.
* Added new `compas_timber._fabrication.Slot`.
* Added new `compas_timber._fabrication.SlotParams`.

### Changed

* Changed incorrect import of `compas.geometry.intersection_line_plane()` to `compas_timber.utils.intersection_line_plane()`
* Renamed `intersection_line_plane` to `intersection_line_plane_param`.
* Renamed `intersection_line_line_3D` to `intersection_line_line_param`.
* Adjusted functions in `compas_timber._fabrication.DovetailMortise` and `compas_timber.connections.TDovetailJoint`.
* Added `conda-forge` channel to installation instructions.
* Fixed `**kwargs` inheritance in `__init__` for joint modules: `LMiterJoint`, `TStepJoint`, `TDovetailJoint`, `TBirdsmouthJoint`.
* Fixed GUID assignment logic from `**kwargs` to ensure correct fallback behavior for joint modules: `LMiterJoint`, `TStepJoint`, `TDovetailJoint`, `TBirdsmouthJoint`.
* Changed `model.element_by_guid()` instead of direct `elementsdict[]` access for beam retrieval in joint modules: `LMiterJoint`, `TStepJoint`, `TDovetailJoint`, `TBirdsmouthJoint`.
* Reworked the model generation pipeline.
* Reworked `comply` methods for `JointRule`s. 
* Fixed error with angle and inclination calculation in `compas_timber._fabrication.JackRafterCut` 
* Changed `compas_timber.connections.TButtJoint` and `compas_timber.connections.LButtJoint` by using the new implemented BTLx Processes to define the Joints
* Changed `DirectJointRule` to allow for more than 2 elements per joint.
* Changed `beam` objects get added to `Joint.elements` in `Joint.create()`.
* Fixed bug in vizualization of tenon/mortise in `compas_timber._fabrication.StepJoint`and `compas_timber._fabrication.StepJointNotch`.
* Changed `model.process_joinery()`so that it calls `joint.check_elements_compatibility()` before adding extensions and features.
* Fixed incorrect data keys for `beam_guid` in the `__data__` property for joint modules: `LMiterJoint`, `TStepJoint`, `TDovetailJoint`, `TBirdsmouthJoint`, `LFrenchRidgeLapJoint`.
* Fixed `JointRuleFromList` GH component.
* Changed `TButtJoint` to take an optional `PlateFastener`.
* Moved `FeatureApplicationError`, `BeamJoiningError`, and `FastenerApplicationError` to `errors.__init__.py`.
* Fixed a bug that occured when parallel beams are joined in the BallNodeJoint.
* Fixed `L_TopoJointRule`, `T_TopoJointRule` and `X_TopoJointRule` for cases where `Joint.SUPPORTED_TOPOLOGY` is a single value or a list.
* Fixed bug in `JointRule.joints_from_beams_and_rules()` that caused failures when topology was not recognized.
* Implemented `max_distance` parameter in `JointRule.joints_from_beams_and_rules()` and `JointRule.comply` methods.
* Bux fixes from extra comma argument and `max_distance` not implemented in `DirectRule.comply`.

### Removed

* Removed module `compas_timber.utils.compas_extra`.
* Removed a bunch of spaghetti from `CT_model` GH component.
* Removed module `compas_timber.fabrication.joint_factories.t_butt_factory`.
* Removed module `compas_timber.fabrication.joint_factories.l_butt_factory`.
* Removed module `compas_timber.connections.butt_joint`.
* Removed module `compas_timber.connections.french_ridge_lap`.
* Removed module `compas_timber.fabrication.joint_factories.french_ridge_factory`.
* Removed module `compas_timber.fabrication.btlx_processes.btlx_french_ridge_lap`.



## [0.11.0] 2024-09-17

### Added

* Added bake component for `Plate` elements.
* Added default paramteters for `Surface Model` in the GH Component

### Changed

* Fixed wrong image file paths in the Documentation.
* Changed `TimberModel.beams` to return generator of `Beam` elements.
* Changed `TimberModel.walls` to return generator of `Wall` elements.
* Changed `TimberModel.plates` to return generator of `Plate` elements.
* Changed `TimberModel.joints` to return generator of `Joint` elements.
* Fixed polyline analysis for generating `SurfaceModel`
* Fixed errors in debug info components.

### Removed


## [0.10.1] 2024-09-11

### Added

### Changed

* Implemented a workaround for https://github.com/gramaziokohler/compas_timber/issues/280.

### Removed


## [0.10.0] 2024-09-11

### Added

* Added `SurfaceModelJointOverride` GH Component.
* Added `Plate` element.
* Added attribute `plates` to `TimberModel`.
* Added `SurfaceModelJointOverride` GH Component
* Added `ShowSurfaceModelBeamType` GH Component
* Re-introduced attribute `key` in `Beam`.
* Added attribute `key` to `Plate`.
* Added generation of `plate` elements to the `SurfaceModel`

### Changed

* Updated documentation for Grasshopper components.
* Fixed missing input parameter in `SurfaceModelOptions` GH Component.
* Fixed error with tolerances for `SurfaceModel`s modeled in meters.
* Renamed `beam` to `element` in different locations to make it more generic.
* Fixed `AttributeError` in `SurfaceModel`.
* Updated example scripts.
* Calling `process_joinery` in `SurfaceModel`.
* Changed how `BeamDefinition` and `Plate` types are handled in `SurfaceModel`
* Changed the `get_interior_segment_indices` function to work when there are multiple openings.
* Renamed `ShowSurfaceModelBeamType` to `ShowBeamsByCategory`.
* Changed `SurfaceModel` component input handling to give warnings instead of errors.

### Removed

* Removed `add_beam` from `TimberModel`, use `add_element` instead.
* Removed `add_plate` from `TimberModel`, use `add_element` instead.
* Removed `add_wall` from `TimberModel`, use `add_element` instead.

## [0.9.1] 2024-07-05

### Added

* Added `ref_frame` attribute to `Beam`.
* Added `ref_sides` attribute to `Beam`.
* Added `ref_edges` attribute to `Beam`.

### Changed

* Fixed error in BakeWithBoxMap component.
* Added `add_extensions` to `Joint` interface.
* Added `process_joinery` to `TimberModel`.
* Features are not automatically added when creating a joint using `Joint.create()`.
* Features are not automatically added when de-serializing.

### Removed


## [0.9.0] 2024-06-14

### Added

* Added `birdsmouth` parameter to `butt_joint` which applies a `btlx_double_cut` process to the part. 
* Added `BTLxDoubleCut` BTLx Processing class.
* Added BTLx support for `TButtJoint` and `LButtJoint`
* Added `BTLxLap` process class.

### Changed

* Moved module `workflow` from package `ghpython` to new package `design`.
* Moved `compas_timber.ghpython.CategoryRule` to `compas_timber.design`.
* Moved `compas_timber.ghpython.DirectRule` to `compas_timber.design`.
* Moved `compas_timber.ghpython.JointRule` to `compas_timber.design`.
* Moved `compas_timber.ghpython.TopologyRule` to `compas_timber.design`.
* Moved `compas_timber.ghpython.JointDefinition` to `compas_timber.design`.
* Moved `compas_timber.ghpython.FeatureDefinition` to `compas_timber.design`.
* Moved `compas_timber.ghpython.DebugInfomation` to `compas_timber.design`.

### Removed


## [0.8.1] 2024-06-13

### Added

### Changed

* Fixed import errors in GH components.
* Updated GH example file.

### Removed


## [0.8.0] 2024-06-12

### Added

* Added attribute `geometry` to `Beam`.
* Added `center_of_mass` property to Assembly class.
* Added `volume` property to Assembly class.
* Added new element type `Wall`.

### Changed

* Reduced some boilerplate code in `Joint` subclasses.
* Added argument `beams` to `Joint.__init__()` which expects tuple containing beams from implementing class instance.
* Renamed `TimberAssembly` to `TimberModel`.
* Renamed `compas_timber.assembly` to `compas_timber.model`.
* Renamed `compas_timber.parts` to `compas_timber.elements`.
* Based `Beam` on new `compas_model.elements.Element`.
* Based `TimberModel` on new `compas_model.model.Model`.
* Based `Joint` on new `compas_model.interactions.Interaction`.
* Removed support for Python `3.8`.

### Removed

* Removed `joint_type` attributes from all `Joint` classes.
* Removed argument `cutoff` from `LMiterJoint` as it was not used anywhere.
* Removed argument `gap` from `TButtJoint` as it was not used anywhere.
* Removed argument `gap` from `FrenchRidgeLap` as it was not used anywhere.
* Removed class `JointOptions` as not used anymore.
* Removed module `compas_timber.consumers`.
* Removed unused method `TButtJoint.get_cutting_plane()`.

## [0.7.0] 2024-02-15

### Added

* Added `debug_geometries` attribute to `BeamJoiningError`.
* (Re)added `BooleanSubtraction` feature.
* Added flag `modify_cross` to `L-Butt` joint.
* Added flag `reject_i` to `L-Butt` joint.
* Added new `NullJoint`.
* Added `mill_depth` argument to butt joints, with geometric representation of milled recess in cross beam.
* Added `ButtJoint` class with methods common to `LButtJoint` and `TButtJoint`
* Added new `L_TopologyJointRule`, `T_TopologyJointRule`, `X_TopologyJointRule` GH components
* Added GH component param support functions in `compas_timber.ghpython.ghcomponent_helpers.py`
* Added `topos` attribute to `CategoryRule` to filter when joints get applied
* Added new `SurfaceAssembly` class
* Added GH component `SurfaceAssembly` which directly generates a `TimberAssembly` with standard wall framing from a planar surface. 
* Added GH component `SurfaceAssemblyOptions`
* Added GH component `CustomBeamDimensions` for `SurfaceAssembly`

### Changed

* `BeamFromCurve` GH component accepts now referenced Rhino curves, referenced Rhino object IDs and internalized lines.
* `BeamFromCurve` GH component accepts now referenced Rhino curves, referenced Rhino object IDs and internalized lines.
* Fixed `FeatureError` when L-Butt applies the cutting plane.
* Fixed T-Butt doesn't get extended to cross beam's plane.
* `SimpleSequenceGenerator` updated to work with `compas.datastructures.assembly` and generates building plan acording to type.
* Changed GH Categories for joint rules.
* Made `beam_side_incident` a `staticmethod` of `Joint` and reworked it.
* Extended `DecomposeBeam` component to optionally show beam frame and faces.
* Changed `CategoryJointRule` and `DirectJointRule` to a dynamic interface where joint type is selected with right click menu
* Changed `Assembly` GH component to apply category joints if the detected topology is in `CategoryRule.topos`
* Changed `TopologyJoints` GH component to `DefaultJoints` Component, which applies default joints based on topology. 

### Removed

* Removed component `ShowBeamFrame`.
* Changed GH Categories for joint rules
* `BrepGeometryConsumer` continues to apply features even after the first error.
* `DrillHole` component calculates length from input line.
* `DrillHole` has default diameter proportional to beam cross-section.
* Removed input `Length` from `DrillHole` component.
* Fixed broken `TrimmingFeature` component.
* Removed all `JointOption` components. these are accessed in context menu of joint rules.

## [0.6.1] 2024-02-02

### Added

### Changed

### Removed


## [0.6.0] 2024-02-02

### Added

### Changed

* Updated COMPAS dependency to `2.0.0`!

### Removed


## [0.5.1] 2024-01-31

### Added

* Added missing documentation for module `ghpython.workflow.py`.
* Added missing documentation for package `connections`.
* `compas_timber.__version__` now returns current version.

### Changed

### Removed


## [0.5.0] 2024-01-31

### Added

* Added class `DebugInformation` to `workflow.py`.
* Added new component `ShowFeatureErrors`.
* Added new component `ShowJoiningErrors`.
* Added `FeatureApplicator` classes which report errors during feature application.
* Added `L-HalfLapJoint`.
* Added `T-HalfLapJoint`.
* Added `ShowTopologyTypes` GH Component.

### Changed

* Feature application now fails more gracefully (un-processed geometry is returned).
* Attempting to join beams which are already joined raises `BeamJoiningError` instead of `AssemblyError`
* `Joint.add_features` which fails to calculate anything raises `BeamJoiningError`.
* Changed COMPAS dependency to `compas==2.0.0beta.4`.
* Assembly component shows blanks when `CeateGeometry` flag is set to `False`. 

### Removed

* Removed `JointDef` GH components.
* Removed `AutomaticJoint` GH Component. Joint rules are now input directly into `TimberAssembly`.

## [0.4.0] 2024-01-24

### Added

* Added `fabrication` package 
* Added `BTLx` as a wrapper for `TimberAssembly` to generate .btlx files for machining timber beams
* Added `BTLxPart` as wrapper for `Beam`
* Added `joint_factories` folder and factories for existing joints except `X-HalfLap`
* Added `btlx_processes` folder and processes `JackCut` and `FrenchRidgeHalfLap`
* Added `BTLx` Grasshopper component
* Added `FrenchRidgeHalfLap` joint
* Added `DrillHole` Feature.
* Added `DrillHoleFeature` Grasshopper component.
* added `JointOptions` GH Components for all current joint types. This allows joint parameter definition in GH
* added `DirectJointRules` GH Component 
* added `TopologyJointRules` GH Component 
* added `BTLx` as a wrapper for `TimberAssembly` to generate .btlx files for machining timber beams
* added `BTLxPart` as wrapper for `Beam`
* added `joint_factories` folder and factories for existing joints except `X-HalfLap`
* added `btlx_processes` folder and processes `JackCut` and `FrenchRidgeHalfLap`
* added `BTLx` Grasshopper component
* added `FrenchRidgeHalfLap` joint


### Changed

* Changed `Beam` definition to include `blank_frame` and `blank_length` attributes 
* Replaced `Artist` with the new `Scene`.
* Changed type hint for argument `Centerline` of GH component `BeamFromCurve` to `Guid`.
* Curve ID of beam curves are now always stored in `Beam.attributes["rhino_guid"]`.
* Fixed `FindBeamByGuid` component.
* Bumped required COMPAS version to `2.0.0beta.2`.
* Changed docs theme to the new `sphinx_compas2_theme`.
* Re-worked component `BakeBoxMap` to advanced mode.
* Removed call to `rs.Redraw()` in `BakeBoxMap` which was causing GH document to lock (cannot drag).

### Removed


## [0.3.2] 2023-11-17

### Added

* Added now released COMPAS `2.0.0a1` to requirements.

### Changed

* Explicitly added attribute `key` to (de)serialization of `Beam`.

### Removed


## [0.3.1] 2023-09-18

### Added

### Changed

### Removed


## [0.3.0] 2023-09-18

### Added

* Added new joint type: Half-lap joint.

### Changed

* Beam transformed geometry with features is available using property `geometry`.
* Adapted the `Data` interface of `Beam` and `Assembly` according to the changes in COMPAS core.
* Beam geometry is created on demand.
* Adapted the `Data` interface of `Joint` and its implementations according to the changes in COMPAS core.
* Explicitly choosing `Grasshopper` context for the `Artist` in `ShowAssembly` component.

### Removed

* Removed method `Beam.get_geometry`.

## [0.2.16] 2023-05-16

### Added

### Changed

### Removed


## [0.2.15] 2023-05-15

### Added

### Changed

### Removed


## [0.2.14] 2023-05-15

### Added

### Changed

### Removed


## [0.2.13] 2023-05-15

### Added

### Changed

### Removed


## [0.2.12] 2023-05-15

### Added

### Changed

### Removed


## [0.2.11] 2023-05-15

### Added

### Changed

### Removed


## [0.2.10] 2023-05-14

### Added

### Changed

### Removed


## [0.2.9] 2023-05-12

### Added

### Changed

### Removed


## [0.2.8] 2023-05-12

### Added

### Changed

### Removed


## [0.2.7] 2023-05-12

### Added

### Changed

### Removed


## [0.2.6] 2023-05-12

### Added

### Changed

### Removed


## [0.2.5] 2023-05-12

### Added

### Changed

### Removed


## [0.2.4] 2023-05-12

### Added

### Changed

### Removed


## [0.2.3] 2023-05-12

### Added

### Changed

### Removed


## [0.2.2] 2023-05-12

### Added

### Changed

### Removed


## [0.2.1] 2023-05-12

### Added

### Changed

### Removed


## [0.2.0] 2023-05-11

### Added

* Integrated RTree search for neighboring beams using Rhino and CPython plugins.

### Changed

### Removed<|MERGE_RESOLUTION|>--- conflicted
+++ resolved
@@ -56,12 +56,9 @@
 * Renamed `NullJoint` to `GenericJoint`.
 * Fixed bug in show_ref_faces GH component.
 * `BTLxProcessing.ref_side_index` defaults to `0` if not set, instead of the invalid `None`.
-<<<<<<< HEAD
-* Fixed attribute error when creating a `TButtJoint`.
-=======
 * Fixed several GH Components for Rhino8 compatibility.
 * Fixed `graph_node` is `None` after deserializing a `TimberModel`.
->>>>>>> 63b6292e
+* Fixed attribute error when creating a `TButtJoint`.
 
 ### Removed
 
