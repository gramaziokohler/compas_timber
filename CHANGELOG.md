# Changelog

All notable changes to this project will be documented in this file.

The format is based on [Keep a Changelog](https://keepachangelog.com/en/1.0.0/),
and this project adheres to [Semantic Versioning](https://semver.org/spec/v2.0.0.html).

## Unreleased

### Added

### Changed

### Removed


## [0.10.0] 2024-09-11

### Added

* Added `SurfaceModelJointOverride` GH Component.
* Added `Plate` element.
* Added attribute `plates` to `TimberModel`.
<<<<<<< HEAD
* Added generation of `plate` elements to the `SurfaceModel`
=======
* Added `SurfaceModelJointOverride` GH Component
* Added `ShowSurfaceModelBeamType` GH Component
* Re-introduced attribute `key` in `Beam`.
* Added attribute `key` to `Plate`.
>>>>>>> 28adffc1

### Changed

* Updated documentation for Grasshopper components.
* Fixed missing input parameter in `SurfaceModelOptions` GH Component.
* Fixed error with tolerances for `SurfaceModel`s modeled in meters.
* Renamed `beam` to `element` in different locations to make it more generic.
* Fixed `AttributeError` in `SurfaceModel`.
* Updated example scripts.
* Calling `process_joinery` in `SurfaceModel`.
* Changed how `BeamDefinition` and `Plate` types are handled in `SurfaceModel`
* Changed the `get_interior_segment_indices` function to work when there are multiple openings.

### Removed

* Removed `add_beam` from `TimberModel`, use `add_element` instead.
* Removed `add_plate` from `TimberModel`, use `add_element` instead.
* Removed `add_wall` from `TimberModel`, use `add_element` instead.

## [0.9.1] 2024-07-05

### Added

* Added `ref_frame` attribute to `Beam`.
* Added `ref_sides` attribute to `Beam`.
* Added `ref_edges` attribute to `Beam`.

### Changed

* Fixed error in BakeWithBoxMap component.
* Added `add_extensions` to `Joint` interface.
* Added `process_joinery` to `TimberModel`.
* Features are not automatically added when creating a joint using `Joint.create()`.
* Features are not automatically added when de-serializing.

### Removed


## [0.9.0] 2024-06-14

### Added

* Added `birdsmouth` parameter to `butt_joint` which applies a `btlx_double_cut` process to the part. 
* Added `BTLxDoubleCut` BTLx Processing class.
* Added BTLx support for `TButtJoint` and `LButtJoint`
* Added `BTLxLap` process class.

### Changed

* Moved module `workflow` from package `ghpython` to new package `design`.
* Moved `compas_timber.ghpython.CategoryRule` to `compas_timber.design`.
* Moved `compas_timber.ghpython.DirectRule` to `compas_timber.design`.
* Moved `compas_timber.ghpython.JointRule` to `compas_timber.design`.
* Moved `compas_timber.ghpython.TopologyRule` to `compas_timber.design`.
* Moved `compas_timber.ghpython.JointDefinition` to `compas_timber.design`.
* Moved `compas_timber.ghpython.FeatureDefinition` to `compas_timber.design`.
* Moved `compas_timber.ghpython.DebugInfomation` to `compas_timber.design`.

### Removed


## [0.8.1] 2024-06-13

### Added

### Changed

* Fixed import errors in GH components.
* Updated GH example file.

### Removed


## [0.8.0] 2024-06-12

### Added

* Added attribute `geometry` to `Beam`.
* Added `center_of_mass` property to Assembly class.
* Added `volume` property to Assembly class.
* Added new element type `Wall`.

### Changed

* Reduced some boilerplate code in `Joint` subclasses.
* Added argument `beams` to `Joint.__init__()` which expects tuple containing beams from implementing class instance.
* Renamed `TimberAssembly` to `TimberModel`.
* Renamed `compas_timber.assembly` to `compas_timber.model`.
* Renamed `compas_timber.parts` to `compas_timber.elements`.
* Based `Beam` on new `compas_model.elements.Element`.
* Based `TimberModel` on new `compas_model.model.Model`.
* Based `Joint` on new `compas_model.interactions.Interaction`.
* Removed support for Python `3.8`.

### Removed

* Removed `joint_type` attributes from all `Joint` classes.
* Removed argument `cutoff` from `LMiterJoint` as it was not used anywhere.
* Removed argument `gap` from `TButtJoint` as it was not used anywhere.
* Removed argument `gap` from `FrenchRidgeLap` as it was not used anywhere.
* Removed class `JointOptions` as not used anymore.
* Removed module `compas_timber.consumers`.
* Removed unused method `TButtJoint.get_cutting_plane()`.

## [0.7.0] 2024-02-15

### Added

* Added `debug_geometries` attribute to `BeamJoiningError`.
* (Re)added `BooleanSubtraction` feature.
* Added flag `modify_cross` to `L-Butt` joint.
* Added flag `reject_i` to `L-Butt` joint.
* Added new `NullJoint`.
* Added `mill_depth` argument to butt joints, with geometric representation of milled recess in cross beam.
* Added `ButtJoint` class with methods common to `LButtJoint` and `TButtJoint`
* Added new `L_TopologyJointRule`, `T_TopologyJointRule`, `X_TopologyJointRule` GH components
* Added GH component param support functions in `compas_timber.ghpython.ghcomponent_helpers.py`
* Added `topos` attribute to `CategoryRule` to filter when joints get applied
* Added new `SurfaceAssembly` class
* Added GH component `SurfaceAssembly` which directly generates a `TimberAssembly` with standard wall framing from a planar surface. 
* Added GH component `SurfaceAssemblyOptions`
* Added GH component `CustomBeamDimensions` for `SurfaceAssembly`

### Changed

* `BeamFromCurve` GH component accepts now referenced Rhino curves, referenced Rhino object IDs and internalized lines.
* `BeamFromCurve` GH component accepts now referenced Rhino curves, referenced Rhino object IDs and internalized lines.
* Fixed `FeatureError` when L-Butt applies the cutting plane.
* Fixed T-Butt doesn't get extended to cross beam's plane.
* `SimpleSequenceGenerator` updated to work with `compas.datastructures.assembly` and generates building plan acording to type.
* Changed GH Categories for joint rules.
* Made `beam_side_incident` a `staticmethod` of `Joint` and reworked it.
* Extended `DecomposeBeam` component to optionally show beam frame and faces.
* Changed `CategoryJointRule` and `DirectJointRule` to a dynamic interface where joint type is selected with right click menu
* Changed `Assembly` GH component to apply category joints if the detected topology is in `CategoryRule.topos`
* Changed `TopologyJoints` GH component to `DefaultJoints` Component, which applies default joints based on topology. 

### Removed

* Removed component `ShowBeamFrame`.
* Changed GH Categories for joint rules
* `BrepGeometryConsumer` continues to apply features even after the first error.
* `DrillHole` component calculates length from input line.
* `DrillHole` has default diameter proportional to beam cross-section.
* Removed input `Length` from `DrillHole` component.
* Fixed broken `TrimmingFeature` component.
* Removed all `JointOption` components. these are accessed in context menu of joint rules.

## [0.6.1] 2024-02-02

### Added

### Changed

### Removed


## [0.6.0] 2024-02-02

### Added

### Changed

* Updated COMPAS dependency to `2.0.0`!

### Removed


## [0.5.1] 2024-01-31

### Added

* Added missing documentation for module `ghpython.workflow.py`.
* Added missing documentation for package `connections`.
* `compas_timber.__version__` now returns current version.

### Changed

### Removed


## [0.5.0] 2024-01-31

### Added

* Added class `DebugInformation` to `workflow.py`.
* Added new component `ShowFeatureErrors`.
* Added new component `ShowJoiningErrors`.
* Added `FeatureApplicator` classes which report errors during feature application.
* Added `L-HalfLapJoint`.
* Added `T-HalfLapJoint`.
* Added `ShowTopologyTypes` GH Component.

### Changed

* Feature application now fails more gracefully (un-processed geometry is returned).
* Attempting to join beams which are already joined raises `BeamJoiningError` instead of `AssemblyError`
* `Joint.add_features` which fails to calculate anything raises `BeamJoiningError`.
* Changed COMPAS dependency to `compas==2.0.0beta.4`.
* Assembly component shows blanks when `CeateGeometry` flag is set to `False`. 

### Removed

* Removed `JointDef` GH components.
* Removed `AutomaticJoint` GH Component. Joint rules are now input directly into `TimberAssembly`.

## [0.4.0] 2024-01-24

### Added

* Added `fabrication` package 
* Added `BTLx` as a wrapper for `TimberAssembly` to generate .btlx files for machining timber beams
* Added `BTLxPart` as wrapper for `Beam`
* Added `joint_factories` folder and factories for existing joints except `X-HalfLap`
* Added `btlx_processes` folder and processes `JackCut` and `FrenchRidgeHalfLap`
* Added `BTLx` Grasshopper component
* Added `FrenchRidgeHalfLap` joint
* Added `DrillHole` Feature.
* Added `DrillHoleFeature` Grasshopper component.
* added `JointOptions` GH Components for all current joint types. This allows joint parameter definition in GH
* added `DirectJointRules` GH Component 
* added `TopologyJointRules` GH Component 
* added `BTLx` as a wrapper for `TimberAssembly` to generate .btlx files for machining timber beams
* added `BTLxPart` as wrapper for `Beam`
* added `joint_factories` folder and factories for existing joints except `X-HalfLap`
* added `btlx_processes` folder and processes `JackCut` and `FrenchRidgeHalfLap`
* added `BTLx` Grasshopper component
* added `FrenchRidgeHalfLap` joint


### Changed

* Changed `Beam` definition to include `blank_frame` and `blank_length` attributes 
* Replaced `Artist` with the new `Scene`.
* Changed type hint for argument `Centerline` of GH component `BeamFromCurve` to `Guid`.
* Curve ID of beam curves are now always stored in `Beam.attributes["rhino_guid"]`.
* Fixed `FindBeamByGuid` component.
* Bumped required COMPAS version to `2.0.0beta.2`.
* Changed docs theme to the new `sphinx_compas2_theme`.
* Re-worked component `BakeBoxMap` to advanced mode.
* Removed call to `rs.Redraw()` in `BakeBoxMap` which was causing GH document to lock (cannot drag).

### Removed


## [0.3.2] 2023-11-17

### Added

* Added now released COMPAS `2.0.0a1` to requirements.

### Changed

* Explicitly added attribute `key` to (de)serialization of `Beam`.

### Removed


## [0.3.1] 2023-09-18

### Added

### Changed

### Removed


## [0.3.0] 2023-09-18

### Added

* Added new joint type: Half-lap joint.

### Changed

* Beam transformed geometry with features is available using property `geometry`.
* Adapted the `Data` interface of `Beam` and `Assembly` according to the changes in COMPAS core.
* Beam geometry is created on demand.
* Adapted the `Data` interface of `Joint` and its implementations according to the changes in COMPAS core.
* Explicitly choosing `Grasshopper` context for the `Artist` in `ShowAssembly` component.

### Removed

* Removed method `Beam.get_geometry`.

## [0.2.16] 2023-05-16

### Added

### Changed

### Removed


## [0.2.15] 2023-05-15

### Added

### Changed

### Removed


## [0.2.14] 2023-05-15

### Added

### Changed

### Removed


## [0.2.13] 2023-05-15

### Added

### Changed

### Removed


## [0.2.12] 2023-05-15

### Added

### Changed

### Removed


## [0.2.11] 2023-05-15

### Added

### Changed

### Removed


## [0.2.10] 2023-05-14

### Added

### Changed

### Removed


## [0.2.9] 2023-05-12

### Added

### Changed

### Removed


## [0.2.8] 2023-05-12

### Added

### Changed

### Removed


## [0.2.7] 2023-05-12

### Added

### Changed

### Removed


## [0.2.6] 2023-05-12

### Added

### Changed

### Removed


## [0.2.5] 2023-05-12

### Added

### Changed

### Removed


## [0.2.4] 2023-05-12

### Added

### Changed

### Removed


## [0.2.3] 2023-05-12

### Added

### Changed

### Removed


## [0.2.2] 2023-05-12

### Added

### Changed

### Removed


## [0.2.1] 2023-05-12

### Added

### Changed

### Removed


## [0.2.0] 2023-05-11

### Added

* Integrated RTree search for neighboring beams using Rhino and CPython plugins.

### Changed

### Removed<|MERGE_RESOLUTION|>--- conflicted
+++ resolved
@@ -21,14 +21,11 @@
 * Added `SurfaceModelJointOverride` GH Component.
 * Added `Plate` element.
 * Added attribute `plates` to `TimberModel`.
-<<<<<<< HEAD
-* Added generation of `plate` elements to the `SurfaceModel`
-=======
 * Added `SurfaceModelJointOverride` GH Component
 * Added `ShowSurfaceModelBeamType` GH Component
 * Re-introduced attribute `key` in `Beam`.
 * Added attribute `key` to `Plate`.
->>>>>>> 28adffc1
+* Added generation of `plate` elements to the `SurfaceModel`
 
 ### Changed
 
