# Changelog

All notable changes to this project will be documented in this file.

The format is based on [Keep a Changelog](https://keepachangelog.com/en/1.0.0/),
and this project adheres to [Semantic Versioning](https://semver.org/spec/v2.0.0.html).

## Unreleased

### Added

* Added new base class for timber elements `TimberElement`.
* Added property `is_beam` to `Beam` class.
* Added property `is_plate` to `Plate` class.
* Added property `is_wall` to `Wall` class.
* Added `side_as_surface` to `compas_timber.elements.Beam`.
* Added `opposing_side_index` to `compas_timber.elements.Beam`.
* Added `Plate` element.
* Added attribute `plates` to `TimberModel`.
* Added new temporary package `_fabrication`.
* Added new `compas_timber._fabrication.JackRafterCut`.
* Added new `compas_timber._fabrication.JackRafterCutParams`.
* Added new `compas_timber._fabrication.Drilling`.
* Added new `compas_timber._fabrication.DrillingParams`.
* Added new `compas_timber._fabrication.StepJoint`.
* Added new `compas_timber._fabrication.StepJointNotch`.
* Added new `compas_timber._fabrication.DovetailTenon`.
* Added new `compas_timber._fabrication.DovetailMortise`.
* Added new `compas_timber.connections.TStepJoint`.
* Added new `compas_timber.connections.TDovetailJoint`.
* Added new `utilities` module in `connections` package.
* Added new `compas_timber._fabrication.DoubleCut`.
* Added new `compas_timber.connections.TBirdsmouthJoint`.
* Added new method `add_group_element` to `TimberModel`.
* Added new method `has_group` to `TimberModel`.
* Added new method `get_elements_in_group` to `TimberModel`.
* Added attribute `is_group_element` to `TimberElement`.
* Added `JointRule.joints_from_beams_and_rules()` static method 
* Added `Element.reset()` method.
* Added new `fasteners.py` module with new `Fastener` element type.
* Added new `compas_timber._fabrication.Lap`.
<<<<<<< HEAD
* Added `CT_Beams_From_Mesh` GH component.
=======
* Added `ShowElementsByType` GH Component.
* Added `fasteners` property to `TimberModel`.
* Added `BTLx_Feature` GH component.
>>>>>>> 74e9b09d

### Changed

* Changed incorrect import of `compas.geometry.intersection_line_plane()` to `compas_timber.utils.intersection_line_plane()`
* Renamed `intersection_line_plane` to `intersection_line_plane_param`.
* Renamed `intersection_line_line_3D` to `intersection_line_line_param`.
* Adjusted functions in `compas_timber._fabrication.DovetailMortise` and `compas_timber.connections.TDovetailJoint`.
* Added `conda-forge` channel to installation instructions.
* Fixed `**kwargs` inheritance in `__init__` for joint modules: `LMiterJoint`, `TStepJoint`, `TDovetailJoint`, `TBirdsmouthJoint`.
* Fixed GUID assignment logic from `**kwargs` to ensure correct fallback behavior for joint modules: `LMiterJoint`, `TStepJoint`, `TDovetailJoint`, `TBirdsmouthJoint`.
* Changed `model.element_by_guid()` instead of direct `elementsdict[]` access for beam retrieval in joint modules: `LMiterJoint`, `TStepJoint`, `TDovetailJoint`, `TBirdsmouthJoint`.
* Reworked the model generation pipeline.
* Reworked `comply` methods for `JointRule`s. 
* Fixed error with angle and inclination calculation in `compas_timber._fabrication.JackRafterCut` 
* Changed `compas_timber.connections.TButtJoint` and `compas_timber.connections.LButtJoint` by using the new implemented BTLx Processes to define the Joints
* Fixed bug in vizualization of tenon/mortise in `compas_timber._fabrication.StepJoint`and `compas_timber._fabrication.StepJointNotch`.

### Removed

* Removed module `compas_timber.utils.compas_extra`.
* Removed a bunch of spaghetti from `CT_model` GH component.
* Removed module `compas_timber.fabrication.joint_factories.t_butt_factory`
* Removed module `compas_timber.fabrication.joint_factories.l_butt_factory`
* Removed module `compas_timber.connections.butt_joint`



## [0.11.0] 2024-09-17

### Added

* Added bake component for `Plate` elements.
* Added default paramteters for `Surface Model` in the GH Component

### Changed

* Fixed wrong image file paths in the Documentation.
* Changed `TimberModel.beams` to return generator of `Beam` elements.
* Changed `TimberModel.walls` to return generator of `Wall` elements.
* Changed `TimberModel.plates` to return generator of `Plate` elements.
* Changed `TimberModel.joints` to return generator of `Joint` elements.
* Fixed polyline analysis for generating `SurfaceModel`
* Fixed errors in debug info components.

### Removed


## [0.10.1] 2024-09-11

### Added

### Changed

* Implemented a workaround for https://github.com/gramaziokohler/compas_timber/issues/280.

### Removed


## [0.10.0] 2024-09-11

### Added

* Added `SurfaceModelJointOverride` GH Component.
* Added `Plate` element.
* Added attribute `plates` to `TimberModel`.
* Added `SurfaceModelJointOverride` GH Component
* Added `ShowSurfaceModelBeamType` GH Component
* Re-introduced attribute `key` in `Beam`.
* Added attribute `key` to `Plate`.
* Added generation of `plate` elements to the `SurfaceModel`

### Changed

* Updated documentation for Grasshopper components.
* Fixed missing input parameter in `SurfaceModelOptions` GH Component.
* Fixed error with tolerances for `SurfaceModel`s modeled in meters.
* Renamed `beam` to `element` in different locations to make it more generic.
* Fixed `AttributeError` in `SurfaceModel`.
* Updated example scripts.
* Calling `process_joinery` in `SurfaceModel`.
* Changed how `BeamDefinition` and `Plate` types are handled in `SurfaceModel`
* Changed the `get_interior_segment_indices` function to work when there are multiple openings.
* Renamed `ShowSurfaceModelBeamType` to `ShowBeamsByCategory`.
* Changed `SurfaceModel` component input handling to give warnings instead of errors.

### Removed

* Removed `add_beam` from `TimberModel`, use `add_element` instead.
* Removed `add_plate` from `TimberModel`, use `add_element` instead.
* Removed `add_wall` from `TimberModel`, use `add_element` instead.

## [0.9.1] 2024-07-05

### Added

* Added `ref_frame` attribute to `Beam`.
* Added `ref_sides` attribute to `Beam`.
* Added `ref_edges` attribute to `Beam`.

### Changed

* Fixed error in BakeWithBoxMap component.
* Added `add_extensions` to `Joint` interface.
* Added `process_joinery` to `TimberModel`.
* Features are not automatically added when creating a joint using `Joint.create()`.
* Features are not automatically added when de-serializing.

### Removed


## [0.9.0] 2024-06-14

### Added

* Added `birdsmouth` parameter to `butt_joint` which applies a `btlx_double_cut` process to the part. 
* Added `BTLxDoubleCut` BTLx Processing class.
* Added BTLx support for `TButtJoint` and `LButtJoint`
* Added `BTLxLap` process class.

### Changed

* Moved module `workflow` from package `ghpython` to new package `design`.
* Moved `compas_timber.ghpython.CategoryRule` to `compas_timber.design`.
* Moved `compas_timber.ghpython.DirectRule` to `compas_timber.design`.
* Moved `compas_timber.ghpython.JointRule` to `compas_timber.design`.
* Moved `compas_timber.ghpython.TopologyRule` to `compas_timber.design`.
* Moved `compas_timber.ghpython.JointDefinition` to `compas_timber.design`.
* Moved `compas_timber.ghpython.FeatureDefinition` to `compas_timber.design`.
* Moved `compas_timber.ghpython.DebugInfomation` to `compas_timber.design`.

### Removed


## [0.8.1] 2024-06-13

### Added

### Changed

* Fixed import errors in GH components.
* Updated GH example file.

### Removed


## [0.8.0] 2024-06-12

### Added

* Added attribute `geometry` to `Beam`.
* Added `center_of_mass` property to Assembly class.
* Added `volume` property to Assembly class.
* Added new element type `Wall`.

### Changed

* Reduced some boilerplate code in `Joint` subclasses.
* Added argument `beams` to `Joint.__init__()` which expects tuple containing beams from implementing class instance.
* Renamed `TimberAssembly` to `TimberModel`.
* Renamed `compas_timber.assembly` to `compas_timber.model`.
* Renamed `compas_timber.parts` to `compas_timber.elements`.
* Based `Beam` on new `compas_model.elements.Element`.
* Based `TimberModel` on new `compas_model.model.Model`.
* Based `Joint` on new `compas_model.interactions.Interaction`.
* Removed support for Python `3.8`.

### Removed

* Removed `joint_type` attributes from all `Joint` classes.
* Removed argument `cutoff` from `LMiterJoint` as it was not used anywhere.
* Removed argument `gap` from `TButtJoint` as it was not used anywhere.
* Removed argument `gap` from `FrenchRidgeLap` as it was not used anywhere.
* Removed class `JointOptions` as not used anymore.
* Removed module `compas_timber.consumers`.
* Removed unused method `TButtJoint.get_cutting_plane()`.

## [0.7.0] 2024-02-15

### Added

* Added `debug_geometries` attribute to `BeamJoiningError`.
* (Re)added `BooleanSubtraction` feature.
* Added flag `modify_cross` to `L-Butt` joint.
* Added flag `reject_i` to `L-Butt` joint.
* Added new `NullJoint`.
* Added `mill_depth` argument to butt joints, with geometric representation of milled recess in cross beam.
* Added `ButtJoint` class with methods common to `LButtJoint` and `TButtJoint`
* Added new `L_TopologyJointRule`, `T_TopologyJointRule`, `X_TopologyJointRule` GH components
* Added GH component param support functions in `compas_timber.ghpython.ghcomponent_helpers.py`
* Added `topos` attribute to `CategoryRule` to filter when joints get applied
* Added new `SurfaceAssembly` class
* Added GH component `SurfaceAssembly` which directly generates a `TimberAssembly` with standard wall framing from a planar surface. 
* Added GH component `SurfaceAssemblyOptions`
* Added GH component `CustomBeamDimensions` for `SurfaceAssembly`

### Changed

* `BeamFromCurve` GH component accepts now referenced Rhino curves, referenced Rhino object IDs and internalized lines.
* `BeamFromCurve` GH component accepts now referenced Rhino curves, referenced Rhino object IDs and internalized lines.
* Fixed `FeatureError` when L-Butt applies the cutting plane.
* Fixed T-Butt doesn't get extended to cross beam's plane.
* `SimpleSequenceGenerator` updated to work with `compas.datastructures.assembly` and generates building plan acording to type.
* Changed GH Categories for joint rules.
* Made `beam_side_incident` a `staticmethod` of `Joint` and reworked it.
* Extended `DecomposeBeam` component to optionally show beam frame and faces.
* Changed `CategoryJointRule` and `DirectJointRule` to a dynamic interface where joint type is selected with right click menu
* Changed `Assembly` GH component to apply category joints if the detected topology is in `CategoryRule.topos`
* Changed `TopologyJoints` GH component to `DefaultJoints` Component, which applies default joints based on topology. 

### Removed

* Removed component `ShowBeamFrame`.
* Changed GH Categories for joint rules
* `BrepGeometryConsumer` continues to apply features even after the first error.
* `DrillHole` component calculates length from input line.
* `DrillHole` has default diameter proportional to beam cross-section.
* Removed input `Length` from `DrillHole` component.
* Fixed broken `TrimmingFeature` component.
* Removed all `JointOption` components. these are accessed in context menu of joint rules.

## [0.6.1] 2024-02-02

### Added

### Changed

### Removed


## [0.6.0] 2024-02-02

### Added

### Changed

* Updated COMPAS dependency to `2.0.0`!

### Removed


## [0.5.1] 2024-01-31

### Added

* Added missing documentation for module `ghpython.workflow.py`.
* Added missing documentation for package `connections`.
* `compas_timber.__version__` now returns current version.

### Changed

### Removed


## [0.5.0] 2024-01-31

### Added

* Added class `DebugInformation` to `workflow.py`.
* Added new component `ShowFeatureErrors`.
* Added new component `ShowJoiningErrors`.
* Added `FeatureApplicator` classes which report errors during feature application.
* Added `L-HalfLapJoint`.
* Added `T-HalfLapJoint`.
* Added `ShowTopologyTypes` GH Component.

### Changed

* Feature application now fails more gracefully (un-processed geometry is returned).
* Attempting to join beams which are already joined raises `BeamJoiningError` instead of `AssemblyError`
* `Joint.add_features` which fails to calculate anything raises `BeamJoiningError`.
* Changed COMPAS dependency to `compas==2.0.0beta.4`.
* Assembly component shows blanks when `CeateGeometry` flag is set to `False`. 

### Removed

* Removed `JointDef` GH components.
* Removed `AutomaticJoint` GH Component. Joint rules are now input directly into `TimberAssembly`.

## [0.4.0] 2024-01-24

### Added

* Added `fabrication` package 
* Added `BTLx` as a wrapper for `TimberAssembly` to generate .btlx files for machining timber beams
* Added `BTLxPart` as wrapper for `Beam`
* Added `joint_factories` folder and factories for existing joints except `X-HalfLap`
* Added `btlx_processes` folder and processes `JackCut` and `FrenchRidgeHalfLap`
* Added `BTLx` Grasshopper component
* Added `FrenchRidgeHalfLap` joint
* Added `DrillHole` Feature.
* Added `DrillHoleFeature` Grasshopper component.
* added `JointOptions` GH Components for all current joint types. This allows joint parameter definition in GH
* added `DirectJointRules` GH Component 
* added `TopologyJointRules` GH Component 
* added `BTLx` as a wrapper for `TimberAssembly` to generate .btlx files for machining timber beams
* added `BTLxPart` as wrapper for `Beam`
* added `joint_factories` folder and factories for existing joints except `X-HalfLap`
* added `btlx_processes` folder and processes `JackCut` and `FrenchRidgeHalfLap`
* added `BTLx` Grasshopper component
* added `FrenchRidgeHalfLap` joint


### Changed

* Changed `Beam` definition to include `blank_frame` and `blank_length` attributes 
* Replaced `Artist` with the new `Scene`.
* Changed type hint for argument `Centerline` of GH component `BeamFromCurve` to `Guid`.
* Curve ID of beam curves are now always stored in `Beam.attributes["rhino_guid"]`.
* Fixed `FindBeamByGuid` component.
* Bumped required COMPAS version to `2.0.0beta.2`.
* Changed docs theme to the new `sphinx_compas2_theme`.
* Re-worked component `BakeBoxMap` to advanced mode.
* Removed call to `rs.Redraw()` in `BakeBoxMap` which was causing GH document to lock (cannot drag).

### Removed


## [0.3.2] 2023-11-17

### Added

* Added now released COMPAS `2.0.0a1` to requirements.

### Changed

* Explicitly added attribute `key` to (de)serialization of `Beam`.

### Removed


## [0.3.1] 2023-09-18

### Added

### Changed

### Removed


## [0.3.0] 2023-09-18

### Added

* Added new joint type: Half-lap joint.

### Changed

* Beam transformed geometry with features is available using property `geometry`.
* Adapted the `Data` interface of `Beam` and `Assembly` according to the changes in COMPAS core.
* Beam geometry is created on demand.
* Adapted the `Data` interface of `Joint` and its implementations according to the changes in COMPAS core.
* Explicitly choosing `Grasshopper` context for the `Artist` in `ShowAssembly` component.

### Removed

* Removed method `Beam.get_geometry`.

## [0.2.16] 2023-05-16

### Added

### Changed

### Removed


## [0.2.15] 2023-05-15

### Added

### Changed

### Removed


## [0.2.14] 2023-05-15

### Added

### Changed

### Removed


## [0.2.13] 2023-05-15

### Added

### Changed

### Removed


## [0.2.12] 2023-05-15

### Added

### Changed

### Removed


## [0.2.11] 2023-05-15

### Added

### Changed

### Removed


## [0.2.10] 2023-05-14

### Added

### Changed

### Removed


## [0.2.9] 2023-05-12

### Added

### Changed

### Removed


## [0.2.8] 2023-05-12

### Added

### Changed

### Removed


## [0.2.7] 2023-05-12

### Added

### Changed

### Removed


## [0.2.6] 2023-05-12

### Added

### Changed

### Removed


## [0.2.5] 2023-05-12

### Added

### Changed

### Removed


## [0.2.4] 2023-05-12

### Added

### Changed

### Removed


## [0.2.3] 2023-05-12

### Added

### Changed

### Removed


## [0.2.2] 2023-05-12

### Added

### Changed

### Removed


## [0.2.1] 2023-05-12

### Added

### Changed

### Removed


## [0.2.0] 2023-05-11

### Added

* Integrated RTree search for neighboring beams using Rhino and CPython plugins.

### Changed

### Removed<|MERGE_RESOLUTION|>--- conflicted
+++ resolved
@@ -39,13 +39,10 @@
 * Added `Element.reset()` method.
 * Added new `fasteners.py` module with new `Fastener` element type.
 * Added new `compas_timber._fabrication.Lap`.
-<<<<<<< HEAD
-* Added `CT_Beams_From_Mesh` GH component.
-=======
 * Added `ShowElementsByType` GH Component.
 * Added `fasteners` property to `TimberModel`.
 * Added `BTLx_Feature` GH component.
->>>>>>> 74e9b09d
+* Added `CT_Beams_From_Mesh` GH component.
 
 ### Changed
 
