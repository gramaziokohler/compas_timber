# Changelog

All notable changes to this project will be documented in this file.

The format is based on [Keep a Changelog](https://keepachangelog.com/en/1.0.0/),
and this project adheres to [Semantic Versioning](https://semver.org/spec/v2.0.0.html).

## Unreleased

### Added

### Changed

### Removed


## [1.0.0] 2025-09-01

### Added

* Added attribute `tolerance` to `TimberModel`.
* Added `scaled` method to `compas_timber.fabrication.BTLxProcessing` to scale the BTLx parameters.
* Added `scaled` method to `compas_timber.fabrication.BTLxPart` to scale the BTLx parameters.
* Added `scale` method to `compas_timber.fabrication.JackRafterCut`.
* Added `scale` method to `compas_timber.fabrication.Drilling`.
* Added `scale` method to `compas_timber.fabrication.DoubleCut`.
* Added `scale` method to `compas_timber.fabrication.Lap`.
* Added `scale` method to `compas_timber.fabrication.FrenchRidgeLap`.
* Added `scale` method to `compas_timber.fabrication.Tenon`.
* Added `scale` method to `compas_timber.fabrication.Mortise`.
* Added `scale` method to `compas_timber.fabrication.StepJoint`.
* Added `scale` method to `compas_timber.fabrication.StepJointNotch`.
* Added `scale` method to `compas_timber.fabrication.DovetailTenon`.
* Added `scale` method to `compas_timber.fabrication.DovetailMortise`.
* Added `scale` method to `compas_timber.fabrication.Slot`.
* Added `scale` method to `compas_timber.fabrication.Pocket`.
* Added `scale` method to `compas_timber.fabrication.Text`.
* Added `is_joinery` flag to `BTLxProcessing` to indicate if the processing is a result of joinery operation.
* Added new `compas_timber.fabrication.LongitudinalCut`.
* Added tasks `update-gh-header` to update the version in the header of the GH components.
* Added new `compas_timber.connections.XNotchJoint`.
* Added a proxy class for `Pocket` BTLx processing for performance optimization. 
* Added `topology` to class `Joint`.
* Added `location` to class `Joint`.
* Added `NBeamKDTreeAnalyzer` to `compas_timber.connections`.
* Added `TripletAnalyzer` to `compas_timber.connections`.
* Added `QuadAnalyzer` to `compas_timber.connections`.
* Added `CompositeAnalyzer` to `compas_timber.connections`.
* Added method `connect_adjacent_beams` to `TimberModel`.
* Added `PlateJoint`.
* Added `PlateButtJoint`.
* Added `PlateMiterJoint`.
* Added `PlateConnectionSolver`.
* Added generic `ButtJoint` class from which `TButtJoint` and `LButtJoint` inherit.
* Added new `BTLxProcessingError` to `compas_timber.errors`.
* Added `errors` property to `BTLxWriter` class which can be used after call to `write()` to check for errors.
* Added `joints_contribution_guide` in docs.
* Added `PlateJointCandidate` to `generic_joint.py`.
* Added `Joint.from_cluster` and `Joint.from_generic_joint` constructors to `Joint`.
* Added `PlateJoint.from_generic_joint` as override.
* Added `joints_contribution_guide` in docs.
* Added `JointRuleSolver` class.
* Added `JointTopology.TOPO_Y` for Beam Connections.
* Added `JointTopology.TOPO_K` for Beam Connections.
* Added `JointTopology.TOPO_EDGE_EDGE` for Plate Connections.
* Added `JointTopology.TOPO_EDGE_FACE` for Plate Connections.
* Added `Cluster.topology`.
* Added `PlateSolverResult` and `BeamSolverResult` to package results from `PlateConnectionSolver.find_topology()` and `ConnectionSolver.find_topology()`.
<<<<<<< HEAD
* Added `add_elements()` method to `compas_timber.model.TimberModel`, following its removal from the base `Model`.
* Added `frame` property in `compas_timber.elements.TimberElement` following its removal from the base `Element`.
* Added `geometry` property in `compas_timber.elements.TimberElement` following its removal from the base `Element`.
* Added `frame` property in serialized output in `compas_timber.elements.TimberElement` following its removal from the base `Element`.
* Added `interactions()` method to `TimberModel` for iterating over edge-level joints and contacts in the model graph.
* Added explicit `frame` property setter to `TimberElement` that automatically updates the `transformation` when frame is set.
* Added `transformation` property to `Beam` that accounts for blank extensions at the start of the beam.
* Added `compute_elementgeometry` method in `TimberElement` that returns the element geometry in local coordinates.
=======
* Added `PlateJointCandidate` to `generic_joint.py`.
* Added `Joint.from_cluster` and `Joint.from_generic_joint` constructors to `Joint`.
* Added `PlateJoint.from_generic_joint` as override.
* Added `joint_candidates` property to `TimberModel`.
* Added `add_joint_candidate` method to `TimberModel`.
* Added `remove_joint_candidate` method to `TimberModel`.
>>>>>>> b4af5aef

### Changed

* BTLx Write now considers the `TimberModel.tolerance` attribute and scales parts and processings it when units are set to meters.
* Added missing `__data__` to `compas_timber.fabrication.Drilling`.
* Added missing `__data__` to `compas_timber.fabrication.Slot`.
* Fixed `TypeError` when deepcopying beams with `debug_info` on them.
* Processings which are not the result of joinery are now serialized with `TimberElement`.
* Fixed visualization bug in `Plate` due to loft resulting in flipped volume.
* Fixed a few bugs in the `WallPopulator` workflow including GH component updates.
* Renamed `NullJoint` to `JointCandidate`.
* Fixed bug in show_ref_faces GH component.
* `BTLxProcessing.ref_side_index` defaults to `0` if not set, instead of the invalid `None`.
* Updated `BTLx_contribution_guide` in docs.
* Fixed several GH Components for Rhino8 compatibility.
* Fixed `graph_node` is `None` after deserializing a `TimberModel`.
* Fixed a bug in `BeamsFromMesh` GH Component.
* Fixed attribute error when creating a `TButtJoint`.
* Changed default value for `modify_cross` to `True` for `LButtJoint`.
* Minor fixes to GH Components.
* Fixed `elements` and geometry creation for `BallNodeJoint`.
* Changed `PlateConnectionSolver.find_topology()` to solve for `TOPO_EDGE_EDGE` or `TOPO_EDGE_FACE`.
* Changed `PlateConnectionSolver.find_topology()` to return a `PlateSolverResult` instance.
* Reworked `ConnectionSolver.find_topology()` for readability and to implement `TOPO_I`.
* Changed `JointRule.joints_from_beams_and_rules()` to `JointRule.apply_rules_to_model` which now adds `Joint`s to the
  `TimberModel` directly.
* Changed `PlateConnectionSolver.find_topology()` to return `TOPO_EDGE_EDGE` or `TOPO_EDGE_FACE`.
* Fixed element order in `DirectJointRule` GH component.
* Reworked `Model` GH component.
* Changed `WallPopulator.create_joint_definitions()` to `WallPopulator.create_joints()`, which now returns Joint instances.
* Changed `ConnectionSolver.find_topology()` to return a `BeamSolverResult` instance.
<<<<<<< HEAD
* Changed `compas_timber.connections.Joint` to inherit from `Data` instead of the depricated `Interaction`.
* Replaced `face.frame_at()` with `surface.frame_at()` on NURBS surfaces in `Lap.from_volume_and_element` to avoid `NotImplementedError` in `OCC`.
* Changed `TimberModel.element_by_guid()` to use `self._elements[guid]` instead of `self._guid_element[guid]` for element lookup.
* Replaced all `GroupNode` references with the new `Group` element class from `compas_model`.
* Updated default edge attributes in the model graph to include `joints` and `contacts`.
* Updated `compas_model` version pinning from `0.4.4` to `0.8.0` to align with the latest development.
* Updated `graph_node` property to `graphnode` following the changes in the parent `compas_model.elements.Element` class.
* Upstreamed `ref_sides` property from `compas_timber.elements.Beam` and `compas_timber.elements.Plate` to `compas_timber.elements.TimberElement`
* Upstreamed `ref_edges` property from `compas_timber.elements.Beam` and `compas_timber.elements.Plate` to `compas_timber.elements.TimberElement`
* Upstreamed `front_side`, `back_side`, `opp_side` methods from `compas_timber.elements.Beam` to `compas_timber.elements.TimberElement`
* Upstreamed `side_as_surface` method from `compas_timber.elements.Beam` to `compas_timber.elements.TimberElement`
* Upstreamed `get_dimensions_relative_to_side` method from `compas_timber.elements.Beam` to `compas_timber.elements.TimberElement`
* Modified `TimberElement.__init__()` to remove automatic frame and transformation initialization from constructor.
* Changed the way the `blank` is computed using the `ref_frame` instead of the depricated `blank_frame` in `compas_timber.elements.Beam`.
=======
* Removed `topology`, `a_segment_index` and `b_segment_index` from `PlateJoint` subclass `__init__()` methods. These can now be passed as kwargs.
* `PlateJoint`s can now be instantiated with just 2 Plates as arguments. If no topology or segment index data is in kwargs, the joint will solve for those. 
* Fixed ironpython compatibility issues.
* `NBeamKDTreeAnalyzer` now uses `model.joint_candidates` instead of filtering `model.joints`.
* Fixed element interaction gets removed even if there are still attributes on it.
* Changed `elements` argument in `promote_joint_candidate` to `reordered_elements` for clarity.
* Fixed `TStepJoint` deserialization error where `__init__()` was accessing beam properties before beams were restored from GUIDs.
* Removed the `cut_plane_bias` parameter from the `LapJoint.__init__()` method, as it is not required by all subclasses.
* Added the `cut_plane_bias` parameter to the constructors of `TLapJoint`, `LLapJoint`, and `XLapJoint`.
* Updated the `__data__` methods of `TLapJoint`, `LLapJoint`, and `XLapJoint` to serialize the `cut_plane_bias` value.
* Updated the `__data__` method of `LFrenchRidgeLapJoint` to serialize the `drillhole_diam` value.
* Changed the `_create_negative_volumes()` method in `LapJoint` to accept `cut_plane_bias` as an argument.
* Renamed `set_default_values()` to `_update_default_values()` and moved method call from `__init__()` to `add_features()` in `TenonMortiseJoint` to avoid inconsistencies during deserialization.
* Set minimum `compas_timber` version in CPython GH components to `1.0.0`.
>>>>>>> b4af5aef

### Removed

* Removed Grasshopper after-install plugin. Components should be installed via Rhino's Plugin Manager.
* Removed `get_face_most_towards_beam` from `Joint` as not used anywhere.
* Removed `get_face_most_ortho_to_beam` from `Joint` as not used anywhere.
* Removed `angle_vectors_projected` from `compas_timber.utils` since this has been upstreamed to core.
* Removed `comply()` from JointRule and its child classes.
* Removed `JointDefinition`. 
* Removed `FeatureDefinition`. 
* Removed redundant checks in `TopologyRule` GH components.* Removed the `add_element()` method from `compas_timber.model.TimberModel`, as the inherited method from `Model` now covers this functionality.
* Removed `blank_frame` property from `compas_timber.elements.Beam` since the ref_frame could serve it's purpose.
* Removed `faces` property from `compas_timber.elements.Beam` since it wasn't used anywhere.
* Removed `has_features` property from `compas_timber.elements.Beam` since it wasn't used anywhere.
* Removed `key` property from `compas_timber.elements.Beam` and `compas_timber.elements.Plate` since it is not needed anymore.


## [0.16.2] 2025-05-07

### Added

### Changed

* Fixed max recursion depth error when copying `TimberModel`/`Beam` with proxy processings.

### Removed



## [0.16.1] 2025-04-30

### Added

### Changed

### Removed


## [0.16.0] 2025-04-30

### Added

* Added new `compas_timber.fabrication.Pocket`.
* Added `front_side`, `back_side`, `opp_side` methods to the `Beam` class for retrieving specific sides relative to a reference side.
* Added processing `Text` to `compas_timber.fabrication`.
* Added `TextParams` to `compas_timber.fabrication`.
* Added new Grasshopper components for Rhino8/cpython. 
* Added new methods to handle adaptive GH_component parameters using cpython.

### Changed

* Fixed `AttributeError` when deserializing a model with Lap joints.
* Fixed a bug in `compas_timber.fabrication.Lap` where `ref_side_index` failed for `0` by checking for `None` instead.
* Fixed a bug in `compas_timber.fabrication.Lap` to handle the case when the vectors used to calculate the `inclination` angle are perpendicular.

### Removed


## [0.15.3] 2025-03-25

### Added

* Added `DualContour` BTLx Contour type for ruled surface Swarf contours.

### Changed

* Removed `main_ref_side_index` property from `TBirdsmouthJoint` since it's now defined in the `DoubleCut` BTLxProcessing.
* Added `mill_depth` argument in `TBirdsmouthJoint` for creating pockets on the cross_beam if asked.
* Refactored the `check_element_compatibility` method in `YButtJoint` so that it checks for coplanarity and dimensioning of the cross elements.
* Enhanced `DoubleCut.from_planes_and_beam` to verify that provided planes are not parallel and raise a `ValueError` if they are.
* Adjusted `process_joinery` method to catch `ValueError` exceptions during `BTLxProcessing` generation and wrap them in `BeamJoiningError` objects.
* Refactored and renamed `are_beams_coplanar` function to `are_beams_aligned_with_cross_vector`.
* Refactored `_create_negative_volumes()` in `LapJoint` so that it generates box-like volumes. 
* Refactored `XLapJoint`, `LLapJoint`, `TLapJoint` so that they use the `_create_negative_volumes()` method to get the negative volumes and use the alt constructor `Lap.from_volume_and_beam()`.
* Fixed an error occuring in `BTLxPart.shape_strings` by ensuring the polyline is always closed.
* Implemented `Inclination` in the `FreeContour` BTLx Processing.
* Changed `Plate` element to be defined by top and bottom contours instead of one contour and thickness. 

### Removed

* Removed `check_elements_compatibility` method from the parent `LapJoint` since non co-planar lap joints can be achieved.
* Removed the `is_pocket` argument in `Lap.from_plane_and_beam()` since this class method will now only serve for pockets in Butt joints.
* Removed `opposing_side_index` and `OPPOSING_SIDE_MAP` from `Beam` class since they have now been replaced by `front_side`, `back_side`, `opp_side` methods.
* Removed the deprecated `main_beam_opposing_side_index` property from `LButtJoint` and `TButtJoint` as it is no longer in use.

## [0.15.2] 2025-03-05

### Added

### Changed

* Fixed `ValueError` occurring when connecting just a slab to the GH model component.

### Removed


## [0.15.1] 2025-03-04

### Added

### Changed

* Fixed "No intersection found between walls" error when walls connect in unsupported topology.
* Implemented slab perimeter offset workaround.

### Removed


## [0.15.0] 2025-03-04

### Added

* Added `BTLx_From_Params` GH component which contains the definiton for class `DeferredBTLxProcessing` to allow directly defining BTLx parameters and passing them to the model.
* Added `Shape` to BTLx output, showing finished element geometry in BTLx Viewer instead of just blank.
* Added `as_plane()` to `WallToWallInterface`.
* Added optional argument `max_distance` to `WallPopulator.create_joint_definitions()`.

### Changed

* Added `max_distance` to `TimberModel.connect_adjacent_walls()`.
* Fixed plate doesn't get properly extended to the end of an L detail.
* Fixed detail edge beams don't get LButt.
* Fixed walls might not be considered connecting depending on the surface's orientation.

### Removed


## [0.14.2] 2025-02-17

### Added

### Changed

* Adjusted `LMiterJoint` so that it now applies an extra cut to elements when the `cutoff` flag is enabled.

### Removed


## [0.14.1] 2025-02-17

### Added

* Added missing arguments in configuration set component.
* Added `FlipDirection` flag to flip stud direction of a slab.

### Changed

* Fixed rotating stud direction in slab causes breaks plates and connections.
* Restructured some Gh Toolboxes & added Icons for Walls & Slabs

### Removed


## [0.14.0] 2025-02-17

### Added

* Added `distance_segment_segment` to `compas_timber.utils`
* Added `BTLxFromGeometryDefinition` class to replace the depricated `FeatureDefinition`. This allows deferred calculation of BTLx processings.
* Added `from_shapes_and_element` class method to `Drilling`, `JackRafterCut`, and `DoubleCut` as a wrapper for their geometry based constructors for use with `BTLxFromGeometryDefinition`.
* Added `YButtJoint` which joins the ends of three joints where the `cross_beams` get a miter cut and the `main_beam` gets a double cut.
* Added `JackRafterCutProxy` to allow for deferred calculation of the `JackRafterCut` geometry thus improving visualization performance.
* Added class "WallPopulator" to `compas_timber.design`.
* Added class "WallPopulatorConfigurationSet" to `compas_timber.design`.
* Added class "WallSelector" to `compas_timber.design`.
* Added class "AnyWallSelector" to `compas_timber.design`.
* Added class "LConnectionDetailA" to `compas_timber.design`.
* Added class "LConnectionDetailB" to `compas_timber.design`.
* Added class "TConnectionDetailA" to `compas_timber.design`.
* Added `from_brep` to `compas_timber.elements.Wall.
* Added `from_polyline` to `compas_timber.elements.Wall.
* Added `WallJoint` to `compas_timber.connections`.
* Added error handling when BTLx processing from geometry fails in GH.
* Added new `Slab` class to `compas_timber.elements`.
* Added `Slab` GH component.
* Added `FreeContour` BTLx processing and applied it to the `Plate` type so that plates can be machined.

### Changed

* Updated Grasshopper Toolbox and Icons
* Fixed `ValueErrorException` in `as_dict()` method of `BTLxProcessingParams` class by ensuring precision specifiers are used with floats.
* Removed model argument from `BTLxWriter` in the GH component and updated it to always return the BTLx string.
* Fixed a bug in `compas_timber.Fabrication.StepJointNotch` related to the `orientation` and `strut_inclination` parameters.
* Fixed the error message when beam endpoints coincide, e.g. when a closed polyline is used as input. 
* Changed `index` input of `ShowFeatureErrors` and `ShowJoiningErrors` do have default value of 0.
* Fixed spelling of `BeamJoinningError` to `BeamJoiningError`.
* Changed `process_joinery()` method to handle `BeamJoiningError` exceptions and return them. Also updated `Model` GH component.
* Updated `add_joint_error()` method in `DebugInformation` class to handle lists.
* Changed `compas_timber.fabrication.Lap` so that the volume is generated fully from the relevant BTLx params.
* Refactored `compas_timber.connections.LapJoint` to comply with the new system.
* Changed `THalfLapJoint`, `LHalfLapJoint`, `XHalfLapJoint` from `compas_timber.connections` so that they use the `Lap` BTLx processing.
* Renamed all `X/T/LHalfLapJoint` classes to `X/T/LLapJoint`.
* Enhanced lap behavior for optimal beam orientation in `LapJoint` class.
* Fixed `restore_beams_from_keys` in `LMiterJoint` to use the correct variable names.
* Reworked `DoubleCut` to more reliably produce the feature and geometry with the `from_planes_and_element` class method.
* Renamed `intersection_box_line()` to `intersection_beam_line_param()`, which now take a beam input and outputs the intersecting ref_face_index.
* Added `max_distance` argument to `JointRule` subclasses and GH components so that max_distance can be set for each joint rule individually.
* Changed referenced to `beam` in `Drilling` to `element`. 
* Changed `Drill Hole` and `Trim Feature` GH components to generate the relevant `BTLxProcessing` type rather than the deprecated `FeatureDefinition` type.
* Changed `Show_beam_faces` gh component to `Show_ref_sides`, which now takes an `int` index and shows the corresponding face including origin corner.
* Bug fixes after adding `max_distance` to joint defs.
* Using new `JackRafterCutProxy` in LMiterJoint, LButtJoint and TButtJoint.
* Changed input type from `Element` to `Beam` in components that currently only support beams.
* Fixed drilling GH component not taking diameter as a string.
* Reworked `Wall` class to be defined with a standard polyline, frame and thickness.
* Changed labels in `Show_ref_sides` GH component to be 1-based to match the spec.

### Removed


## [0.13.0] 2025-01-13

### Added

* Added API documentation for `design` and `error` packages.
* Added `guess_joint_topology_2beams` and `set_default_joints` functions to `design.__init__.py`.
* Added `list_input_valid`, `item_input_valid`, `get_leaf_subclasses`, `rename_gh_input` functions to `ghpython.__init__.py`.
* Added `Instruction`, `Model3d`, `Text3d`, `LinearDimension`, `BuildingPlanParser` classes to `planning.__init__.py`.
* Added `subprocessings` property to `BTLxProcessing` to allow nesting of processings.

### Changed

* Fixed comma incompatible with py27 in `Slot` module.
* Updated the API documentation for `connections`, `elements`, `fabrication`, `ghpython`, `planning` packages.
* Refactored all btlx `process` references to `processing`, including base classes, properties, variables, and docstrings.
* Refactored `BTLx` to `BTLxWriter` in the `compas_timber.Fabrication` package.

### Removed

* Removed `BeamJoiningError` from `connections.__init__.py`.
* Removed duplicate entries from the `__all__` list in the `elements.__init__.py` module.
* Removed package `compas_timber._fabrication`.
* Removed `btlx_processes` anf `joint_factories` from `compas_timber.fabrication` package.
* Removed `.btlx` files from `.gitignore`.


## [0.12.0] 2025-01-07

### Added

* Added new base class for timber elements `TimberElement`.
* Added property `is_beam` to `Beam` class.
* Added property `is_plate` to `Plate` class.
* Added property `is_wall` to `Wall` class.
* Added `side_as_surface` to `compas_timber.elements.Beam`.
* Added `opposing_side_index` to `compas_timber.elements.Beam`.
* Added `Plate` element.
* Added attribute `plates` to `TimberModel`.
* Added new temporary package `_fabrication`.
* Added new `compas_timber._fabrication.JackRafterCut`.
* Added new `compas_timber._fabrication.JackRafterCutParams`.
* Added new `compas_timber._fabrication.Drilling`.
* Added new `compas_timber._fabrication.DrillingParams`.
* Added new `compas_timber._fabrication.StepJoint`.
* Added new `compas_timber._fabrication.StepJointNotch`.
* Added new `compas_timber._fabrication.DovetailTenon`.
* Added new `compas_timber._fabrication.DovetailMortise`.
* Added new `compas_timber.connections.TStepJoint`.
* Added new `compas_timber.connections.TDovetailJoint`.
* Added new `utilities` module in `connections` package.
* Added new `compas_timber._fabrication.DoubleCut`.
* Added new `compas_timber.connections.TBirdsmouthJoint`.
* Added new method `add_group_element` to `TimberModel`.
* Added new method `has_group` to `TimberModel`.
* Added new method `get_elements_in_group` to `TimberModel`.
* Added attribute `is_group_element` to `TimberElement`.
* Added `JointRule.joints_from_beams_and_rules()` static method 
* Added `Element.reset()` method.
* Added new `fasteners.py` module with new `Fastener` element type.
* Added new `compas_timber._fabrication.Lap`.
* Added `Joint_Rule_From_List` GH Component that takes lists of beams to create joints.
* Added `MIN_ELEMENT_COUNT` and `MAX_ELEMENT_COUNT` class attributes to `Joint`.
* Added `element_count_complies` class method to `Joint`.
* Added `compas_timber.fasteners.FastenerTimberInterface`.
* Added `compas_timber.connections.BallNodeJoint`.
* Added `compas_timber.elements.BallNodeFastener`.
* Added `transform()` method to `Feature` types.
* Added `FastenerInterfaceComponent` GH component.
* Added `ShowElementsByType` GH Component.
* Added `fasteners` property to `TimberModel`.
* Added `BTLx_Feature` GH component.
* Added `CT_Beams_From_Mesh` GH component.
* Added new `compas_timber._fabrication.FrenchRidgeLap`.
* Added new `compas_timber.connections.LFrenchRidgeLapJoint`.
* Added new `compas_timber._fabrication.Tenon` and `compas_timber._fabrication.Mortise`.
* Added new `compas_timber.connections.TTenonMortiseJoint`.
* Added `create` override to `BallNodeJoint`.
* Added `PlateFastener` class.
* Added `errors` directory and `__init__.py` module.
* Added new `compas_timber._fabrication.Slot`.
* Added new `compas_timber._fabrication.SlotParams`.

 

### Changed

* Changed incorrect import of `compas.geometry.intersection_line_plane()` to `compas_timber.utils.intersection_line_plane()`
* Renamed `intersection_line_plane` to `intersection_line_plane_param`.
* Renamed `intersection_line_line_3D` to `intersection_line_line_param`.
* Adjusted functions in `compas_timber._fabrication.DovetailMortise` and `compas_timber.connections.TDovetailJoint`.
* Added `conda-forge` channel to installation instructions.
* Fixed `**kwargs` inheritance in `__init__` for joint modules: `LMiterJoint`, `TStepJoint`, `TDovetailJoint`, `TBirdsmouthJoint`.
* Fixed GUID assignment logic from `**kwargs` to ensure correct fallback behavior for joint modules: `LMiterJoint`, `TStepJoint`, `TDovetailJoint`, `TBirdsmouthJoint`.
* Changed `model.element_by_guid()` instead of direct `elementsdict[]` access for beam retrieval in joint modules: `LMiterJoint`, `TStepJoint`, `TDovetailJoint`, `TBirdsmouthJoint`.
* Reworked the model generation pipeline.
* Reworked `comply` methods for `JointRule`s. 
* Fixed error with angle and inclination calculation in `compas_timber._fabrication.JackRafterCut` 
* Changed `compas_timber.connections.TButtJoint` and `compas_timber.connections.LButtJoint` by using the new implemented BTLx Processes to define the Joints
* Changed `DirectJointRule` to allow for more than 2 elements per joint.
* Changed `beam` objects get added to `Joint.elements` in `Joint.create()`.
* Fixed bug in vizualization of tenon/mortise in `compas_timber._fabrication.StepJoint`and `compas_timber._fabrication.StepJointNotch`.
* Changed `model.process_joinery()`so that it calls `joint.check_elements_compatibility()` before adding extensions and features.
* Fixed incorrect data keys for `beam_guid` in the `__data__` property for joint modules: `LMiterJoint`, `TStepJoint`, `TDovetailJoint`, `TBirdsmouthJoint`, `LFrenchRidgeLapJoint`.
* Fixed `JointRuleFromList` GH component.
* Changed `TButtJoint` to take an optional `PlateFastener`.
* Moved `FeatureApplicationError`, `BeamJoiningError`, and `FastenerApplicationError` to `errors.__init__.py`.
* Fixed a bug that occured when parallel beams are joined in the BallNodeJoint.
* Fixed `L_TopoJointRule`, `T_TopoJointRule` and `X_TopoJointRule` for cases where `Joint.SUPPORTED_TOPOLOGY` is a single value or a list.
* Fixed bug in `JointRule.joints_from_beams_and_rules()` that caused failures when topology was not recognized.
* Implemented `max_distance` parameter in `JointRule.joints_from_beams_and_rules()` and `JointRule.comply` methods.
* Bux fixes from extra comma argument and `max_distance` not implemented in `DirectRule.comply`.

### Removed

* Removed module `compas_timber.utils.compas_extra`.
* Removed a bunch of spaghetti from `CT_model` GH component.
* Removed module `compas_timber.fabrication.joint_factories.t_butt_factory`.
* Removed module `compas_timber.fabrication.joint_factories.l_butt_factory`.
* Removed module `compas_timber.connections.butt_joint`.
* Removed module `compas_timber.connections.french_ridge_lap`.
* Removed module `compas_timber.fabrication.joint_factories.french_ridge_factory`.
* Removed module `compas_timber.fabrication.btlx_processes.btlx_french_ridge_lap`.

## [0.11.0] 2024-09-17

### Added

* Added bake component for `Plate` elements.
* Added default paramteters for `Surface Model` in the GH Component

### Changed

* Fixed wrong image file paths in the Documentation.
* Changed `TimberModel.beams` to return generator of `Beam` elements.
* Changed `TimberModel.walls` to return generator of `Wall` elements.
* Changed `TimberModel.plates` to return generator of `Plate` elements.
* Changed `TimberModel.joints` to return generator of `Joint` elements.
* Fixed polyline analysis for generating `SurfaceModel`
* Fixed errors in debug info components.

### Removed


## [0.10.1] 2024-09-11

### Added

### Changed

* Implemented a workaround for https://github.com/gramaziokohler/compas_timber/issues/280.

### Removed


## [0.10.0] 2024-09-11

### Added

* Added `SurfaceModelJointOverride` GH Component.
* Added `Plate` element.
* Added attribute `plates` to `TimberModel`.
* Added `SurfaceModelJointOverride` GH Component
* Added `ShowSurfaceModelBeamType` GH Component
* Re-introduced attribute `key` in `Beam`.
* Added attribute `key` to `Plate`.
* Added generation of `plate` elements to the `SurfaceModel`

### Changed

* Updated documentation for Grasshopper components.
* Fixed missing input parameter in `SurfaceModelOptions` GH Component.
* Fixed error with tolerances for `SurfaceModel`s modeled in meters.
* Renamed `beam` to `element` in different locations to make it more generic.
* Fixed `AttributeError` in `SurfaceModel`.
* Updated example scripts.
* Calling `process_joinery` in `SurfaceModel`.
* Changed how `BeamDefinition` and `Plate` types are handled in `SurfaceModel`
* Changed the `get_interior_segment_indices` function to work when there are multiple openings.
* Renamed `ShowSurfaceModelBeamType` to `ShowBeamsByCategory`.
* Changed `SurfaceModel` component input handling to give warnings instead of errors.

### Removed

* Removed `add_beam` from `TimberModel`, use `add_element` instead.
* Removed `add_plate` from `TimberModel`, use `add_element` instead.
* Removed `add_wall` from `TimberModel`, use `add_element` instead.

## [0.9.1] 2024-07-05

### Added

* Added `ref_frame` attribute to `Beam`.
* Added `ref_sides` attribute to `Beam`.
* Added `ref_edges` attribute to `Beam`.

### Changed

* Fixed error in BakeWithBoxMap component.
* Added `add_extensions` to `Joint` interface.
* Added `process_joinery` to `TimberModel`.
* Features are not automatically added when creating a joint using `Joint.create()`.
* Features are not automatically added when de-serializing.

### Removed


## [0.9.0] 2024-06-14

### Added

* Added `birdsmouth` parameter to `butt_joint` which applies a `btlx_double_cut` process to the part. 
* Added `BTLxDoubleCut` BTLx Processing class.
* Added BTLx support for `TButtJoint` and `LButtJoint`
* Added `BTLxLap` process class.

### Changed

* Moved module `workflow` from package `ghpython` to new package `design`.
* Moved `compas_timber.ghpython.CategoryRule` to `compas_timber.design`.
* Moved `compas_timber.ghpython.DirectRule` to `compas_timber.design`.
* Moved `compas_timber.ghpython.JointRule` to `compas_timber.design`.
* Moved `compas_timber.ghpython.TopologyRule` to `compas_timber.design`.
* Moved `compas_timber.ghpython.JointDefinition` to `compas_timber.design`.
* Moved `compas_timber.ghpython.FeatureDefinition` to `compas_timber.design`.
* Moved `compas_timber.ghpython.DebugInfomation` to `compas_timber.design`.

### Removed


## [0.8.1] 2024-06-13

### Added

### Changed

* Fixed import errors in GH components.
* Updated GH example file.

### Removed


## [0.8.0] 2024-06-12

### Added

* Added attribute `geometry` to `Beam`.
* Added `center_of_mass` property to Assembly class.
* Added `volume` property to Assembly class.
* Added new element type `Wall`.

### Changed

* Reduced some boilerplate code in `Joint` subclasses.
* Added argument `beams` to `Joint.__init__()` which expects tuple containing beams from implementing class instance.
* Renamed `TimberAssembly` to `TimberModel`.
* Renamed `compas_timber.assembly` to `compas_timber.model`.
* Renamed `compas_timber.parts` to `compas_timber.elements`.
* Based `Beam` on new `compas_model.elements.Element`.
* Based `TimberModel` on new `compas_model.model.Model`.
* Based `Joint` on new `compas_model.interactions.Interaction`.
* Removed support for Python `3.8`.

### Removed

* Removed `joint_type` attributes from all `Joint` classes.
* Removed argument `cutoff` from `LMiterJoint` as it was not used anywhere.
* Removed argument `gap` from `TButtJoint` as it was not used anywhere.
* Removed argument `gap` from `FrenchRidgeLap` as it was not used anywhere.
* Removed class `JointOptions` as not used anymore.
* Removed module `compas_timber.consumers`.
* Removed unused method `TButtJoint.get_cutting_plane()`.

## [0.7.0] 2024-02-15

### Added

* Added `debug_geometries` attribute to `BeamJoiningError`.
* (Re)added `BooleanSubtraction` feature.
* Added flag `modify_cross` to `L-Butt` joint.
* Added flag `reject_i` to `L-Butt` joint.
* Added new `NullJoint`.
* Added `mill_depth` argument to butt joints, with geometric representation of milled recess in cross beam.
* Added `ButtJoint` class with methods common to `LButtJoint` and `TButtJoint`
* Added new `L_TopologyJointRule`, `T_TopologyJointRule`, `X_TopologyJointRule` GH components
* Added GH component param support functions in `compas_timber.ghpython.ghcomponent_helpers.py`
* Added `topos` attribute to `CategoryRule` to filter when joints get applied
* Added new `SurfaceAssembly` class
* Added GH component `SurfaceAssembly` which directly generates a `TimberAssembly` with standard wall framing from a planar surface. 
* Added GH component `SurfaceAssemblyOptions`
* Added GH component `CustomBeamDimensions` for `SurfaceAssembly`

### Changed

* `BeamFromCurve` GH component accepts now referenced Rhino curves, referenced Rhino object IDs and internalized lines.
* `BeamFromCurve` GH component accepts now referenced Rhino curves, referenced Rhino object IDs and internalized lines.
* Fixed `FeatureError` when L-Butt applies the cutting plane.
* Fixed T-Butt doesn't get extended to cross beam's plane.
* `SimpleSequenceGenerator` updated to work with `compas.datastructures.assembly` and generates building plan acording to type.
* Changed GH Categories for joint rules.
* Made `beam_side_incident` a `staticmethod` of `Joint` and reworked it.
* Extended `DecomposeBeam` component to optionally show beam frame and faces.
* Changed `CategoryJointRule` and `DirectJointRule` to a dynamic interface where joint type is selected with right click menu
* Changed `Assembly` GH component to apply category joints if the detected topology is in `CategoryRule.topos`
* Changed `TopologyJoints` GH component to `DefaultJoints` Component, which applies default joints based on topology. 

### Removed

* Removed component `ShowBeamFrame`.
* Changed GH Categories for joint rules
* `BrepGeometryConsumer` continues to apply features even after the first error.
* `DrillHole` component calculates length from input line.
* `DrillHole` has default diameter proportional to beam cross-section.
* Removed input `Length` from `DrillHole` component.
* Fixed broken `TrimmingFeature` component.
* Removed all `JointOption` components. these are accessed in context menu of joint rules.

## [0.6.1] 2024-02-02

### Added

### Changed

### Removed


## [0.6.0] 2024-02-02

### Added

### Changed

* Updated COMPAS dependency to `2.0.0`!

### Removed


## [0.5.1] 2024-01-31

### Added

* Added missing documentation for module `ghpython.workflow.py`.
* Added missing documentation for package `connections`.
* `compas_timber.__version__` now returns current version.

### Changed

### Removed


## [0.5.0] 2024-01-31

### Added

* Added class `DebugInformation` to `workflow.py`.
* Added new component `ShowFeatureErrors`.
* Added new component `ShowJoiningErrors`.
* Added `FeatureApplicator` classes which report errors during feature application.
* Added `L-HalfLapJoint`.
* Added `T-HalfLapJoint`.
* Added `ShowTopologyTypes` GH Component.

### Changed

* Feature application now fails more gracefully (un-processed geometry is returned).
* Attempting to join beams which are already joined raises `BeamJoiningError` instead of `AssemblyError`
* `Joint.add_features` which fails to calculate anything raises `BeamJoiningError`.
* Changed COMPAS dependency to `compas==2.0.0beta.4`.
* Assembly component shows blanks when `CeateGeometry` flag is set to `False`. 

### Removed

* Removed `JointDef` GH components.
* Removed `AutomaticJoint` GH Component. Joint rules are now input directly into `TimberAssembly`.

## [0.4.0] 2024-01-24

### Added

* Added `fabrication` package 
* Added `BTLx` as a wrapper for `TimberAssembly` to generate .btlx files for machining timber beams
* Added `BTLxPart` as wrapper for `Beam`
* Added `joint_factories` folder and factories for existing joints except `X-HalfLap`
* Added `btlx_processes` folder and processes `JackCut` and `FrenchRidgeHalfLap`
* Added `BTLx` Grasshopper component
* Added `FrenchRidgeHalfLap` joint
* Added `DrillHole` Feature.
* Added `DrillHoleFeature` Grasshopper component.
* added `JointOptions` GH Components for all current joint types. This allows joint parameter definition in GH
* added `DirectJointRules` GH Component 
* added `TopologyJointRules` GH Component 
* added `BTLx` as a wrapper for `TimberAssembly` to generate .btlx files for machining timber beams
* added `BTLxPart` as wrapper for `Beam`
* added `joint_factories` folder and factories for existing joints except `X-HalfLap`
* added `btlx_processes` folder and processes `JackCut` and `FrenchRidgeHalfLap`
* added `BTLx` Grasshopper component
* added `FrenchRidgeHalfLap` joint


### Changed

* Changed `Beam` definition to include `blank_frame` and `blank_length` attributes 
* Replaced `Artist` with the new `Scene`.
* Changed type hint for argument `Centerline` of GH component `BeamFromCurve` to `Guid`.
* Curve ID of beam curves are now always stored in `Beam.attributes["rhino_guid"]`.
* Fixed `FindBeamByGuid` component.
* Bumped required COMPAS version to `2.0.0beta.2`.
* Changed docs theme to the new `sphinx_compas2_theme`.
* Re-worked component `BakeBoxMap` to advanced mode.
* Removed call to `rs.Redraw()` in `BakeBoxMap` which was causing GH document to lock (cannot drag).

### Removed


## [0.3.2] 2023-11-17

### Added

* Added now released COMPAS `2.0.0a1` to requirements.

### Changed

* Explicitly added attribute `key` to (de)serialization of `Beam`.

### Removed


## [0.3.1] 2023-09-18

### Added

### Changed

### Removed


## [0.3.0] 2023-09-18

### Added

* Added new joint type: Half-lap joint.

### Changed

* Beam transformed geometry with features is available using property `geometry`.
* Adapted the `Data` interface of `Beam` and `Assembly` according to the changes in COMPAS core.
* Beam geometry is created on demand.
* Adapted the `Data` interface of `Joint` and its implementations according to the changes in COMPAS core.
* Explicitly choosing `Grasshopper` context for the `Artist` in `ShowAssembly` component.

### Removed

* Removed method `Beam.get_geometry`.

## [0.2.16] 2023-05-16

### Added

### Changed

### Removed


## [0.2.15] 2023-05-15

### Added

### Changed

### Removed


## [0.2.14] 2023-05-15

### Added

### Changed

### Removed


## [0.2.13] 2023-05-15

### Added

### Changed

### Removed


## [0.2.12] 2023-05-15

### Added

### Changed

### Removed


## [0.2.11] 2023-05-15

### Added

### Changed

### Removed


## [0.2.10] 2023-05-14

### Added

### Changed

### Removed


## [0.2.9] 2023-05-12

### Added

### Changed

### Removed


## [0.2.8] 2023-05-12

### Added

### Changed

### Removed


## [0.2.7] 2023-05-12

### Added

### Changed

### Removed


## [0.2.6] 2023-05-12

### Added

### Changed

### Removed


## [0.2.5] 2023-05-12

### Added

### Changed

### Removed


## [0.2.4] 2023-05-12

### Added

### Changed

### Removed


## [0.2.3] 2023-05-12

### Added

### Changed

### Removed


## [0.2.2] 2023-05-12

### Added

### Changed

### Removed


## [0.2.1] 2023-05-12

### Added

### Changed

### Removed


## [0.2.0] 2023-05-11

### Added

* Integrated RTree search for neighboring beams using Rhino and CPython plugins.

### Changed

### Removed<|MERGE_RESOLUTION|>--- conflicted
+++ resolved
@@ -55,34 +55,18 @@
 * Added new `BTLxProcessingError` to `compas_timber.errors`.
 * Added `errors` property to `BTLxWriter` class which can be used after call to `write()` to check for errors.
 * Added `joints_contribution_guide` in docs.
-* Added `PlateJointCandidate` to `generic_joint.py`.
-* Added `Joint.from_cluster` and `Joint.from_generic_joint` constructors to `Joint`.
-* Added `PlateJoint.from_generic_joint` as override.
-* Added `joints_contribution_guide` in docs.
-* Added `JointRuleSolver` class.
 * Added `JointTopology.TOPO_Y` for Beam Connections.
 * Added `JointTopology.TOPO_K` for Beam Connections.
 * Added `JointTopology.TOPO_EDGE_EDGE` for Plate Connections.
 * Added `JointTopology.TOPO_EDGE_FACE` for Plate Connections.
 * Added `Cluster.topology`.
 * Added `PlateSolverResult` and `BeamSolverResult` to package results from `PlateConnectionSolver.find_topology()` and `ConnectionSolver.find_topology()`.
-<<<<<<< HEAD
-* Added `add_elements()` method to `compas_timber.model.TimberModel`, following its removal from the base `Model`.
-* Added `frame` property in `compas_timber.elements.TimberElement` following its removal from the base `Element`.
-* Added `geometry` property in `compas_timber.elements.TimberElement` following its removal from the base `Element`.
-* Added `frame` property in serialized output in `compas_timber.elements.TimberElement` following its removal from the base `Element`.
-* Added `interactions()` method to `TimberModel` for iterating over edge-level joints and contacts in the model graph.
-* Added explicit `frame` property setter to `TimberElement` that automatically updates the `transformation` when frame is set.
-* Added `transformation` property to `Beam` that accounts for blank extensions at the start of the beam.
-* Added `compute_elementgeometry` method in `TimberElement` that returns the element geometry in local coordinates.
-=======
 * Added `PlateJointCandidate` to `generic_joint.py`.
 * Added `Joint.from_cluster` and `Joint.from_generic_joint` constructors to `Joint`.
 * Added `PlateJoint.from_generic_joint` as override.
 * Added `joint_candidates` property to `TimberModel`.
 * Added `add_joint_candidate` method to `TimberModel`.
 * Added `remove_joint_candidate` method to `TimberModel`.
->>>>>>> b4af5aef
 
 ### Changed
 
@@ -99,37 +83,15 @@
 * Updated `BTLx_contribution_guide` in docs.
 * Fixed several GH Components for Rhino8 compatibility.
 * Fixed `graph_node` is `None` after deserializing a `TimberModel`.
+* Fixed attribute error when creating a `TButtJoint`.
 * Fixed a bug in `BeamsFromMesh` GH Component.
-* Fixed attribute error when creating a `TButtJoint`.
 * Changed default value for `modify_cross` to `True` for `LButtJoint`.
 * Minor fixes to GH Components.
 * Fixed `elements` and geometry creation for `BallNodeJoint`.
 * Changed `PlateConnectionSolver.find_topology()` to solve for `TOPO_EDGE_EDGE` or `TOPO_EDGE_FACE`.
 * Changed `PlateConnectionSolver.find_topology()` to return a `PlateSolverResult` instance.
 * Reworked `ConnectionSolver.find_topology()` for readability and to implement `TOPO_I`.
-* Changed `JointRule.joints_from_beams_and_rules()` to `JointRule.apply_rules_to_model` which now adds `Joint`s to the
-  `TimberModel` directly.
-* Changed `PlateConnectionSolver.find_topology()` to return `TOPO_EDGE_EDGE` or `TOPO_EDGE_FACE`.
-* Fixed element order in `DirectJointRule` GH component.
-* Reworked `Model` GH component.
-* Changed `WallPopulator.create_joint_definitions()` to `WallPopulator.create_joints()`, which now returns Joint instances.
 * Changed `ConnectionSolver.find_topology()` to return a `BeamSolverResult` instance.
-<<<<<<< HEAD
-* Changed `compas_timber.connections.Joint` to inherit from `Data` instead of the depricated `Interaction`.
-* Replaced `face.frame_at()` with `surface.frame_at()` on NURBS surfaces in `Lap.from_volume_and_element` to avoid `NotImplementedError` in `OCC`.
-* Changed `TimberModel.element_by_guid()` to use `self._elements[guid]` instead of `self._guid_element[guid]` for element lookup.
-* Replaced all `GroupNode` references with the new `Group` element class from `compas_model`.
-* Updated default edge attributes in the model graph to include `joints` and `contacts`.
-* Updated `compas_model` version pinning from `0.4.4` to `0.8.0` to align with the latest development.
-* Updated `graph_node` property to `graphnode` following the changes in the parent `compas_model.elements.Element` class.
-* Upstreamed `ref_sides` property from `compas_timber.elements.Beam` and `compas_timber.elements.Plate` to `compas_timber.elements.TimberElement`
-* Upstreamed `ref_edges` property from `compas_timber.elements.Beam` and `compas_timber.elements.Plate` to `compas_timber.elements.TimberElement`
-* Upstreamed `front_side`, `back_side`, `opp_side` methods from `compas_timber.elements.Beam` to `compas_timber.elements.TimberElement`
-* Upstreamed `side_as_surface` method from `compas_timber.elements.Beam` to `compas_timber.elements.TimberElement`
-* Upstreamed `get_dimensions_relative_to_side` method from `compas_timber.elements.Beam` to `compas_timber.elements.TimberElement`
-* Modified `TimberElement.__init__()` to remove automatic frame and transformation initialization from constructor.
-* Changed the way the `blank` is computed using the `ref_frame` instead of the depricated `blank_frame` in `compas_timber.elements.Beam`.
-=======
 * Removed `topology`, `a_segment_index` and `b_segment_index` from `PlateJoint` subclass `__init__()` methods. These can now be passed as kwargs.
 * `PlateJoint`s can now be instantiated with just 2 Plates as arguments. If no topology or segment index data is in kwargs, the joint will solve for those. 
 * Fixed ironpython compatibility issues.
@@ -144,7 +106,6 @@
 * Changed the `_create_negative_volumes()` method in `LapJoint` to accept `cut_plane_bias` as an argument.
 * Renamed `set_default_values()` to `_update_default_values()` and moved method call from `__init__()` to `add_features()` in `TenonMortiseJoint` to avoid inconsistencies during deserialization.
 * Set minimum `compas_timber` version in CPython GH components to `1.0.0`.
->>>>>>> b4af5aef
 
 ### Removed
 
@@ -152,14 +113,6 @@
 * Removed `get_face_most_towards_beam` from `Joint` as not used anywhere.
 * Removed `get_face_most_ortho_to_beam` from `Joint` as not used anywhere.
 * Removed `angle_vectors_projected` from `compas_timber.utils` since this has been upstreamed to core.
-* Removed `comply()` from JointRule and its child classes.
-* Removed `JointDefinition`. 
-* Removed `FeatureDefinition`. 
-* Removed redundant checks in `TopologyRule` GH components.* Removed the `add_element()` method from `compas_timber.model.TimberModel`, as the inherited method from `Model` now covers this functionality.
-* Removed `blank_frame` property from `compas_timber.elements.Beam` since the ref_frame could serve it's purpose.
-* Removed `faces` property from `compas_timber.elements.Beam` since it wasn't used anywhere.
-* Removed `has_features` property from `compas_timber.elements.Beam` since it wasn't used anywhere.
-* Removed `key` property from `compas_timber.elements.Beam` and `compas_timber.elements.Plate` since it is not needed anymore.
 
 
 ## [0.16.2] 2025-05-07
@@ -437,8 +390,6 @@
 * Added new `compas_timber._fabrication.Slot`.
 * Added new `compas_timber._fabrication.SlotParams`.
 
- 
-
 ### Changed
 
 * Changed incorrect import of `compas.geometry.intersection_line_plane()` to `compas_timber.utils.intersection_line_plane()`
@@ -478,6 +429,8 @@
 * Removed module `compas_timber.fabrication.joint_factories.french_ridge_factory`.
 * Removed module `compas_timber.fabrication.btlx_processes.btlx_french_ridge_lap`.
 
+
+
 ## [0.11.0] 2024-09-17
 
 ### Added
