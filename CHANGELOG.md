# Changelog

All notable changes to this project will be documented in this file.

The format is based on [Keep a Changelog](https://keepachangelog.com/en/1.0.0/),
and this project adheres to [Semantic Versioning](https://semver.org/spec/v2.0.0.html).

## Unreleased

### Added
<<<<<<< HEAD
* Added `PlateGeometry` class.

=======
>>>>>>> acab91f7
* Added `add_elements()` method to `compas_timber.model.TimberModel`, following its removal from the base `Model`.
* Added `geometry` property in `compas_timber.elements.TimberElement` following its removal from the base `Element` that returns the result of `compute_modelgeometry()`.
* Added `compute_elementgeometry` method in `TimberElement` that returns the element geometry in local coordinates.
* Added `reset_computed_properties()` method to `TimberElement` to provide interface for invalidating `@reset_computed` decorated properties.
* Added `transform()` method override to `TimberModel` to properly invalidate element caches when model transformation is applied, fixing inconsistent element transformation behavior.
* Added `__from_data__` class method override in `TimberElement` to handle frame/transformation conversion during deserialization.
* Added standalone element support through minimal overrides in `compute_modeltransformation()` and `compute_modelgeometry()` methods in `TimberElement`.

* Added new `compas_timber.planning.Stock` base class for representing raw material stock pieces with polymorphic element handling.
* Added new `compas_timber.planning.BeamStock` class for 1D beam stock pieces with length-based nesting and dimensional compatibility checking.
* Added new `compas_timber.planning.PlateStock` class for 2D plate stock pieces with area-based nesting and dimensional compatibility checking.
* Added new `compas_timber.planning.BeamNester` class for automated beam nesting with first-fit and best-fit decreasing algorithms.
* Added new `compas_timber.planning.NestingResult` class as a serializable wrapper for nesting results with analysis properties and enhanced dimensional reporting.
* Added new `compas_timber.fabrication.BTLxGenericPart` as a new base class for BTLx part representations, upstreaming shared functionality from `BTLxPart` and `BTLxRawpart`.
* Added new `compas_timber.fabrication.BTLxRawpart`, inheriting from `BTLxGenericPart`, to support raw part handling and nesting operations within the BTLx framework.
* Added `PlateJoint.add_extensions()` which does the initial extension of plate outline edges. 
<<<<<<< HEAD
* Added `SlabJoint`, `SlabMiterJoint`, `SlabButtJoint`, `SlabLButtJoint`, `SlabTButtJoint`.

### Changed
* Changed `Fastener`, `Slab`, `Wall` to inherit from `compas_timber.Element` instead of `TimberElement`. `TimberElement` now represents BTLx parts exclusively.
* Moved BTLx-specific properties and methods `ref_frame`, `ref_sides`, `ref_edges` to `TimberElement`.
* Changed core definition of `Plate` to be same as `Beam`, (frame, length, width, height) with `outline_a` and `outline_b` optional arguments.
* Changed `Plate` to inherit from `TimberElement` and `PlateGeometry`.
=======
* Added `PlateGeometry` class.

### Changed
>>>>>>> acab91f7
* Updated `compas_model` version pinning from `0.4.4` to `0.9.1` to align with the latest development.
* Changed `compas_timber.connections.Joint` to inherit from `Data` instead of the deprecated `Interaction`.
* Replaced `face.frame_at()` with `surface.frame_at()` on NURBS surfaces in `Lap.from_volume_and_element` to avoid `NotImplementedError` in `OCC`.
* Changed `TimberModel.element_by_guid()` to use `self._elements[guid]` instead of `self._guid_element[guid]` for element lookup.
* Replaced all `GroupNode` references with the new `Group` element class from `compas_model`.
* Changed `joints` and `joint_candidates` properties in `TimberModel` to use direct edge-based lookup instead of interactions.
* Updated default edge attributes in the model graph to include `joints` and `candidates`.
* Updated `graph_node` property to `graphnode` following the changes in the parent `compas_model.elements.Element` class.
* Upstreamed `ref_frame` property from `compas_timber.elements.Beam` to `compas_timber.elements.TimberElement`.
* Upstreamed `ref_sides` property from `compas_timber.elements.Beam` and `compas_timber.elements.Plate` to `compas_timber.elements.TimberElement`.
* Upstreamed `ref_edges` property from `compas_timber.elements.Beam` and `compas_timber.elements.Plate` to `compas_timber.elements.TimberElement`.
* Upstreamed `front_side`, `back_side`, `opp_side` methods from `compas_timber.elements.Beam` to `compas_timber.elements.TimberElement`.
* Upstreamed `side_as_surface` method from `compas_timber.elements.Beam` to `compas_timber.elements.TimberElement`.
* Upstreamed `get_dimensions_relative_to_side` method from `compas_timber.elements.Beam` to `compas_timber.elements.TimberElement`.
* Refactored `TimberElement.__init__()` to accept `frame` parameter and convert to `transformation` for parent `Element` class, bridging frame-based user interface with transformation-based inheritance.
* Changed the way the `ref_frame` is computed from the `Blank`'s geometry in `TimberElement`.
* Changed the way the `blank` is computed in `compas_timber.elements.Beam` applying the `modeltransformation` to a locally generated geometry.
* Changed the `apply()` method in `DoubleCut`, `DovetailMortise`, `DovetailTenon`, `Drilling`, `FrenchRidgeLap`, `JackRafterCut`, `Lap`, `LongitudinalCut`, `Mortise`, `Pocket`, `StepJointNotch`, `StepJoint`, `Tenon` by transforming the computed feature geometry in the element's local space to allow the element geometry computation to happen in local coordinates.
<<<<<<< HEAD
* Fixed bug in `LongitudinalCut` that occured when the cutting plane intersected a ref_side but the normals pointed away from each other, resulting in the cut parameter being out of range. 
* Changed `Slab` to inherit from `PlateGeometry`
* Changed `Slab.from_boundary` to `Slab.from_outline_thickness`, inherited from `PlateGeometry`.
=======
* Changed `Fastener`, `Slab`, `Wall` to inherit from `compas_model.Element` instead of `TimberElement`. `TimberElement` now represents BTLx parts exclusively.
* Changed core definition of `Plate` to be same as `Beam`, (frame, length, width, height) with `outline_a` and `outline_b` optional arguments.
* Changed `Plate` to inherit from `TimberElement` and `PlateGeometry`.
>>>>>>> acab91f7

### Removed
* Removed `PlateToPlateInterface`, as plates will take `BTLxProcessing` features.
* Removed the `add_element()` method from `compas_timber.model.TimberModel`, as the inherited method from `Model` now covers this functionality.
* Removed `interactions` property from `TimberModel` in favor of direct edge-based joint lookup.
* Removed `blank_frame` property from `compas_timber.elements.Beam` since the ref_frame could serve it's purpose.
* Removed `faces` property from `compas_timber.elements.Beam` since it wasn't used anywhere.
* Removed `has_features` property from `compas_timber.elements.Beam` since it wasn't used anywhere.
* Removed `key` property from `compas_timber.elements.Beam` and `compas_timber.elements.Plate` since it is not used anymore.
* Removed all Rhino7 components!
* Removed method `add_group_element` from `TimberModel`.
<<<<<<< HEAD
=======
* Removed `PlateToPlateInterface` since plates should be given `BTLxProcessing` features.
>>>>>>> acab91f7

## [1.0.1] 2025-10-16

### Added
* Added `TimberElement.add_feature` to override the `Element` method.
* Added new GH helper `get_createable_joints` to get all createable Joint classes.

### Changed

* Fixed a bug in `TLapJoint` and `XLapJoint` where the `cut_plane_bias` parameter was not passed to the `_create_negative_volumes()` method after its signature was changed.
* Replaced `JackRafterCut` and `Lap` with their Proxy counterparts in `LLapJoint` and `TLapJoint`.
* Changed `BTLxPart` transformation GUID to use the `TimberElement`'s GUID instead of generating a random UUID in `compas_timber.fabrication.BTLxPart`.
* Updated the `write()` and `model_to_xml()` methods of the `BTLxWriter` class to optionally accept a `NestingResult` object, enabling inclusion of beam nesting information in the BTLx output.
* Fixed a bug in `TStepJoint` where beam dimensions were calculated incorrectly for certain reference side orientations. 
* Renamed `TOliGinaJoint` to `OliginaJoint` for consistency wrt to the supported topology.
* Replaced `get_leaf_subclasses(Joint)` with `get_createable_joints()` in the relevant GH components.
* Added inflation of the negative volume in `LapProxy` to fix boolean difference artifact.

### Removed

## [1.0.0] 2025-09-01

### Added

* Added attribute `tolerance` to `TimberModel`.
* Added `scaled` method to `compas_timber.fabrication.BTLxProcessing` to scale the BTLx parameters.
* Added `scaled` method to `compas_timber.fabrication.BTLxPart` to scale the BTLx parameters.
* Added `scale` method to `compas_timber.fabrication.JackRafterCut`.
* Added `scale` method to `compas_timber.fabrication.Drilling`.
* Added `scale` method to `compas_timber.fabrication.DoubleCut`.
* Added `scale` method to `compas_timber.fabrication.Lap`.
* Added `scale` method to `compas_timber.fabrication.FrenchRidgeLap`.
* Added `scale` method to `compas_timber.fabrication.Tenon`.
* Added `scale` method to `compas_timber.fabrication.Mortise`.
* Added `scale` method to `compas_timber.fabrication.StepJoint`.
* Added `scale` method to `compas_timber.fabrication.StepJointNotch`.
* Added `scale` method to `compas_timber.fabrication.DovetailTenon`.
* Added `scale` method to `compas_timber.fabrication.DovetailMortise`.
* Added `scale` method to `compas_timber.fabrication.Slot`.
* Added `scale` method to `compas_timber.fabrication.Pocket`.
* Added `scale` method to `compas_timber.fabrication.Text`.
* Added `is_joinery` flag to `BTLxProcessing` to indicate if the processing is a result of joinery operation.
* Added new `compas_timber.fabrication.LongitudinalCut`.
* Added tasks `update-gh-header` to update the version in the header of the GH components.
* Added new `compas_timber.connections.XNotchJoint`.
* Added a proxy class for `Pocket` BTLx processing for performance optimization. 
* Added `topology` to class `Joint`.
* Added `location` to class `Joint`.
* Added `NBeamKDTreeAnalyzer` to `compas_timber.connections`.
* Added `TripletAnalyzer` to `compas_timber.connections`.
* Added `QuadAnalyzer` to `compas_timber.connections`.
* Added `CompositeAnalyzer` to `compas_timber.connections`.
* Added method `connect_adjacent_beams` to `TimberModel`.
* Added `PlateJoint`.
* Added `PlateButtJoint`.
* Added `PlateMiterJoint`.
* Added `PlateConnectionSolver`.
* Added generic `ButtJoint` class from which `TButtJoint` and `LButtJoint` inherit.
* Added new `BTLxProcessingError` to `compas_timber.errors`.
* Added `errors` property to `BTLxWriter` class which can be used after call to `write()` to check for errors.
* Added `CategoryPlateJointRule`, `DirectPlateJointRule`, `EdgeEdgeTopologyPlateJointRule`, and `EdgeFaceTopologyPlateJointRule` Plate joint rule GH components.
* Added `joints_contribution_guide` in docs.
* Added `PlateJointCandidate` to `generic_joint.py`.
* Added `Joint.promote_cluster` and `Joint.promote_joint_candidate` constructors to `Joint`.
* Added `PlateJoint.promote_joint_candidate` as override.
* Added `joints_contribution_guide` in docs.
* Added `JointRuleSolver` class.
* Added `JointTopology.TOPO_Y` for Beam Connections.
* Added `JointTopology.TOPO_K` for Beam Connections.
* Added `JointTopology.TOPO_EDGE_EDGE` for Plate Connections.
* Added `JointTopology.TOPO_EDGE_FACE` for Plate Connections.
* Added `Cluster.topology`.
* Added `PlateSolverResult` and `BeamSolverResult` to package results from `PlateConnectionSolver.find_topology()` and `ConnectionSolver.find_topology()`.
* Added `joint_candidates` property to `TimberModel`.
* Added `add_joint_candidate` method to `TimberModel`.
* Added `remove_joint_candidate` method to `TimberModel`.

### Changed

* BTLx Write now considers the `TimberModel.tolerance` attribute and scales parts and processings it when units are set to meters.
* Added missing `__data__` to `compas_timber.fabrication.Drilling`.
* Added missing `__data__` to `compas_timber.fabrication.Slot`.
* Fixed `TypeError` when deepcopying beams with `debug_info` on them.
* Processings which are not the result of joinery are now serialized with `TimberElement`.
* Fixed visualization bug in `Plate` due to loft resulting in flipped volume.
* Fixed a few bugs in the `WallPopulator` workflow including GH component updates.
* Renamed `NullJoint` to `JointCandidate`.
* Fixed bug in show_ref_faces GH component.
* `BTLxProcessing.ref_side_index` defaults to `0` if not set, instead of the invalid `None`.
* Updated `BTLx_contribution_guide` in docs.
* Fixed several GH Components for Rhino8 compatibility.
* Fixed `graph_node` is `None` after deserializing a `TimberModel`.
* Fixed a bug in `BeamsFromMesh` GH Component.
* Fixed attribute error when creating a `TButtJoint`.
* Changed default value for `modify_cross` to `True` for `LButtJoint`.
* Minor fixes to GH Components.
* Fixed `elements` and geometry creation for `BallNodeJoint`.
* Changed `PlateConnectionSolver.find_topology()` to solve for `TOPO_EDGE_EDGE` or `TOPO_EDGE_FACE`.
* Changed `PlateConnectionSolver.find_topology()` to return a `PlateSolverResult` instance.
* Reworked `ConnectionSolver.find_topology()` for readability and to implement `TOPO_I`.
* Changed `ConnectionSolver.find_topology()` to return a `BeamSolverResult` instance.
* Removed `topology`, `a_segment_index` and `b_segment_index` from `PlateJoint` subclass `__init__()` methods. These can now be passed as kwargs.
* `Platejoint`s can now be isntantiated with just 2 Plates as arguments. If no topology or segment index data is in kwargs, the joint will solve for those. 
* Fixed ironpython compatibility issues.
* `NBeamKDTreeAnalyzer` now uses `model.joint_candidates` instead of filtering `model.joints`.
* Fixed element interaction gets removed even if there are still attributes on it.
* Changed `elements` argument in `promote_joint_candidate` to `reordered_elements` for clarity.
* Fixed `TStepJoint` deserialization error where `__init__()` was accessing beam properties before beams were restored from GUIDs.
* Removed the `cut_plane_bias` parameter from the `LapJoint.__init__()` method, as it is not required by all subclasses.
* Added the `cut_plane_bias` parameter to the constructors of `TLapJoint`, `LLapJoint`, and `XLapJoint`.
* Updated the `__data__` methods of `TLapJoint`, `LLapJoint`, and `XLapJoint` to serialize the `cut_plane_bias` value.
* Updated the `__data__` method of `LFrenchRidgeLapJoint` to serialize the `drillhole_diam` value.
* Changed the `_create_negative_volumes()` method in `LapJoint` to accept `cut_plane_bias` as an argument.
* Renamed `set_default_values()` to `_update_default_values()` and moved method call from `__init__()` to `add_features()` in `TenonMortiseJoint` to avoid inconsistencies during deserialization.
* Set minimum `compas_timber` version in CPython GH components to `1.0.0`.
* Reworked `ConnectionSolver.find_topology()` for readability and to implement `TOPO_I`.
* Changed `JointRule.joints_from_beams_and_rules()` to `JointRule.apply_rules_to_model` which now adds `Joint`s to the
  `TimberModel` directly.
* Changed `WallPopulator.create_joint_definitions()` to `WallPopulator.create_joints()`, which now returns `DirectRule` instances.
* Changed `tolerance` argument to `max_distance` in `NBeamKDTreeAnalyzer` for clarity and consisten naming. 
* Changed `Joint.check_elements_compatibility()` to a class method to check Joint-type specific requirements before instantiation. 

### Removed

* Removed Grasshopper after-install plugin. Components should be installed via Rhino's Plugin Manager.
* Removed `get_face_most_towards_beam` from `Joint` as not used anywhere.
* Removed `get_face_most_ortho_to_beam` from `Joint` as not used anywhere.
* Removed `angle_vectors_projected` from `compas_timber.utils` since this has been upstreamed to core.
* Removed `comply()` from JointRule and its child classes.
* Removed `JointDefinition`. 
* Removed `FeatureDefinition`. 
* Removed redundant checks in `TopologyRule` GH components.

## [0.16.2] 2025-05-07

### Added

### Changed

* Fixed max recursion depth error when copying `TimberModel`/`Beam` with proxy processings.

### Removed



## [0.16.1] 2025-04-30

### Added

### Changed

### Removed


## [0.16.0] 2025-04-30

### Added

* Added new `compas_timber.fabrication.Pocket`.
* Added `front_side`, `back_side`, `opp_side` methods to the `Beam` class for retrieving specific sides relative to a reference side.
* Added processing `Text` to `compas_timber.fabrication`.
* Added `TextParams` to `compas_timber.fabrication`.
* Added new Grasshopper components for Rhino8/cpython. 
* Added new methods to handle adaptive GH_component parameters using cpython.

### Changed

* Fixed `AttributeError` when deserializing a model with Lap joints.
* Fixed a bug in `compas_timber.fabrication.Lap` where `ref_side_index` failed for `0` by checking for `None` instead.
* Fixed a bug in `compas_timber.fabrication.Lap` to handle the case when the vectors used to calculate the `inclination` angle are perpendicular.

### Removed


## [0.15.3] 2025-03-25

### Added

* Added `DualContour` BTLx Contour type for ruled surface Swarf contours.

### Changed

* Removed `main_ref_side_index` property from `TBirdsmouthJoint` since it's now defined in the `DoubleCut` BTLxProcessing.
* Added `mill_depth` argument in `TBirdsmouthJoint` for creating pockets on the cross_beam if asked.
* Refactored the `check_element_compatibility` method in `YButtJoint` so that it checks for coplanarity and dimensioning of the cross elements.
* Enhanced `DoubleCut.from_planes_and_beam` to verify that provided planes are not parallel and raise a `ValueError` if they are.
* Adjusted `process_joinery` method to catch `ValueError` exceptions during `BTLxProcessing` generation and wrap them in `BeamJoiningError` objects.
* Refactored and renamed `are_beams_coplanar` function to `are_beams_aligned_with_cross_vector`.
* Refactored `_create_negative_volumes()` in `LapJoint` so that it generates box-like volumes. 
* Refactored `XLapJoint`, `LLapJoint`, `TLapJoint` so that they use the `_create_negative_volumes()` method to get the negative volumes and use the alt constructor `Lap.from_volume_and_beam()`.
* Fixed an error occuring in `BTLxPart.shape_strings` by ensuring the polyline is always closed.
* Implemented `Inclination` in the `FreeContour` BTLx Processing.
* Changed `Plate` element to be defined by top and bottom contours instead of one contour and thickness. 

### Removed

* Removed `check_elements_compatibility` method from the parent `LapJoint` since non co-planar lap joints can be achieved.
* Removed the `is_pocket` argument in `Lap.from_plane_and_beam()` since this class method will now only serve for pockets in Butt joints.
* Removed `opposing_side_index` and `OPPOSING_SIDE_MAP` from `Beam` class since they have now been replaced by `front_side`, `back_side`, `opp_side` methods.
* Removed the deprecated `main_beam_opposing_side_index` property from `LButtJoint` and `TButtJoint` as it is no longer in use.

## [0.15.2] 2025-03-05

### Added

### Changed

* Fixed `ValueError` occurring when connecting just a slab to the GH model component.

### Removed


## [0.15.1] 2025-03-04

### Added

### Changed

* Fixed "No intersection found between walls" error when walls connect in unsupported topology.
* Implemented slab perimeter offset workaround.

### Removed


## [0.15.0] 2025-03-04

### Added

* Added `BTLx_From_Params` GH component which contains the definiton for class `DeferredBTLxProcessing` to allow directly defining BTLx parameters and passing them to the model.
* Added `Shape` to BTLx output, showing finished element geometry in BTLx Viewer instead of just blank.
* Added `as_plane()` to `WallToWallInterface`.
* Added optional argument `max_distance` to `WallPopulator.create_joint_definitions()`.

### Changed

* Added `max_distance` to `TimberModel.connect_adjacent_walls()`.
* Fixed plate doesn't get properly extended to the end of an L detail.
* Fixed detail edge beams don't get LButt.
* Fixed walls might not be considered connecting depending on the surface's orientation.

### Removed


## [0.14.2] 2025-02-17

### Added

### Changed

* Adjusted `LMiterJoint` so that it now applies an extra cut to elements when the `cutoff` flag is enabled.

### Removed


## [0.14.1] 2025-02-17

### Added

* Added missing arguments in configuration set component.
* Added `FlipDirection` flag to flip stud direction of a slab.

### Changed

* Fixed rotating stud direction in slab causes breaks plates and connections.
* Restructured some Gh Toolboxes & added Icons for Walls & Slabs

### Removed


## [0.14.0] 2025-02-17

### Added

* Added `distance_segment_segment` to `compas_timber.utils`
* Added `BTLxFromGeometryDefinition` class to replace the depricated `FeatureDefinition`. This allows deferred calculation of BTLx processings.
* Added `from_shapes_and_element` class method to `Drilling`, `JackRafterCut`, and `DoubleCut` as a wrapper for their geometry based constructors for use with `BTLxFromGeometryDefinition`.
* Added `YButtJoint` which joins the ends of three joints where the `cross_beams` get a miter cut and the `main_beam` gets a double cut.
* Added `JackRafterCutProxy` to allow for deferred calculation of the `JackRafterCut` geometry thus improving visualization performance.
* Added class "WallPopulator" to `compas_timber.design`.
* Added class "WallPopulatorConfigurationSet" to `compas_timber.design`.
* Added class "WallSelector" to `compas_timber.design`.
* Added class "AnyWallSelector" to `compas_timber.design`.
* Added class "LConnectionDetailA" to `compas_timber.design`.
* Added class "LConnectionDetailB" to `compas_timber.design`.
* Added class "TConnectionDetailA" to `compas_timber.design`.
* Added `from_brep` to `compas_timber.elements.Wall.
* Added `from_polyline` to `compas_timber.elements.Wall.
* Added `WallJoint` to `compas_timber.connections`.
* Added error handling when BTLx processing from geometry fails in GH.
* Added new `Slab` class to `compas_timber.elements`.
* Added `Slab` GH component.
* Added `FreeContour` BTLx processing and applied it to the `Plate` type so that plates can be machined.

### Changed

* Updated Grasshopper Toolbox and Icons
* Fixed `ValueErrorException` in `as_dict()` method of `BTLxProcessingParams` class by ensuring precision specifiers are used with floats.
* Removed model argument from `BTLxWriter` in the GH component and updated it to always return the BTLx string.
* Fixed a bug in `compas_timber.Fabrication.StepJointNotch` related to the `orientation` and `strut_inclination` parameters.
* Fixed the error message when beam endpoints coincide, e.g. when a closed polyline is used as input. 
* Changed `index` input of `ShowFeatureErrors` and `ShowJoiningErrors` do have default value of 0.
* Fixed spelling of `BeamJoinningError` to `BeamJoiningError`.
* Changed `process_joinery()` method to handle `BeamJoiningError` exceptions and return them. Also updated `Model` GH component.
* Updated `add_joint_error()` method in `DebugInformation` class to handle lists.
* Changed `compas_timber.fabrication.Lap` so that the volume is generated fully from the relevant BTLx params.
* Refactored `compas_timber.connections.LapJoint` to comply with the new system.
* Changed `THalfLapJoint`, `LHalfLapJoint`, `XHalfLapJoint` from `compas_timber.connections` so that they use the `Lap` BTLx processing.
* Renamed all `X/T/LHalfLapJoint` classes to `X/T/LLapJoint`.
* Enhanced lap behavior for optimal beam orientation in `LapJoint` class.
* Fixed `restore_beams_from_keys` in `LMiterJoint` to use the correct variable names.
* Reworked `DoubleCut` to more reliably produce the feature and geometry with the `from_planes_and_element` class method.
* Renamed `intersection_box_line()` to `intersection_beam_line_param()`, which now take a beam input and outputs the intersecting ref_face_index.
* Added `max_distance` argument to `JointRule` subclasses and GH components so that max_distance can be set for each joint rule individually.
* Changed referenced to `beam` in `Drilling` to `element`. 
* Changed `Drill Hole` and `Trim Feature` GH components to generate the relevant `BTLxProcessing` type rather than the deprecated `FeatureDefinition` type.
* Changed `Show_beam_faces` gh component to `Show_ref_sides`, which now takes an `int` index and shows the corresponding face including origin corner.
* Bug fixes after adding `max_distance` to joint defs.
* Using new `JackRafterCutProxy` in LMiterJoint, LButtJoint and TButtJoint.
* Changed input type from `Element` to `Beam` in components that currently only support beams.
* Fixed drilling GH component not taking diameter as a string.
* Reworked `Wall` class to be defined with a standard polyline, frame and thickness.
* Changed labels in `Show_ref_sides` GH component to be 1-based to match the spec.

### Removed


## [0.13.0] 2025-01-13

### Added

* Added API documentation for `design` and `error` packages.
* Added `guess_joint_topology_2beams` and `set_default_joints` functions to `design.__init__.py`.
* Added `list_input_valid`, `item_input_valid`, `get_leaf_subclasses`, `rename_gh_input` functions to `ghpython.__init__.py`.
* Added `Instruction`, `Model3d`, `Text3d`, `LinearDimension`, `BuildingPlanParser` classes to `planning.__init__.py`.
* Added `subprocessings` property to `BTLxProcessing` to allow nesting of processings.

### Changed

* Fixed comma incompatible with py27 in `Slot` module.
* Updated the API documentation for `connections`, `elements`, `fabrication`, `ghpython`, `planning` packages.
* Refactored all btlx `process` references to `processing`, including base classes, properties, variables, and docstrings.
* Refactored `BTLx` to `BTLxWriter` in the `compas_timber.Fabrication` package.

### Removed

* Removed `BeamJoiningError` from `connections.__init__.py`.
* Removed duplicate entries from the `__all__` list in the `elements.__init__.py` module.
* Removed package `compas_timber._fabrication`.
* Removed `btlx_processes` anf `joint_factories` from `compas_timber.fabrication` package.
* Removed `.btlx` files from `.gitignore`.


## [0.12.0] 2025-01-07

### Added

* Added new base class for timber elements `TimberElement`.
* Added property `is_beam` to `Beam` class.
* Added property `is_plate` to `Plate` class.
* Added property `is_wall` to `Wall` class.
* Added `side_as_surface` to `compas_timber.elements.Beam`.
* Added `opposing_side_index` to `compas_timber.elements.Beam`.
* Added `Plate` element.
* Added attribute `plates` to `TimberModel`.
* Added new temporary package `_fabrication`.
* Added new `compas_timber._fabrication.JackRafterCut`.
* Added new `compas_timber._fabrication.JackRafterCutParams`.
* Added new `compas_timber._fabrication.Drilling`.
* Added new `compas_timber._fabrication.DrillingParams`.
* Added new `compas_timber._fabrication.StepJoint`.
* Added new `compas_timber._fabrication.StepJointNotch`.
* Added new `compas_timber._fabrication.DovetailTenon`.
* Added new `compas_timber._fabrication.DovetailMortise`.
* Added new `compas_timber.connections.TStepJoint`.
* Added new `compas_timber.connections.TDovetailJoint`.
* Added new `utilities` module in `connections` package.
* Added new `compas_timber._fabrication.DoubleCut`.
* Added new `compas_timber.connections.TBirdsmouthJoint`.
* Added new method `add_group_element` to `TimberModel`.
* Added new method `has_group` to `TimberModel`.
* Added new method `get_elements_in_group` to `TimberModel`.
* Added attribute `is_group_element` to `TimberElement`.
* Added `JointRule.joints_from_beams_and_rules()` static method 
* Added `Element.reset()` method.
* Added new `fasteners.py` module with new `Fastener` element type.
* Added new `compas_timber._fabrication.Lap`.
* Added `Joint_Rule_From_List` GH Component that takes lists of beams to create joints.
* Added `MIN_ELEMENT_COUNT` and `MAX_ELEMENT_COUNT` class attributes to `Joint`.
* Added `element_count_complies` class method to `Joint`.
* Added `compas_timber.fasteners.FastenerTimberInterface`.
* Added `compas_timber.connections.BallNodeJoint`.
* Added `compas_timber.elements.BallNodeFastener`.
* Added `transform()` method to `Feature` types.
* Added `FastenerInterfaceComponent` GH component.
* Added `ShowElementsByType` GH Component.
* Added `fasteners` property to `TimberModel`.
* Added `BTLx_Feature` GH component.
* Added `CT_Beams_From_Mesh` GH component.
* Added new `compas_timber._fabrication.FrenchRidgeLap`.
* Added new `compas_timber.connections.LFrenchRidgeLapJoint`.
* Added new `compas_timber._fabrication.Tenon` and `compas_timber._fabrication.Mortise`.
* Added new `compas_timber.connections.TTenonMortiseJoint`.
* Added `create` override to `BallNodeJoint`.
* Added `PlateFastener` class.
* Added `errors` directory and `__init__.py` module.
* Added new `compas_timber._fabrication.Slot`.
* Added new `compas_timber._fabrication.SlotParams`.

 

### Changed

* Changed incorrect import of `compas.geometry.intersection_line_plane()` to `compas_timber.utils.intersection_line_plane()`
* Renamed `intersection_line_plane` to `intersection_line_plane_param`.
* Renamed `intersection_line_line_3D` to `intersection_line_line_param`.
* Adjusted functions in `compas_timber._fabrication.DovetailMortise` and `compas_timber.connections.TDovetailJoint`.
* Added `conda-forge` channel to installation instructions.
* Fixed `**kwargs` inheritance in `__init__` for joint modules: `LMiterJoint`, `TStepJoint`, `TDovetailJoint`, `TBirdsmouthJoint`.
* Fixed GUID assignment logic from `**kwargs` to ensure correct fallback behavior for joint modules: `LMiterJoint`, `TStepJoint`, `TDovetailJoint`, `TBirdsmouthJoint`.
* Changed `model.element_by_guid()` instead of direct `elementsdict[]` access for beam retrieval in joint modules: `LMiterJoint`, `TStepJoint`, `TDovetailJoint`, `TBirdsmouthJoint`.
* Reworked the model generation pipeline.
* Reworked `comply` methods for `JointRule`s. 
* Fixed error with angle and inclination calculation in `compas_timber._fabrication.JackRafterCut` 
* Changed `compas_timber.connections.TButtJoint` and `compas_timber.connections.LButtJoint` by using the new implemented BTLx Processes to define the Joints
* Changed `DirectJointRule` to allow for more than 2 elements per joint.
* Changed `beam` objects get added to `Joint.elements` in `Joint.create()`.
* Fixed bug in vizualization of tenon/mortise in `compas_timber._fabrication.StepJoint`and `compas_timber._fabrication.StepJointNotch`.
* Changed `model.process_joinery()`so that it calls `joint.check_elements_compatibility()` before adding extensions and features.
* Fixed incorrect data keys for `beam_guid` in the `__data__` property for joint modules: `LMiterJoint`, `TStepJoint`, `TDovetailJoint`, `TBirdsmouthJoint`, `LFrenchRidgeLapJoint`.
* Fixed `JointRuleFromList` GH component.
* Changed `TButtJoint` to take an optional `PlateFastener`.
* Moved `FeatureApplicationError`, `BeamJoiningError`, and `FastenerApplicationError` to `errors.__init__.py`.
* Fixed a bug that occured when parallel beams are joined in the BallNodeJoint.
* Fixed `L_TopoJointRule`, `T_TopoJointRule` and `X_TopoJointRule` for cases where `Joint.SUPPORTED_TOPOLOGY` is a single value or a list.
* Fixed bug in `JointRule.joints_from_beams_and_rules()` that caused failures when topology was not recognized.
* Implemented `max_distance` parameter in `JointRule.joints_from_beams_and_rules()` and `JointRule.comply` methods.
* Bux fixes from extra comma argument and `max_distance` not implemented in `DirectRule.comply`.

### Removed

* Removed module `compas_timber.utils.compas_extra`.
* Removed a bunch of spaghetti from `CT_model` GH component.
* Removed module `compas_timber.fabrication.joint_factories.t_butt_factory`.
* Removed module `compas_timber.fabrication.joint_factories.l_butt_factory`.
* Removed module `compas_timber.connections.butt_joint`.
* Removed module `compas_timber.connections.french_ridge_lap`.
* Removed module `compas_timber.fabrication.joint_factories.french_ridge_factory`.
* Removed module `compas_timber.fabrication.btlx_processes.btlx_french_ridge_lap`.

## [0.11.0] 2024-09-17

### Added

* Added bake component for `Plate` elements.
* Added default paramteters for `Surface Model` in the GH Component

### Changed

* Fixed wrong image file paths in the Documentation.
* Changed `TimberModel.beams` to return generator of `Beam` elements.
* Changed `TimberModel.walls` to return generator of `Wall` elements.
* Changed `TimberModel.plates` to return generator of `Plate` elements.
* Changed `TimberModel.joints` to return generator of `Joint` elements.
* Fixed polyline analysis for generating `SurfaceModel`
* Fixed errors in debug info components.

### Removed


## [0.10.1] 2024-09-11

### Added

### Changed

* Implemented a workaround for https://github.com/gramaziokohler/compas_timber/issues/280.

### Removed


## [0.10.0] 2024-09-11

### Added

* Added `SurfaceModelJointOverride` GH Component.
* Added `Plate` element.
* Added attribute `plates` to `TimberModel`.
* Added `SurfaceModelJointOverride` GH Component
* Added `ShowSurfaceModelBeamType` GH Component
* Re-introduced attribute `key` in `Beam`.
* Added attribute `key` to `Plate`.
* Added generation of `plate` elements to the `SurfaceModel`

### Changed

* Updated documentation for Grasshopper components.
* Fixed missing input parameter in `SurfaceModelOptions` GH Component.
* Fixed error with tolerances for `SurfaceModel`s modeled in meters.
* Renamed `beam` to `element` in different locations to make it more generic.
* Fixed `AttributeError` in `SurfaceModel`.
* Updated example scripts.
* Calling `process_joinery` in `SurfaceModel`.
* Changed how `BeamDefinition` and `Plate` types are handled in `SurfaceModel`
* Changed the `get_interior_segment_indices` function to work when there are multiple openings.
* Renamed `ShowSurfaceModelBeamType` to `ShowBeamsByCategory`.
* Changed `SurfaceModel` component input handling to give warnings instead of errors.

### Removed

* Removed `add_beam` from `TimberModel`, use `add_element` instead.
* Removed `add_plate` from `TimberModel`, use `add_element` instead.
* Removed `add_wall` from `TimberModel`, use `add_element` instead.

## [0.9.1] 2024-07-05

### Added

* Added `ref_frame` attribute to `Beam`.
* Added `ref_sides` attribute to `Beam`.
* Added `ref_edges` attribute to `Beam`.

### Changed

* Fixed error in BakeWithBoxMap component.
* Added `add_extensions` to `Joint` interface.
* Added `process_joinery` to `TimberModel`.
* Features are not automatically added when creating a joint using `Joint.create()`.
* Features are not automatically added when de-serializing.

### Removed


## [0.9.0] 2024-06-14

### Added

* Added `birdsmouth` parameter to `butt_joint` which applies a `btlx_double_cut` process to the part. 
* Added `BTLxDoubleCut` BTLx Processing class.
* Added BTLx support for `TButtJoint` and `LButtJoint`
* Added `BTLxLap` process class.

### Changed

* Moved module `workflow` from package `ghpython` to new package `design`.
* Moved `compas_timber.ghpython.CategoryRule` to `compas_timber.design`.
* Moved `compas_timber.ghpython.DirectRule` to `compas_timber.design`.
* Moved `compas_timber.ghpython.JointRule` to `compas_timber.design`.
* Moved `compas_timber.ghpython.TopologyRule` to `compas_timber.design`.
* Moved `compas_timber.ghpython.JointDefinition` to `compas_timber.design`.
* Moved `compas_timber.ghpython.FeatureDefinition` to `compas_timber.design`.
* Moved `compas_timber.ghpython.DebugInfomation` to `compas_timber.design`.

### Removed


## [0.8.1] 2024-06-13

### Added

### Changed

* Fixed import errors in GH components.
* Updated GH example file.

### Removed


## [0.8.0] 2024-06-12

### Added

* Added attribute `geometry` to `Beam`.
* Added `center_of_mass` property to Assembly class.
* Added `volume` property to Assembly class.
* Added new element type `Wall`.

### Changed

* Reduced some boilerplate code in `Joint` subclasses.
* Added argument `beams` to `Joint.__init__()` which expects tuple containing beams from implementing class instance.
* Renamed `TimberAssembly` to `TimberModel`.
* Renamed `compas_timber.assembly` to `compas_timber.model`.
* Renamed `compas_timber.parts` to `compas_timber.elements`.
* Based `Beam` on new `compas_model.elements.Element`.
* Based `TimberModel` on new `compas_model.model.Model`.
* Based `Joint` on new `compas_model.interactions.Interaction`.
* Removed support for Python `3.8`.

### Removed

* Removed `joint_type` attributes from all `Joint` classes.
* Removed argument `cutoff` from `LMiterJoint` as it was not used anywhere.
* Removed argument `gap` from `TButtJoint` as it was not used anywhere.
* Removed argument `gap` from `FrenchRidgeLap` as it was not used anywhere.
* Removed class `JointOptions` as not used anymore.
* Removed module `compas_timber.consumers`.
* Removed unused method `TButtJoint.get_cutting_plane()`.

## [0.7.0] 2024-02-15

### Added

* Added `debug_geometries` attribute to `BeamJoiningError`.
* (Re)added `BooleanSubtraction` feature.
* Added flag `modify_cross` to `L-Butt` joint.
* Added flag `reject_i` to `L-Butt` joint.
* Added new `NullJoint`.
* Added `mill_depth` argument to butt joints, with geometric representation of milled recess in cross beam.
* Added `ButtJoint` class with methods common to `LButtJoint` and `TButtJoint`
* Added new `L_TopologyJointRule`, `T_TopologyJointRule`, `X_TopologyJointRule` GH components
* Added GH component param support functions in `compas_timber.ghpython.ghcomponent_helpers.py`
* Added `topos` attribute to `CategoryRule` to filter when joints get applied
* Added new `SurfaceAssembly` class
* Added GH component `SurfaceAssembly` which directly generates a `TimberAssembly` with standard wall framing from a planar surface. 
* Added GH component `SurfaceAssemblyOptions`
* Added GH component `CustomBeamDimensions` for `SurfaceAssembly`

### Changed

* `BeamFromCurve` GH component accepts now referenced Rhino curves, referenced Rhino object IDs and internalized lines.
* `BeamFromCurve` GH component accepts now referenced Rhino curves, referenced Rhino object IDs and internalized lines.
* Fixed `FeatureError` when L-Butt applies the cutting plane.
* Fixed T-Butt doesn't get extended to cross beam's plane.
* `SimpleSequenceGenerator` updated to work with `compas.datastructures.assembly` and generates building plan acording to type.
* Changed GH Categories for joint rules.
* Made `beam_side_incident` a `staticmethod` of `Joint` and reworked it.
* Extended `DecomposeBeam` component to optionally show beam frame and faces.
* Changed `CategoryJointRule` and `DirectJointRule` to a dynamic interface where joint type is selected with right click menu
* Changed `Assembly` GH component to apply category joints if the detected topology is in `CategoryRule.topos`
* Changed `TopologyJoints` GH component to `DefaultJoints` Component, which applies default joints based on topology. 

### Removed

* Removed component `ShowBeamFrame`.
* Changed GH Categories for joint rules
* `BrepGeometryConsumer` continues to apply features even after the first error.
* `DrillHole` component calculates length from input line.
* `DrillHole` has default diameter proportional to beam cross-section.
* Removed input `Length` from `DrillHole` component.
* Fixed broken `TrimmingFeature` component.
* Removed all `JointOption` components. these are accessed in context menu of joint rules.

## [0.6.1] 2024-02-02

### Added

### Changed

### Removed


## [0.6.0] 2024-02-02

### Added

### Changed

* Updated COMPAS dependency to `2.0.0`!

### Removed


## [0.5.1] 2024-01-31

### Added

* Added missing documentation for module `ghpython.workflow.py`.
* Added missing documentation for package `connections`.
* `compas_timber.__version__` now returns current version.

### Changed

### Removed


## [0.5.0] 2024-01-31

### Added

* Added class `DebugInformation` to `workflow.py`.
* Added new component `ShowFeatureErrors`.
* Added new component `ShowJoiningErrors`.
* Added `FeatureApplicator` classes which report errors during feature application.
* Added `L-HalfLapJoint`.
* Added `T-HalfLapJoint`.
* Added `ShowTopologyTypes` GH Component.

### Changed

* Feature application now fails more gracefully (un-processed geometry is returned).
* Attempting to join beams which are already joined raises `BeamJoiningError` instead of `AssemblyError`
* `Joint.add_features` which fails to calculate anything raises `BeamJoiningError`.
* Changed COMPAS dependency to `compas==2.0.0beta.4`.
* Assembly component shows blanks when `CeateGeometry` flag is set to `False`. 

### Removed

* Removed `JointDef` GH components.
* Removed `AutomaticJoint` GH Component. Joint rules are now input directly into `TimberAssembly`.

## [0.4.0] 2024-01-24

### Added

* Added `fabrication` package 
* Added `BTLx` as a wrapper for `TimberAssembly` to generate .btlx files for machining timber beams
* Added `BTLxPart` as wrapper for `Beam`
* Added `joint_factories` folder and factories for existing joints except `X-HalfLap`
* Added `btlx_processes` folder and processes `JackCut` and `FrenchRidgeHalfLap`
* Added `BTLx` Grasshopper component
* Added `FrenchRidgeHalfLap` joint
* Added `DrillHole` Feature.
* Added `DrillHoleFeature` Grasshopper component.
* added `JointOptions` GH Components for all current joint types. This allows joint parameter definition in GH
* added `DirectJointRules` GH Component 
* added `TopologyJointRules` GH Component 
* added `BTLx` as a wrapper for `TimberAssembly` to generate .btlx files for machining timber beams
* added `BTLxPart` as wrapper for `Beam`
* added `joint_factories` folder and factories for existing joints except `X-HalfLap`
* added `btlx_processes` folder and processes `JackCut` and `FrenchRidgeHalfLap`
* added `BTLx` Grasshopper component
* added `FrenchRidgeHalfLap` joint


### Changed

* Changed `Beam` definition to include `blank_frame` and `blank_length` attributes 
* Replaced `Artist` with the new `Scene`.
* Changed type hint for argument `Centerline` of GH component `BeamFromCurve` to `Guid`.
* Curve ID of beam curves are now always stored in `Beam.attributes["rhino_guid"]`.
* Fixed `FindBeamByGuid` component.
* Bumped required COMPAS version to `2.0.0beta.2`.
* Changed docs theme to the new `sphinx_compas2_theme`.
* Re-worked component `BakeBoxMap` to advanced mode.
* Removed call to `rs.Redraw()` in `BakeBoxMap` which was causing GH document to lock (cannot drag).

### Removed


## [0.3.2] 2023-11-17

### Added

* Added now released COMPAS `2.0.0a1` to requirements.

### Changed

* Explicitly added attribute `key` to (de)serialization of `Beam`.

### Removed


## [0.3.1] 2023-09-18

### Added

### Changed

### Removed


## [0.3.0] 2023-09-18

### Added

* Added new joint type: Half-lap joint.

### Changed

* Beam transformed geometry with features is available using property `geometry`.
* Adapted the `Data` interface of `Beam` and `Assembly` according to the changes in COMPAS core.
* Beam geometry is created on demand.
* Adapted the `Data` interface of `Joint` and its implementations according to the changes in COMPAS core.
* Explicitly choosing `Grasshopper` context for the `Artist` in `ShowAssembly` component.

### Removed

* Removed method `Beam.get_geometry`.

## [0.2.16] 2023-05-16

### Added

### Changed

### Removed


## [0.2.15] 2023-05-15

### Added

### Changed

### Removed


## [0.2.14] 2023-05-15

### Added

### Changed

### Removed


## [0.2.13] 2023-05-15

### Added

### Changed

### Removed


## [0.2.12] 2023-05-15

### Added

### Changed

### Removed


## [0.2.11] 2023-05-15

### Added

### Changed

### Removed


## [0.2.10] 2023-05-14

### Added

### Changed

### Removed


## [0.2.9] 2023-05-12

### Added

### Changed

### Removed


## [0.2.8] 2023-05-12

### Added

### Changed

### Removed


## [0.2.7] 2023-05-12

### Added

### Changed

### Removed


## [0.2.6] 2023-05-12

### Added

### Changed

### Removed


## [0.2.5] 2023-05-12

### Added

### Changed

### Removed


## [0.2.4] 2023-05-12

### Added

### Changed

### Removed


## [0.2.3] 2023-05-12

### Added

### Changed

### Removed


## [0.2.2] 2023-05-12

### Added

### Changed

### Removed


## [0.2.1] 2023-05-12

### Added

### Changed

### Removed


## [0.2.0] 2023-05-11

### Added

* Integrated RTree search for neighboring beams using Rhino and CPython plugins.

### Changed

### Removed<|MERGE_RESOLUTION|>--- conflicted
+++ resolved
@@ -8,11 +8,6 @@
 ## Unreleased
 
 ### Added
-<<<<<<< HEAD
-* Added `PlateGeometry` class.
-
-=======
->>>>>>> acab91f7
 * Added `add_elements()` method to `compas_timber.model.TimberModel`, following its removal from the base `Model`.
 * Added `geometry` property in `compas_timber.elements.TimberElement` following its removal from the base `Element` that returns the result of `compute_modelgeometry()`.
 * Added `compute_elementgeometry` method in `TimberElement` that returns the element geometry in local coordinates.
@@ -29,19 +24,10 @@
 * Added new `compas_timber.fabrication.BTLxGenericPart` as a new base class for BTLx part representations, upstreaming shared functionality from `BTLxPart` and `BTLxRawpart`.
 * Added new `compas_timber.fabrication.BTLxRawpart`, inheriting from `BTLxGenericPart`, to support raw part handling and nesting operations within the BTLx framework.
 * Added `PlateJoint.add_extensions()` which does the initial extension of plate outline edges. 
-<<<<<<< HEAD
+* Added `PlateGeometry` class.
 * Added `SlabJoint`, `SlabMiterJoint`, `SlabButtJoint`, `SlabLButtJoint`, `SlabTButtJoint`.
 
 ### Changed
-* Changed `Fastener`, `Slab`, `Wall` to inherit from `compas_timber.Element` instead of `TimberElement`. `TimberElement` now represents BTLx parts exclusively.
-* Moved BTLx-specific properties and methods `ref_frame`, `ref_sides`, `ref_edges` to `TimberElement`.
-* Changed core definition of `Plate` to be same as `Beam`, (frame, length, width, height) with `outline_a` and `outline_b` optional arguments.
-* Changed `Plate` to inherit from `TimberElement` and `PlateGeometry`.
-=======
-* Added `PlateGeometry` class.
-
-### Changed
->>>>>>> acab91f7
 * Updated `compas_model` version pinning from `0.4.4` to `0.9.1` to align with the latest development.
 * Changed `compas_timber.connections.Joint` to inherit from `Data` instead of the deprecated `Interaction`.
 * Replaced `face.frame_at()` with `surface.frame_at()` on NURBS surfaces in `Lap.from_volume_and_element` to avoid `NotImplementedError` in `OCC`.
@@ -60,15 +46,12 @@
 * Changed the way the `ref_frame` is computed from the `Blank`'s geometry in `TimberElement`.
 * Changed the way the `blank` is computed in `compas_timber.elements.Beam` applying the `modeltransformation` to a locally generated geometry.
 * Changed the `apply()` method in `DoubleCut`, `DovetailMortise`, `DovetailTenon`, `Drilling`, `FrenchRidgeLap`, `JackRafterCut`, `Lap`, `LongitudinalCut`, `Mortise`, `Pocket`, `StepJointNotch`, `StepJoint`, `Tenon` by transforming the computed feature geometry in the element's local space to allow the element geometry computation to happen in local coordinates.
-<<<<<<< HEAD
+* Changed `Fastener`, `Slab`, `Wall` to inherit from `compas_model.Element` instead of `TimberElement`. `TimberElement` now represents BTLx parts exclusively.
+* Changed core definition of `Plate` to be same as `Beam`, (frame, length, width, height) with `outline_a` and `outline_b` optional arguments.
+* Changed `Plate` to inherit from `TimberElement` and `PlateGeometry`.
 * Fixed bug in `LongitudinalCut` that occured when the cutting plane intersected a ref_side but the normals pointed away from each other, resulting in the cut parameter being out of range. 
 * Changed `Slab` to inherit from `PlateGeometry`
 * Changed `Slab.from_boundary` to `Slab.from_outline_thickness`, inherited from `PlateGeometry`.
-=======
-* Changed `Fastener`, `Slab`, `Wall` to inherit from `compas_model.Element` instead of `TimberElement`. `TimberElement` now represents BTLx parts exclusively.
-* Changed core definition of `Plate` to be same as `Beam`, (frame, length, width, height) with `outline_a` and `outline_b` optional arguments.
-* Changed `Plate` to inherit from `TimberElement` and `PlateGeometry`.
->>>>>>> acab91f7
 
 ### Removed
 * Removed `PlateToPlateInterface`, as plates will take `BTLxProcessing` features.
@@ -80,10 +63,7 @@
 * Removed `key` property from `compas_timber.elements.Beam` and `compas_timber.elements.Plate` since it is not used anymore.
 * Removed all Rhino7 components!
 * Removed method `add_group_element` from `TimberModel`.
-<<<<<<< HEAD
-=======
 * Removed `PlateToPlateInterface` since plates should be given `BTLxProcessing` features.
->>>>>>> acab91f7
 
 ## [1.0.1] 2025-10-16
 
