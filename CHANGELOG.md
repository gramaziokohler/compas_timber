--- conflicted
+++ resolved
@@ -45,15 +45,12 @@
 * Renamed `intersection_line_plane` to `intersection_line_plane_param`.
 * Renamed `intersection_line_line_3D` to `intersection_line_line_param`.
 * Adjusted functions in `compas_timber._fabrication.DovetailMortise` and `compas_timber.connections.TDovetailJoint`.
-<<<<<<< HEAD
-* Reworked the model generation pipeline.
-* Reworked `comply` methods for `JointRule`s. 
-=======
 * Added `conda-forge` channel to installation instructions.
 * Fixed `**kwargs` inheritance in `__init__` for joint modules: `LMiterJoint`, `TStepJoint`, `TDovetailJoint`, `TBirdsmouthJoint`.
 * Fixed GUID assignment logic from `**kwargs` to ensure correct fallback behavior for joint modules: `LMiterJoint`, `TStepJoint`, `TDovetailJoint`, `TBirdsmouthJoint`.
 * Changed `model.element_by_guid()` instead of direct `elementsdict[]` access for beam retrieval in joint modules: `LMiterJoint`, `TStepJoint`, `TDovetailJoint`, `TBirdsmouthJoint`.
->>>>>>> 295c3ffa
+* Reworked the model generation pipeline.
+* Reworked `comply` methods for `JointRule`s. 
 
 ### Removed
 
