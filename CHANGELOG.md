# Changelog

All notable changes to this project will be documented in this file.

The format is based on [Keep a Changelog](https://keepachangelog.com/en/1.0.0/),
and this project adheres to [Semantic Versioning](https://semver.org/spec/v2.0.0.html).

## Unreleased

### Added

* Added attribute `tolerance` to `TimberModel`.
* Added `scaled` method to `compas_timber.fabrication.BTLxProcessing` to scale the BTLx parameters.
* Added `scaled` method to `compas_timber.fabrication.BTLxPart` to scale the BTLx parameters.
* Added `scale` method to `compas_timber.fabrication.JackRafterCut`.
* Added `scale` method to `compas_timber.fabrication.Drilling`.
* Added `scale` method to `compas_timber.fabrication.DoubleCut`.
* Added `scale` method to `compas_timber.fabrication.Lap`.
* Added `scale` method to `compas_timber.fabrication.FrenchRidgeLap`.
* Added `scale` method to `compas_timber.fabrication.Tenon`.
* Added `scale` method to `compas_timber.fabrication.Mortise`.
* Added `scale` method to `compas_timber.fabrication.StepJoint`.
* Added `scale` method to `compas_timber.fabrication.StepJointNotch`.
* Added `scale` method to `compas_timber.fabrication.DovetailTenon`.
* Added `scale` method to `compas_timber.fabrication.DovetailMortise`.
* Added `scale` method to `compas_timber.fabrication.Slot`.
* Added `scale` method to `compas_timber.fabrication.Pocket`.
* Added `scale` method to `compas_timber.fabrication.Text`.
* Added `is_joinery` flag to `BTLxProcessing` to indicate if the processing is a result of joinery operation.
* Added new `compas_timber.fabrication.LongitudinalCut`.
* Added tasks `update-gh-header` to update the version in the header of the GH components.
* Added new `compas_timber.connections.XNotchJoint`.
* Added a proxy class for `Pocket` BTLx processing for performance optimization. 
* Added `topology` to class `Joint`.
* Added `location` to class `Joint`.
* Added `NBeamKDTreeAnalyzer` to `compas_timber.connections`.
* Added `TripletAnalyzer` to `compas_timber.connections`.
* Added `QuadAnalyzer` to `compas_timber.connections`.
* Added `CompositeAnalyzer` to `compas_timber.connections`.
* Added method `connect_adjacent_beams` to `TimberModel`.
* Added `PlateJoint`.
* Added `PlateButtJoint`.
* Added `PlateMiterJoint`.
* Added `PlateConnectionSolver`.
* Added generic `ButtJoint` class from which `TButtJoint` and `LButtJoint` inherit.
* Added new `BTLxProcessingError` to `compas_timber.errors`.
* Added `errors` property to `BTLxWriter` class which can be used after call to `write()` to check for errors.
* Added `joints_contribution_guide` in docs.
* Added `PlateJointCandidate` to `generic_joint.py`.
* Added `Joint.promote_cluster` and `Joint.promote_joint_candidate` constructors to `Joint`.
* Added `PlateJoint.promote_joint_candidate` as override.
* Added `joints_contribution_guide` in docs.
* Added `JointRuleSolver` class.
* Added `JointTopology.TOPO_Y` for Beam Connections.
* Added `JointTopology.TOPO_K` for Beam Connections.
* Added `JointTopology.TOPO_EDGE_EDGE` for Plate Connections.
* Added `JointTopology.TOPO_EDGE_FACE` for Plate Connections.
* Added `Cluster.topology`.
* Added `PlateSolverResult` and `BeamSolverResult` to package results from `PlateConnectionSolver.find_topology()` and `ConnectionSolver.find_topology()`.
<<<<<<< HEAD

=======
* Added `PlateJointCandidate` to `generic_joint.py`.
* Added `Joint.from_cluster` and `Joint.from_generic_joint` constructors to `Joint`.
* Added `PlateJoint.from_generic_joint` as override.
* Added `joint_candidates` property to `TimberModel`.
* Added `add_joint_candidate` method to `TimberModel`.
* Added `remove_joint_candidate` method to `TimberModel`.
>>>>>>> 0327d9d9

### Changed

* BTLx Write now considers the `TimberModel.tolerance` attribute and scales parts and processings it when units are set to meters.
* Added missing `__data__` to `compas_timber.fabrication.Drilling`.
* Added missing `__data__` to `compas_timber.fabrication.Slot`.
* Fixed `TypeError` when deepcopying beams with `debug_info` on them.
* Processings which are not the result of joinery are now serialized with `TimberElement`.
* Fixed visualization bug in `Plate` due to loft resulting in flipped volume.
* Fixed a few bugs in the `WallPopulator` workflow including GH component updates.
* Renamed `NullJoint` to `JointCandidate`.
* Fixed bug in show_ref_faces GH component.
* `BTLxProcessing.ref_side_index` defaults to `0` if not set, instead of the invalid `None`.
* Updated `BTLx_contribution_guide` in docs.
* Fixed several GH Components for Rhino8 compatibility.
* Fixed `graph_node` is `None` after deserializing a `TimberModel`.
* Fixed a bug in `BeamsFromMesh` GH Component.
* Fixed attribute error when creating a `TButtJoint`.
* Changed default value for `modify_cross` to `True` for `LButtJoint`.
* Minor fixes to GH Components.
* Fixed `elements` and geometry creation for `BallNodeJoint`.
* Changed `PlateConnectionSolver.find_topology()` to solve for `TOPO_EDGE_EDGE` or `TOPO_EDGE_FACE`.
* Changed `PlateConnectionSolver.find_topology()` to return a `PlateSolverResult` instance.
* Reworked `ConnectionSolver.find_topology()` for readability and to implement `TOPO_I`.
* Changed `ConnectionSolver.find_topology()` to return a `BeamSolverResult` instance.
* Removed `topology`, `a_segment_index` and `b_segment_index` from `PlateJoint` subclass `__init__()` methods. These can now be passed as kwargs.
<<<<<<< HEAD
* `Platejoint`s can now be isntantiated with just 2 Plates as arguments. If no topology or segment index data is in kwargs, the joint will solve for those. 
* Reworked `ConnectionSolver.find_topology()` for readability and to implement `TOPO_I`.
* Changed `JointRule.joints_from_beams_and_rules()` to `JointRule.apply_rules_to_model` which now adds `Joint`s to the
  `TimberModel` directly.
* Changed `WallPopulator.create_joint_definitions()` to `WallPopulator.create_joints()`, which now returns `DirectRule` instances.
* Changed `tolerance` argument to `max_distance` in `NBeamKDTreeAnalyzer` for clarity and consisten naming. 
* Changed `Joint.check_elements_compatibility()` to a class method to check Joint-type specific requirements before instantiation. 
=======
* `PlateJoint`s can now be instantiated with just 2 Plates as arguments. If no topology or segment index data is in kwargs, the joint will solve for those. 
* Fixed ironpython compatibility issues.
* `NBeamKDTreeAnalyzer` now uses `model.joint_candidates` instead of filtering `model.joints`.
* Fixed element interaction gets removed even if there are still attributes on it.
* Changed `elements` argument in `promote_joint_candidate` to `reordered_elements` for clarity.
>>>>>>> 0327d9d9

### Removed

* Removed Grasshopper after-install plugin. Components should be installed via Rhino's Plugin Manager.
* Removed `get_face_most_towards_beam` from `Joint` as not used anywhere.
* Removed `get_face_most_ortho_to_beam` from `Joint` as not used anywhere.
* Removed `angle_vectors_projected` from `compas_timber.utils` since this has been upstreamed to core.
* Removed `comply()` from JointRule and its child classes.
* Removed `JointDefinition`. 
* Removed `FeatureDefinition`. 
* Removed redundant checks in `TopologyRule` GH components.

## [0.16.2] 2025-05-07

### Added

### Changed

* Fixed max recursion depth error when copying `TimberModel`/`Beam` with proxy processings.

### Removed



## [0.16.1] 2025-04-30

### Added

### Changed

### Removed


## [0.16.0] 2025-04-30

### Added

* Added new `compas_timber.fabrication.Pocket`.
* Added `front_side`, `back_side`, `opp_side` methods to the `Beam` class for retrieving specific sides relative to a reference side.
* Added processing `Text` to `compas_timber.fabrication`.
* Added `TextParams` to `compas_timber.fabrication`.
* Added new Grasshopper components for Rhino8/cpython. 
* Added new methods to handle adaptive GH_component parameters using cpython.

### Changed

* Fixed `AttributeError` when deserializing a model with Lap joints.
* Fixed a bug in `compas_timber.fabrication.Lap` where `ref_side_index` failed for `0` by checking for `None` instead.
* Fixed a bug in `compas_timber.fabrication.Lap` to handle the case when the vectors used to calculate the `inclination` angle are perpendicular.

### Removed


## [0.15.3] 2025-03-25

### Added

* Added `DualContour` BTLx Contour type for ruled surface Swarf contours.

### Changed

* Removed `main_ref_side_index` property from `TBirdsmouthJoint` since it's now defined in the `DoubleCut` BTLxProcessing.
* Added `mill_depth` argument in `TBirdsmouthJoint` for creating pockets on the cross_beam if asked.
* Refactored the `check_element_compatibility` method in `YButtJoint` so that it checks for coplanarity and dimensioning of the cross elements.
* Enhanced `DoubleCut.from_planes_and_beam` to verify that provided planes are not parallel and raise a `ValueError` if they are.
* Adjusted `process_joinery` method to catch `ValueError` exceptions during `BTLxProcessing` generation and wrap them in `BeamJoiningError` objects.
* Refactored and renamed `are_beams_coplanar` function to `are_beams_aligned_with_cross_vector`.
* Refactored `_create_negative_volumes()` in `LapJoint` so that it generates box-like volumes. 
* Refactored `XLapJoint`, `LLapJoint`, `TLapJoint` so that they use the `_create_negative_volumes()` method to get the negative volumes and use the alt constructor `Lap.from_volume_and_beam()`.
* Fixed an error occuring in `BTLxPart.shape_strings` by ensuring the polyline is always closed.
* Implemented `Inclination` in the `FreeContour` BTLx Processing.
* Changed `Plate` element to be defined by top and bottom contours instead of one contour and thickness. 

### Removed

* Removed `check_elements_compatibility` method from the parent `LapJoint` since non co-planar lap joints can be achieved.
* Removed the `is_pocket` argument in `Lap.from_plane_and_beam()` since this class method will now only serve for pockets in Butt joints.
* Removed `opposing_side_index` and `OPPOSING_SIDE_MAP` from `Beam` class since they have now been replaced by `front_side`, `back_side`, `opp_side` methods.
* Removed the deprecated `main_beam_opposing_side_index` property from `LButtJoint` and `TButtJoint` as it is no longer in use.

## [0.15.2] 2025-03-05

### Added

### Changed

* Fixed `ValueError` occurring when connecting just a slab to the GH model component.

### Removed


## [0.15.1] 2025-03-04

### Added

### Changed

* Fixed "No intersection found between walls" error when walls connect in unsupported topology.
* Implemented slab perimeter offset workaround.

### Removed


## [0.15.0] 2025-03-04

### Added

* Added `BTLx_From_Params` GH component which contains the definiton for class `DeferredBTLxProcessing` to allow directly defining BTLx parameters and passing them to the model.
* Added `Shape` to BTLx output, showing finished element geometry in BTLx Viewer instead of just blank.
* Added `as_plane()` to `WallToWallInterface`.
* Added optional argument `max_distance` to `WallPopulator.create_joint_definitions()`.

### Changed

* Added `max_distance` to `TimberModel.connect_adjacent_walls()`.
* Fixed plate doesn't get properly extended to the end of an L detail.
* Fixed detail edge beams don't get LButt.
* Fixed walls might not be considered connecting depending on the surface's orientation.

### Removed


## [0.14.2] 2025-02-17

### Added

### Changed

* Adjusted `LMiterJoint` so that it now applies an extra cut to elements when the `cutoff` flag is enabled.

### Removed


## [0.14.1] 2025-02-17

### Added

* Added missing arguments in configuration set component.
* Added `FlipDirection` flag to flip stud direction of a slab.

### Changed

* Fixed rotating stud direction in slab causes breaks plates and connections.
* Restructured some Gh Toolboxes & added Icons for Walls & Slabs

### Removed


## [0.14.0] 2025-02-17

### Added

* Added `distance_segment_segment` to `compas_timber.utils`
* Added `BTLxFromGeometryDefinition` class to replace the depricated `FeatureDefinition`. This allows deferred calculation of BTLx processings.
* Added `from_shapes_and_element` class method to `Drilling`, `JackRafterCut`, and `DoubleCut` as a wrapper for their geometry based constructors for use with `BTLxFromGeometryDefinition`.
* Added `YButtJoint` which joins the ends of three joints where the `cross_beams` get a miter cut and the `main_beam` gets a double cut.
* Added `JackRafterCutProxy` to allow for deferred calculation of the `JackRafterCut` geometry thus improving visualization performance.
* Added class "WallPopulator" to `compas_timber.design`.
* Added class "WallPopulatorConfigurationSet" to `compas_timber.design`.
* Added class "WallSelector" to `compas_timber.design`.
* Added class "AnyWallSelector" to `compas_timber.design`.
* Added class "LConnectionDetailA" to `compas_timber.design`.
* Added class "LConnectionDetailB" to `compas_timber.design`.
* Added class "TConnectionDetailA" to `compas_timber.design`.
* Added `from_brep` to `compas_timber.elements.Wall.
* Added `from_polyline` to `compas_timber.elements.Wall.
* Added `WallJoint` to `compas_timber.connections`.
* Added error handling when BTLx processing from geometry fails in GH.
* Added new `Slab` class to `compas_timber.elements`.
* Added `Slab` GH component.
* Added `FreeContour` BTLx processing and applied it to the `Plate` type so that plates can be machined.

### Changed

* Updated Grasshopper Toolbox and Icons
* Fixed `ValueErrorException` in `as_dict()` method of `BTLxProcessingParams` class by ensuring precision specifiers are used with floats.
* Removed model argument from `BTLxWriter` in the GH component and updated it to always return the BTLx string.
* Fixed a bug in `compas_timber.Fabrication.StepJointNotch` related to the `orientation` and `strut_inclination` parameters.
* Fixed the error message when beam endpoints coincide, e.g. when a closed polyline is used as input. 
* Changed `index` input of `ShowFeatureErrors` and `ShowJoiningErrors` do have default value of 0.
* Fixed spelling of `BeamJoinningError` to `BeamJoiningError`.
* Changed `process_joinery()` method to handle `BeamJoiningError` exceptions and return them. Also updated `Model` GH component.
* Updated `add_joint_error()` method in `DebugInformation` class to handle lists.
* Changed `compas_timber.fabrication.Lap` so that the volume is generated fully from the relevant BTLx params.
* Refactored `compas_timber.connections.LapJoint` to comply with the new system.
* Changed `THalfLapJoint`, `LHalfLapJoint`, `XHalfLapJoint` from `compas_timber.connections` so that they use the `Lap` BTLx processing.
* Renamed all `X/T/LHalfLapJoint` classes to `X/T/LLapJoint`.
* Enhanced lap behavior for optimal beam orientation in `LapJoint` class.
* Fixed `restore_beams_from_keys` in `LMiterJoint` to use the correct variable names.
* Reworked `DoubleCut` to more reliably produce the feature and geometry with the `from_planes_and_element` class method.
* Renamed `intersection_box_line()` to `intersection_beam_line_param()`, which now take a beam input and outputs the intersecting ref_face_index.
* Added `max_distance` argument to `JointRule` subclasses and GH components so that max_distance can be set for each joint rule individually.
* Changed referenced to `beam` in `Drilling` to `element`. 
* Changed `Drill Hole` and `Trim Feature` GH components to generate the relevant `BTLxProcessing` type rather than the deprecated `FeatureDefinition` type.
* Changed `Show_beam_faces` gh component to `Show_ref_sides`, which now takes an `int` index and shows the corresponding face including origin corner.
* Bug fixes after adding `max_distance` to joint defs.
* Using new `JackRafterCutProxy` in LMiterJoint, LButtJoint and TButtJoint.
* Changed input type from `Element` to `Beam` in components that currently only support beams.
* Fixed drilling GH component not taking diameter as a string.
* Reworked `Wall` class to be defined with a standard polyline, frame and thickness.
* Changed labels in `Show_ref_sides` GH component to be 1-based to match the spec.

### Removed


## [0.13.0] 2025-01-13

### Added

* Added API documentation for `design` and `error` packages.
* Added `guess_joint_topology_2beams` and `set_default_joints` functions to `design.__init__.py`.
* Added `list_input_valid`, `item_input_valid`, `get_leaf_subclasses`, `rename_gh_input` functions to `ghpython.__init__.py`.
* Added `Instruction`, `Model3d`, `Text3d`, `LinearDimension`, `BuildingPlanParser` classes to `planning.__init__.py`.
* Added `subprocessings` property to `BTLxProcessing` to allow nesting of processings.

### Changed

* Fixed comma incompatible with py27 in `Slot` module.
* Updated the API documentation for `connections`, `elements`, `fabrication`, `ghpython`, `planning` packages.
* Refactored all btlx `process` references to `processing`, including base classes, properties, variables, and docstrings.
* Refactored `BTLx` to `BTLxWriter` in the `compas_timber.Fabrication` package.

### Removed

* Removed `BeamJoiningError` from `connections.__init__.py`.
* Removed duplicate entries from the `__all__` list in the `elements.__init__.py` module.
* Removed package `compas_timber._fabrication`.
* Removed `btlx_processes` anf `joint_factories` from `compas_timber.fabrication` package.
* Removed `.btlx` files from `.gitignore`.


## [0.12.0] 2025-01-07

### Added

* Added new base class for timber elements `TimberElement`.
* Added property `is_beam` to `Beam` class.
* Added property `is_plate` to `Plate` class.
* Added property `is_wall` to `Wall` class.
* Added `side_as_surface` to `compas_timber.elements.Beam`.
* Added `opposing_side_index` to `compas_timber.elements.Beam`.
* Added `Plate` element.
* Added attribute `plates` to `TimberModel`.
* Added new temporary package `_fabrication`.
* Added new `compas_timber._fabrication.JackRafterCut`.
* Added new `compas_timber._fabrication.JackRafterCutParams`.
* Added new `compas_timber._fabrication.Drilling`.
* Added new `compas_timber._fabrication.DrillingParams`.
* Added new `compas_timber._fabrication.StepJoint`.
* Added new `compas_timber._fabrication.StepJointNotch`.
* Added new `compas_timber._fabrication.DovetailTenon`.
* Added new `compas_timber._fabrication.DovetailMortise`.
* Added new `compas_timber.connections.TStepJoint`.
* Added new `compas_timber.connections.TDovetailJoint`.
* Added new `utilities` module in `connections` package.
* Added new `compas_timber._fabrication.DoubleCut`.
* Added new `compas_timber.connections.TBirdsmouthJoint`.
* Added new method `add_group_element` to `TimberModel`.
* Added new method `has_group` to `TimberModel`.
* Added new method `get_elements_in_group` to `TimberModel`.
* Added attribute `is_group_element` to `TimberElement`.
* Added `JointRule.joints_from_beams_and_rules()` static method 
* Added `Element.reset()` method.
* Added new `fasteners.py` module with new `Fastener` element type.
* Added new `compas_timber._fabrication.Lap`.
* Added `Joint_Rule_From_List` GH Component that takes lists of beams to create joints.
* Added `MIN_ELEMENT_COUNT` and `MAX_ELEMENT_COUNT` class attributes to `Joint`.
* Added `element_count_complies` class method to `Joint`.
* Added `compas_timber.fasteners.FastenerTimberInterface`.
* Added `compas_timber.connections.BallNodeJoint`.
* Added `compas_timber.elements.BallNodeFastener`.
* Added `transform()` method to `Feature` types.
* Added `FastenerInterfaceComponent` GH component.
* Added `ShowElementsByType` GH Component.
* Added `fasteners` property to `TimberModel`.
* Added `BTLx_Feature` GH component.
* Added `CT_Beams_From_Mesh` GH component.
* Added new `compas_timber._fabrication.FrenchRidgeLap`.
* Added new `compas_timber.connections.LFrenchRidgeLapJoint`.
* Added new `compas_timber._fabrication.Tenon` and `compas_timber._fabrication.Mortise`.
* Added new `compas_timber.connections.TTenonMortiseJoint`.
* Added `create` override to `BallNodeJoint`.
* Added `PlateFastener` class.
* Added `errors` directory and `__init__.py` module.
* Added new `compas_timber._fabrication.Slot`.
* Added new `compas_timber._fabrication.SlotParams`.

 

### Changed

* Changed incorrect import of `compas.geometry.intersection_line_plane()` to `compas_timber.utils.intersection_line_plane()`
* Renamed `intersection_line_plane` to `intersection_line_plane_param`.
* Renamed `intersection_line_line_3D` to `intersection_line_line_param`.
* Adjusted functions in `compas_timber._fabrication.DovetailMortise` and `compas_timber.connections.TDovetailJoint`.
* Added `conda-forge` channel to installation instructions.
* Fixed `**kwargs` inheritance in `__init__` for joint modules: `LMiterJoint`, `TStepJoint`, `TDovetailJoint`, `TBirdsmouthJoint`.
* Fixed GUID assignment logic from `**kwargs` to ensure correct fallback behavior for joint modules: `LMiterJoint`, `TStepJoint`, `TDovetailJoint`, `TBirdsmouthJoint`.
* Changed `model.element_by_guid()` instead of direct `elementsdict[]` access for beam retrieval in joint modules: `LMiterJoint`, `TStepJoint`, `TDovetailJoint`, `TBirdsmouthJoint`.
* Reworked the model generation pipeline.
* Reworked `comply` methods for `JointRule`s. 
* Fixed error with angle and inclination calculation in `compas_timber._fabrication.JackRafterCut` 
* Changed `compas_timber.connections.TButtJoint` and `compas_timber.connections.LButtJoint` by using the new implemented BTLx Processes to define the Joints
* Changed `DirectJointRule` to allow for more than 2 elements per joint.
* Changed `beam` objects get added to `Joint.elements` in `Joint.create()`.
* Fixed bug in vizualization of tenon/mortise in `compas_timber._fabrication.StepJoint`and `compas_timber._fabrication.StepJointNotch`.
* Changed `model.process_joinery()`so that it calls `joint.check_elements_compatibility()` before adding extensions and features.
* Fixed incorrect data keys for `beam_guid` in the `__data__` property for joint modules: `LMiterJoint`, `TStepJoint`, `TDovetailJoint`, `TBirdsmouthJoint`, `LFrenchRidgeLapJoint`.
* Fixed `JointRuleFromList` GH component.
* Changed `TButtJoint` to take an optional `PlateFastener`.
* Moved `FeatureApplicationError`, `BeamJoiningError`, and `FastenerApplicationError` to `errors.__init__.py`.
* Fixed a bug that occured when parallel beams are joined in the BallNodeJoint.
* Fixed `L_TopoJointRule`, `T_TopoJointRule` and `X_TopoJointRule` for cases where `Joint.SUPPORTED_TOPOLOGY` is a single value or a list.
* Fixed bug in `JointRule.joints_from_beams_and_rules()` that caused failures when topology was not recognized.
* Implemented `max_distance` parameter in `JointRule.joints_from_beams_and_rules()` and `JointRule.comply` methods.
* Bux fixes from extra comma argument and `max_distance` not implemented in `DirectRule.comply`.

### Removed

* Removed module `compas_timber.utils.compas_extra`.
* Removed a bunch of spaghetti from `CT_model` GH component.
* Removed module `compas_timber.fabrication.joint_factories.t_butt_factory`.
* Removed module `compas_timber.fabrication.joint_factories.l_butt_factory`.
* Removed module `compas_timber.connections.butt_joint`.
* Removed module `compas_timber.connections.french_ridge_lap`.
* Removed module `compas_timber.fabrication.joint_factories.french_ridge_factory`.
* Removed module `compas_timber.fabrication.btlx_processes.btlx_french_ridge_lap`.

## [0.11.0] 2024-09-17

### Added

* Added bake component for `Plate` elements.
* Added default paramteters for `Surface Model` in the GH Component

### Changed

* Fixed wrong image file paths in the Documentation.
* Changed `TimberModel.beams` to return generator of `Beam` elements.
* Changed `TimberModel.walls` to return generator of `Wall` elements.
* Changed `TimberModel.plates` to return generator of `Plate` elements.
* Changed `TimberModel.joints` to return generator of `Joint` elements.
* Fixed polyline analysis for generating `SurfaceModel`
* Fixed errors in debug info components.

### Removed


## [0.10.1] 2024-09-11

### Added

### Changed

* Implemented a workaround for https://github.com/gramaziokohler/compas_timber/issues/280.

### Removed


## [0.10.0] 2024-09-11

### Added

* Added `SurfaceModelJointOverride` GH Component.
* Added `Plate` element.
* Added attribute `plates` to `TimberModel`.
* Added `SurfaceModelJointOverride` GH Component
* Added `ShowSurfaceModelBeamType` GH Component
* Re-introduced attribute `key` in `Beam`.
* Added attribute `key` to `Plate`.
* Added generation of `plate` elements to the `SurfaceModel`

### Changed

* Updated documentation for Grasshopper components.
* Fixed missing input parameter in `SurfaceModelOptions` GH Component.
* Fixed error with tolerances for `SurfaceModel`s modeled in meters.
* Renamed `beam` to `element` in different locations to make it more generic.
* Fixed `AttributeError` in `SurfaceModel`.
* Updated example scripts.
* Calling `process_joinery` in `SurfaceModel`.
* Changed how `BeamDefinition` and `Plate` types are handled in `SurfaceModel`
* Changed the `get_interior_segment_indices` function to work when there are multiple openings.
* Renamed `ShowSurfaceModelBeamType` to `ShowBeamsByCategory`.
* Changed `SurfaceModel` component input handling to give warnings instead of errors.

### Removed

* Removed `add_beam` from `TimberModel`, use `add_element` instead.
* Removed `add_plate` from `TimberModel`, use `add_element` instead.
* Removed `add_wall` from `TimberModel`, use `add_element` instead.

## [0.9.1] 2024-07-05

### Added

* Added `ref_frame` attribute to `Beam`.
* Added `ref_sides` attribute to `Beam`.
* Added `ref_edges` attribute to `Beam`.

### Changed

* Fixed error in BakeWithBoxMap component.
* Added `add_extensions` to `Joint` interface.
* Added `process_joinery` to `TimberModel`.
* Features are not automatically added when creating a joint using `Joint.create()`.
* Features are not automatically added when de-serializing.

### Removed


## [0.9.0] 2024-06-14

### Added

* Added `birdsmouth` parameter to `butt_joint` which applies a `btlx_double_cut` process to the part. 
* Added `BTLxDoubleCut` BTLx Processing class.
* Added BTLx support for `TButtJoint` and `LButtJoint`
* Added `BTLxLap` process class.

### Changed

* Moved module `workflow` from package `ghpython` to new package `design`.
* Moved `compas_timber.ghpython.CategoryRule` to `compas_timber.design`.
* Moved `compas_timber.ghpython.DirectRule` to `compas_timber.design`.
* Moved `compas_timber.ghpython.JointRule` to `compas_timber.design`.
* Moved `compas_timber.ghpython.TopologyRule` to `compas_timber.design`.
* Moved `compas_timber.ghpython.JointDefinition` to `compas_timber.design`.
* Moved `compas_timber.ghpython.FeatureDefinition` to `compas_timber.design`.
* Moved `compas_timber.ghpython.DebugInfomation` to `compas_timber.design`.

### Removed


## [0.8.1] 2024-06-13

### Added

### Changed

* Fixed import errors in GH components.
* Updated GH example file.

### Removed


## [0.8.0] 2024-06-12

### Added

* Added attribute `geometry` to `Beam`.
* Added `center_of_mass` property to Assembly class.
* Added `volume` property to Assembly class.
* Added new element type `Wall`.

### Changed

* Reduced some boilerplate code in `Joint` subclasses.
* Added argument `beams` to `Joint.__init__()` which expects tuple containing beams from implementing class instance.
* Renamed `TimberAssembly` to `TimberModel`.
* Renamed `compas_timber.assembly` to `compas_timber.model`.
* Renamed `compas_timber.parts` to `compas_timber.elements`.
* Based `Beam` on new `compas_model.elements.Element`.
* Based `TimberModel` on new `compas_model.model.Model`.
* Based `Joint` on new `compas_model.interactions.Interaction`.
* Removed support for Python `3.8`.

### Removed

* Removed `joint_type` attributes from all `Joint` classes.
* Removed argument `cutoff` from `LMiterJoint` as it was not used anywhere.
* Removed argument `gap` from `TButtJoint` as it was not used anywhere.
* Removed argument `gap` from `FrenchRidgeLap` as it was not used anywhere.
* Removed class `JointOptions` as not used anymore.
* Removed module `compas_timber.consumers`.
* Removed unused method `TButtJoint.get_cutting_plane()`.

## [0.7.0] 2024-02-15

### Added

* Added `debug_geometries` attribute to `BeamJoiningError`.
* (Re)added `BooleanSubtraction` feature.
* Added flag `modify_cross` to `L-Butt` joint.
* Added flag `reject_i` to `L-Butt` joint.
* Added new `NullJoint`.
* Added `mill_depth` argument to butt joints, with geometric representation of milled recess in cross beam.
* Added `ButtJoint` class with methods common to `LButtJoint` and `TButtJoint`
* Added new `L_TopologyJointRule`, `T_TopologyJointRule`, `X_TopologyJointRule` GH components
* Added GH component param support functions in `compas_timber.ghpython.ghcomponent_helpers.py`
* Added `topos` attribute to `CategoryRule` to filter when joints get applied
* Added new `SurfaceAssembly` class
* Added GH component `SurfaceAssembly` which directly generates a `TimberAssembly` with standard wall framing from a planar surface. 
* Added GH component `SurfaceAssemblyOptions`
* Added GH component `CustomBeamDimensions` for `SurfaceAssembly`

### Changed

* `BeamFromCurve` GH component accepts now referenced Rhino curves, referenced Rhino object IDs and internalized lines.
* `BeamFromCurve` GH component accepts now referenced Rhino curves, referenced Rhino object IDs and internalized lines.
* Fixed `FeatureError` when L-Butt applies the cutting plane.
* Fixed T-Butt doesn't get extended to cross beam's plane.
* `SimpleSequenceGenerator` updated to work with `compas.datastructures.assembly` and generates building plan acording to type.
* Changed GH Categories for joint rules.
* Made `beam_side_incident` a `staticmethod` of `Joint` and reworked it.
* Extended `DecomposeBeam` component to optionally show beam frame and faces.
* Changed `CategoryJointRule` and `DirectJointRule` to a dynamic interface where joint type is selected with right click menu
* Changed `Assembly` GH component to apply category joints if the detected topology is in `CategoryRule.topos`
* Changed `TopologyJoints` GH component to `DefaultJoints` Component, which applies default joints based on topology. 

### Removed

* Removed component `ShowBeamFrame`.
* Changed GH Categories for joint rules
* `BrepGeometryConsumer` continues to apply features even after the first error.
* `DrillHole` component calculates length from input line.
* `DrillHole` has default diameter proportional to beam cross-section.
* Removed input `Length` from `DrillHole` component.
* Fixed broken `TrimmingFeature` component.
* Removed all `JointOption` components. these are accessed in context menu of joint rules.

## [0.6.1] 2024-02-02

### Added

### Changed

### Removed


## [0.6.0] 2024-02-02

### Added

### Changed

* Updated COMPAS dependency to `2.0.0`!

### Removed


## [0.5.1] 2024-01-31

### Added

* Added missing documentation for module `ghpython.workflow.py`.
* Added missing documentation for package `connections`.
* `compas_timber.__version__` now returns current version.

### Changed

### Removed


## [0.5.0] 2024-01-31

### Added

* Added class `DebugInformation` to `workflow.py`.
* Added new component `ShowFeatureErrors`.
* Added new component `ShowJoiningErrors`.
* Added `FeatureApplicator` classes which report errors during feature application.
* Added `L-HalfLapJoint`.
* Added `T-HalfLapJoint`.
* Added `ShowTopologyTypes` GH Component.

### Changed

* Feature application now fails more gracefully (un-processed geometry is returned).
* Attempting to join beams which are already joined raises `BeamJoiningError` instead of `AssemblyError`
* `Joint.add_features` which fails to calculate anything raises `BeamJoiningError`.
* Changed COMPAS dependency to `compas==2.0.0beta.4`.
* Assembly component shows blanks when `CeateGeometry` flag is set to `False`. 

### Removed

* Removed `JointDef` GH components.
* Removed `AutomaticJoint` GH Component. Joint rules are now input directly into `TimberAssembly`.

## [0.4.0] 2024-01-24

### Added

* Added `fabrication` package 
* Added `BTLx` as a wrapper for `TimberAssembly` to generate .btlx files for machining timber beams
* Added `BTLxPart` as wrapper for `Beam`
* Added `joint_factories` folder and factories for existing joints except `X-HalfLap`
* Added `btlx_processes` folder and processes `JackCut` and `FrenchRidgeHalfLap`
* Added `BTLx` Grasshopper component
* Added `FrenchRidgeHalfLap` joint
* Added `DrillHole` Feature.
* Added `DrillHoleFeature` Grasshopper component.
* added `JointOptions` GH Components for all current joint types. This allows joint parameter definition in GH
* added `DirectJointRules` GH Component 
* added `TopologyJointRules` GH Component 
* added `BTLx` as a wrapper for `TimberAssembly` to generate .btlx files for machining timber beams
* added `BTLxPart` as wrapper for `Beam`
* added `joint_factories` folder and factories for existing joints except `X-HalfLap`
* added `btlx_processes` folder and processes `JackCut` and `FrenchRidgeHalfLap`
* added `BTLx` Grasshopper component
* added `FrenchRidgeHalfLap` joint


### Changed

* Changed `Beam` definition to include `blank_frame` and `blank_length` attributes 
* Replaced `Artist` with the new `Scene`.
* Changed type hint for argument `Centerline` of GH component `BeamFromCurve` to `Guid`.
* Curve ID of beam curves are now always stored in `Beam.attributes["rhino_guid"]`.
* Fixed `FindBeamByGuid` component.
* Bumped required COMPAS version to `2.0.0beta.2`.
* Changed docs theme to the new `sphinx_compas2_theme`.
* Re-worked component `BakeBoxMap` to advanced mode.
* Removed call to `rs.Redraw()` in `BakeBoxMap` which was causing GH document to lock (cannot drag).

### Removed


## [0.3.2] 2023-11-17

### Added

* Added now released COMPAS `2.0.0a1` to requirements.

### Changed

* Explicitly added attribute `key` to (de)serialization of `Beam`.

### Removed


## [0.3.1] 2023-09-18

### Added

### Changed

### Removed


## [0.3.0] 2023-09-18

### Added

* Added new joint type: Half-lap joint.

### Changed

* Beam transformed geometry with features is available using property `geometry`.
* Adapted the `Data` interface of `Beam` and `Assembly` according to the changes in COMPAS core.
* Beam geometry is created on demand.
* Adapted the `Data` interface of `Joint` and its implementations according to the changes in COMPAS core.
* Explicitly choosing `Grasshopper` context for the `Artist` in `ShowAssembly` component.

### Removed

* Removed method `Beam.get_geometry`.

## [0.2.16] 2023-05-16

### Added

### Changed

### Removed


## [0.2.15] 2023-05-15

### Added

### Changed

### Removed


## [0.2.14] 2023-05-15

### Added

### Changed

### Removed


## [0.2.13] 2023-05-15

### Added

### Changed

### Removed


## [0.2.12] 2023-05-15

### Added

### Changed

### Removed


## [0.2.11] 2023-05-15

### Added

### Changed

### Removed


## [0.2.10] 2023-05-14

### Added

### Changed

### Removed


## [0.2.9] 2023-05-12

### Added

### Changed

### Removed


## [0.2.8] 2023-05-12

### Added

### Changed

### Removed


## [0.2.7] 2023-05-12

### Added

### Changed

### Removed


## [0.2.6] 2023-05-12

### Added

### Changed

### Removed


## [0.2.5] 2023-05-12

### Added

### Changed

### Removed


## [0.2.4] 2023-05-12

### Added

### Changed

### Removed


## [0.2.3] 2023-05-12

### Added

### Changed

### Removed


## [0.2.2] 2023-05-12

### Added

### Changed

### Removed


## [0.2.1] 2023-05-12

### Added

### Changed

### Removed


## [0.2.0] 2023-05-11

### Added

* Integrated RTree search for neighboring beams using Rhino and CPython plugins.

### Changed

### Removed<|MERGE_RESOLUTION|>--- conflicted
+++ resolved
@@ -57,16 +57,10 @@
 * Added `JointTopology.TOPO_EDGE_FACE` for Plate Connections.
 * Added `Cluster.topology`.
 * Added `PlateSolverResult` and `BeamSolverResult` to package results from `PlateConnectionSolver.find_topology()` and `ConnectionSolver.find_topology()`.
-<<<<<<< HEAD
-
-=======
-* Added `PlateJointCandidate` to `generic_joint.py`.
-* Added `Joint.from_cluster` and `Joint.from_generic_joint` constructors to `Joint`.
-* Added `PlateJoint.from_generic_joint` as override.
+
 * Added `joint_candidates` property to `TimberModel`.
 * Added `add_joint_candidate` method to `TimberModel`.
 * Added `remove_joint_candidate` method to `TimberModel`.
->>>>>>> 0327d9d9
 
 ### Changed
 
@@ -93,21 +87,17 @@
 * Reworked `ConnectionSolver.find_topology()` for readability and to implement `TOPO_I`.
 * Changed `ConnectionSolver.find_topology()` to return a `BeamSolverResult` instance.
 * Removed `topology`, `a_segment_index` and `b_segment_index` from `PlateJoint` subclass `__init__()` methods. These can now be passed as kwargs.
-<<<<<<< HEAD
 * `Platejoint`s can now be isntantiated with just 2 Plates as arguments. If no topology or segment index data is in kwargs, the joint will solve for those. 
+* Fixed ironpython compatibility issues.
+* `NBeamKDTreeAnalyzer` now uses `model.joint_candidates` instead of filtering `model.joints`.
+* Fixed element interaction gets removed even if there are still attributes on it.
+* Changed `elements` argument in `promote_joint_candidate` to `reordered_elements` for clarity.
 * Reworked `ConnectionSolver.find_topology()` for readability and to implement `TOPO_I`.
 * Changed `JointRule.joints_from_beams_and_rules()` to `JointRule.apply_rules_to_model` which now adds `Joint`s to the
   `TimberModel` directly.
 * Changed `WallPopulator.create_joint_definitions()` to `WallPopulator.create_joints()`, which now returns `DirectRule` instances.
 * Changed `tolerance` argument to `max_distance` in `NBeamKDTreeAnalyzer` for clarity and consisten naming. 
 * Changed `Joint.check_elements_compatibility()` to a class method to check Joint-type specific requirements before instantiation. 
-=======
-* `PlateJoint`s can now be instantiated with just 2 Plates as arguments. If no topology or segment index data is in kwargs, the joint will solve for those. 
-* Fixed ironpython compatibility issues.
-* `NBeamKDTreeAnalyzer` now uses `model.joint_candidates` instead of filtering `model.joints`.
-* Fixed element interaction gets removed even if there are still attributes on it.
-* Changed `elements` argument in `promote_joint_candidate` to `reordered_elements` for clarity.
->>>>>>> 0327d9d9
 
 ### Removed
 
