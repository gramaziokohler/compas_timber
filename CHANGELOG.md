# Changelog

All notable changes to this project will be documented in this file.

The format is based on [Keep a Changelog](https://keepachangelog.com/en/1.0.0/),
and this project adheres to [Semantic Versioning](https://semver.org/spec/v2.0.0.html).

## Unreleased

### Added
* Added `add_elements()` method to `compas_timber.model.TimberModel`, following its removal from the base `Model`.
* Added `geometry` property in `compas_timber.elements.TimberElement` following its removal from the base `Element` that returns the result of `compute_modelgeometry()`.
* Added `compute_elementgeometry` method in `TimberElement` that returns the element geometry in local coordinates.
* Added `reset_computed_properties()` method to `TimberElement` to provide interface for invalidating `@reset_computed` decorated properties.
* Added `transform()` method override to `TimberModel` to properly invalidate element caches when model transformation is applied, fixing inconsistent element transformation behavior.
* Added `__from_data__` class method override in `TimberElement` to handle frame/transformation conversion during deserialization.
* Added standalone element support through minimal overrides in `compute_modeltransformation()` and `compute_modelgeometry()` methods in `TimberElement`.

* Added new `compas_timber.planning.Stock` base class for representing raw material stock pieces with polymorphic element handling.
* Added new `compas_timber.planning.BeamStock` class for 1D beam stock pieces with length-based nesting and dimensional compatibility checking.
* Added new `compas_timber.planning.PlateStock` class for 2D plate stock pieces with area-based nesting and dimensional compatibility checking.
* Added new `compas_timber.planning.BeamNester` class for automated beam nesting with first-fit and best-fit decreasing algorithms.
* Added new `compas_timber.planning.NestingResult` class as a serializable wrapper for nesting results with analysis properties and enhanced dimensional reporting.
* Added new `compas_timber.fabrication.BTLxGenericPart` as a new base class for BTLx part representations, upstreaming shared functionality from `BTLxPart` and `BTLxRawpart`.
* Added new `compas_timber.fabrication.BTLxRawpart`, inheriting from `BTLxGenericPart`, to support raw part handling and nesting operations within the BTLx framework.
* Added `reset_timber_attrs` decorator to invalidate cached `TimberElement` attributes.
<<<<<<< HEAD
* Added new `summary` property in `compas_timber.planning.NestingResult` that returns a human-readable string summarizing the nesting operaion.
=======
* Added `PlateJoint.add_extensions()` which does the initial extension of plate outline edges. 
* Added `PlateGeometry` class.
* Fixed `TimberElement.transform` doesn't reflect in drawn geometry due to caching.
* Added `planar_surface_point_at` to `compas_timber.utils`.
>>>>>>> 852b51d4

### Changed
* Updated `compas_model` version pinning from `0.4.4` to `0.9.1` to align with the latest development.
* Changed `compas_timber.connections.Joint` to inherit from `Data` instead of the deprecated `Interaction`.
* Replaced `face.frame_at()` with `surface.frame_at()` on NURBS surfaces in `Lap.from_volume_and_element` to avoid `NotImplementedError` in `OCC`.
* Changed `TimberModel.element_by_guid()` to use `self._elements[guid]` instead of `self._guid_element[guid]` for element lookup.
* Replaced all `GroupNode` references with the new `Group` element class from `compas_model`.
* Changed `joints` and `joint_candidates` properties in `TimberModel` to use direct edge-based lookup instead of interactions.
* Updated default edge attributes in the model graph to include `joints` and `candidates`.
* Updated `graph_node` property to `graphnode` following the changes in the parent `compas_model.elements.Element` class.
* Upstreamed `ref_frame` property from `compas_timber.elements.Beam` to `compas_timber.elements.TimberElement`.
* Upstreamed `ref_sides` property from `compas_timber.elements.Beam` and `compas_timber.elements.Plate` to `compas_timber.elements.TimberElement`.
* Upstreamed `ref_edges` property from `compas_timber.elements.Beam` and `compas_timber.elements.Plate` to `compas_timber.elements.TimberElement`.
* Upstreamed `front_side`, `back_side`, `opp_side` methods from `compas_timber.elements.Beam` to `compas_timber.elements.TimberElement`.
* Upstreamed `side_as_surface` method from `compas_timber.elements.Beam` to `compas_timber.elements.TimberElement`.
* Upstreamed `get_dimensions_relative_to_side` method from `compas_timber.elements.Beam` to `compas_timber.elements.TimberElement`.
* Refactored `TimberElement.__init__()` to accept `frame` parameter and convert to `transformation` for parent `Element` class, bridging frame-based user interface with transformation-based inheritance.
* Changed the way the `ref_frame` is computed from the `Blank`'s geometry in `TimberElement`.
* Changed the way the `blank` is computed in `compas_timber.elements.Beam` applying the `modeltransformation` to a locally generated geometry.
* Changed the `apply()` method in `DoubleCut`, `DovetailMortise`, `DovetailTenon`, `Drilling`, `FrenchRidgeLap`, `JackRafterCut`, `Lap`, `LongitudinalCut`, `Mortise`, `Pocket`, `StepJointNotch`, `StepJoint`, `Tenon` by transforming the computed feature geometry in the element's local space to allow the element geometry computation to happen in local coordinates.
* Fixed bug in `LongitudinalCut` that occured when the cutting plane intersected a ref_side but the normals pointed away from each other, resulting in the cut parameter being out of range. 
* Changed `JointRuleSolver.apply_rules_to_model()` to consider `JointCandidate`s pairwise if larger clusters fail to create joints. 
* Improved performance of `TimberModel.process_joinery()` by caching some attributes of `TimberElement`. 
<<<<<<< HEAD
* Refactor `BTLxWriter` to use `graphnode` as part identifier in `BTLxpart` creation instead of the enumeration index, for consistent part referencing.
* Changed `element_data` dictionary in `compas_timber.planning.Stock` to now map each element GUID to a dictionary containing its frame, a human-readable key, and length, instead of just the frame. 
* Changed the constructor of `compas_timber.planning.NestingResult` to optionally accept a `Tolerance` object, allowing each result to specify its own units and precision for reporting and summaries.
=======
* Changed `Fastener`, `Slab`, `Wall` to inherit from `compas_model.Element` instead of `TimberElement`. `TimberElement` now represents BTLx parts exclusively.
* Changed core definition of `Plate` to be same as `Beam`, (frame, length, width, height) with `outline_a` and `outline_b` optional arguments.
* Changed `Plate` to inherit from `TimberElement` and `PlateGeometry`.
* Fixed the `ShowTopologyTypes` GH Component.
* Replaced calls to `PlanarSurface.point_at()` with calls to the new `planar_surface_point_at` to fix processing visualization issue since `compas==2.15.0`. 
>>>>>>> 852b51d4

### Removed
* Removed the `add_element()` method from `compas_timber.model.TimberModel`, as the inherited method from `Model` now covers this functionality.
* Removed `interactions` property from `TimberModel` in favor of direct edge-based joint lookup.
* Removed `blank_frame` property from `compas_timber.elements.Beam` since the ref_frame could serve it's purpose.
* Removed `faces` property from `compas_timber.elements.Beam` since it wasn't used anywhere.
* Removed `has_features` property from `compas_timber.elements.Beam` since it wasn't used anywhere.
* Removed `key` property from `compas_timber.elements.Beam` and `compas_timber.elements.Plate` since it is not used anymore.
* Removed all Rhino7 components!
* Removed method `add_group_element` from `TimberModel`.
* Removed `PlateToPlateInterface` since plates should be given `BTLxProcessing` features.

## [1.0.1] 2025-10-16

### Added
* Added `TimberElement.add_feature` to override the `Element` method.
* Added new GH helper `get_createable_joints` to get all createable Joint classes.

### Changed

* Fixed a bug in `TLapJoint` and `XLapJoint` where the `cut_plane_bias` parameter was not passed to the `_create_negative_volumes()` method after its signature was changed.
* Replaced `JackRafterCut` and `Lap` with their Proxy counterparts in `LLapJoint` and `TLapJoint`.
* Changed `BTLxPart` transformation GUID to use the `TimberElement`'s GUID instead of generating a random UUID in `compas_timber.fabrication.BTLxPart`.
* Updated the `write()` and `model_to_xml()` methods of the `BTLxWriter` class to optionally accept a `NestingResult` object, enabling inclusion of beam nesting information in the BTLx output.
* Fixed a bug in `TStepJoint` where beam dimensions were calculated incorrectly for certain reference side orientations. 
* Renamed `TOliGinaJoint` to `OliginaJoint` for consistency wrt to the supported topology.
* Replaced `get_leaf_subclasses(Joint)` with `get_createable_joints()` in the relevant GH components.
* Added inflation of the negative volume in `LapProxy` to fix boolean difference artifact.

### Removed

## [1.0.0] 2025-09-01

### Added

* Added attribute `tolerance` to `TimberModel`.
* Added `scaled` method to `compas_timber.fabrication.BTLxProcessing` to scale the BTLx parameters.
* Added `scaled` method to `compas_timber.fabrication.BTLxPart` to scale the BTLx parameters.
* Added `scale` method to `compas_timber.fabrication.JackRafterCut`.
* Added `scale` method to `compas_timber.fabrication.Drilling`.
* Added `scale` method to `compas_timber.fabrication.DoubleCut`.
* Added `scale` method to `compas_timber.fabrication.Lap`.
* Added `scale` method to `compas_timber.fabrication.FrenchRidgeLap`.
* Added `scale` method to `compas_timber.fabrication.Tenon`.
* Added `scale` method to `compas_timber.fabrication.Mortise`.
* Added `scale` method to `compas_timber.fabrication.StepJoint`.
* Added `scale` method to `compas_timber.fabrication.StepJointNotch`.
* Added `scale` method to `compas_timber.fabrication.DovetailTenon`.
* Added `scale` method to `compas_timber.fabrication.DovetailMortise`.
* Added `scale` method to `compas_timber.fabrication.Slot`.
* Added `scale` method to `compas_timber.fabrication.Pocket`.
* Added `scale` method to `compas_timber.fabrication.Text`.
* Added `is_joinery` flag to `BTLxProcessing` to indicate if the processing is a result of joinery operation.
* Added new `compas_timber.fabrication.LongitudinalCut`.
* Added tasks `update-gh-header` to update the version in the header of the GH components.
* Added new `compas_timber.connections.XNotchJoint`.
* Added a proxy class for `Pocket` BTLx processing for performance optimization. 
* Added `topology` to class `Joint`.
* Added `location` to class `Joint`.
* Added `NBeamKDTreeAnalyzer` to `compas_timber.connections`.
* Added `TripletAnalyzer` to `compas_timber.connections`.
* Added `QuadAnalyzer` to `compas_timber.connections`.
* Added `CompositeAnalyzer` to `compas_timber.connections`.
* Added method `connect_adjacent_beams` to `TimberModel`.
* Added `PlateJoint`.
* Added `PlateButtJoint`.
* Added `PlateMiterJoint`.
* Added `PlateConnectionSolver`.
* Added generic `ButtJoint` class from which `TButtJoint` and `LButtJoint` inherit.
* Added new `BTLxProcessingError` to `compas_timber.errors`.
* Added `errors` property to `BTLxWriter` class which can be used after call to `write()` to check for errors.
* Added `CategoryPlateJointRule`, `DirectPlateJointRule`, `EdgeEdgeTopologyPlateJointRule`, and `EdgeFaceTopologyPlateJointRule` Plate joint rule GH components.
* Added `joints_contribution_guide` in docs.
* Added `PlateJointCandidate` to `generic_joint.py`.
* Added `Joint.promote_cluster` and `Joint.promote_joint_candidate` constructors to `Joint`.
* Added `PlateJoint.promote_joint_candidate` as override.
* Added `joints_contribution_guide` in docs.
* Added `JointRuleSolver` class.
* Added `JointTopology.TOPO_Y` for Beam Connections.
* Added `JointTopology.TOPO_K` for Beam Connections.
* Added `JointTopology.TOPO_EDGE_EDGE` for Plate Connections.
* Added `JointTopology.TOPO_EDGE_FACE` for Plate Connections.
* Added `Cluster.topology`.
* Added `PlateSolverResult` and `BeamSolverResult` to package results from `PlateConnectionSolver.find_topology()` and `ConnectionSolver.find_topology()`.
* Added `joint_candidates` property to `TimberModel`.
* Added `add_joint_candidate` method to `TimberModel`.
* Added `remove_joint_candidate` method to `TimberModel`.

### Changed

* BTLx Write now considers the `TimberModel.tolerance` attribute and scales parts and processings it when units are set to meters.
* Added missing `__data__` to `compas_timber.fabrication.Drilling`.
* Added missing `__data__` to `compas_timber.fabrication.Slot`.
* Fixed `TypeError` when deepcopying beams with `debug_info` on them.
* Processings which are not the result of joinery are now serialized with `TimberElement`.
* Fixed visualization bug in `Plate` due to loft resulting in flipped volume.
* Fixed a few bugs in the `WallPopulator` workflow including GH component updates.
* Renamed `NullJoint` to `JointCandidate`.
* Fixed bug in show_ref_faces GH component.
* `BTLxProcessing.ref_side_index` defaults to `0` if not set, instead of the invalid `None`.
* Updated `BTLx_contribution_guide` in docs.
* Fixed several GH Components for Rhino8 compatibility.
* Fixed `graph_node` is `None` after deserializing a `TimberModel`.
* Fixed a bug in `BeamsFromMesh` GH Component.
* Fixed attribute error when creating a `TButtJoint`.
* Changed default value for `modify_cross` to `True` for `LButtJoint`.
* Minor fixes to GH Components.
* Fixed `elements` and geometry creation for `BallNodeJoint`.
* Changed `PlateConnectionSolver.find_topology()` to solve for `TOPO_EDGE_EDGE` or `TOPO_EDGE_FACE`.
* Changed `PlateConnectionSolver.find_topology()` to return a `PlateSolverResult` instance.
* Reworked `ConnectionSolver.find_topology()` for readability and to implement `TOPO_I`.
* Changed `ConnectionSolver.find_topology()` to return a `BeamSolverResult` instance.
* Removed `topology`, `a_segment_index` and `b_segment_index` from `PlateJoint` subclass `__init__()` methods. These can now be passed as kwargs.
* `Platejoint`s can now be isntantiated with just 2 Plates as arguments. If no topology or segment index data is in kwargs, the joint will solve for those. 
* Fixed ironpython compatibility issues.
* `NBeamKDTreeAnalyzer` now uses `model.joint_candidates` instead of filtering `model.joints`.
* Fixed element interaction gets removed even if there are still attributes on it.
* Changed `elements` argument in `promote_joint_candidate` to `reordered_elements` for clarity.
* Fixed `TStepJoint` deserialization error where `__init__()` was accessing beam properties before beams were restored from GUIDs.
* Removed the `cut_plane_bias` parameter from the `LapJoint.__init__()` method, as it is not required by all subclasses.
* Added the `cut_plane_bias` parameter to the constructors of `TLapJoint`, `LLapJoint`, and `XLapJoint`.
* Updated the `__data__` methods of `TLapJoint`, `LLapJoint`, and `XLapJoint` to serialize the `cut_plane_bias` value.
* Updated the `__data__` method of `LFrenchRidgeLapJoint` to serialize the `drillhole_diam` value.
* Changed the `_create_negative_volumes()` method in `LapJoint` to accept `cut_plane_bias` as an argument.
* Renamed `set_default_values()` to `_update_default_values()` and moved method call from `__init__()` to `add_features()` in `TenonMortiseJoint` to avoid inconsistencies during deserialization.
* Set minimum `compas_timber` version in CPython GH components to `1.0.0`.
* Reworked `ConnectionSolver.find_topology()` for readability and to implement `TOPO_I`.
* Changed `JointRule.joints_from_beams_and_rules()` to `JointRule.apply_rules_to_model` which now adds `Joint`s to the
  `TimberModel` directly.
* Changed `WallPopulator.create_joint_definitions()` to `WallPopulator.create_joints()`, which now returns `DirectRule` instances.
* Changed `tolerance` argument to `max_distance` in `NBeamKDTreeAnalyzer` for clarity and consisten naming. 
* Changed `Joint.check_elements_compatibility()` to a class method to check Joint-type specific requirements before instantiation. 

### Removed

* Removed Grasshopper after-install plugin. Components should be installed via Rhino's Plugin Manager.
* Removed `get_face_most_towards_beam` from `Joint` as not used anywhere.
* Removed `get_face_most_ortho_to_beam` from `Joint` as not used anywhere.
* Removed `angle_vectors_projected` from `compas_timber.utils` since this has been upstreamed to core.
* Removed `comply()` from JointRule and its child classes.
* Removed `JointDefinition`. 
* Removed `FeatureDefinition`. 
* Removed redundant checks in `TopologyRule` GH components.

## [0.16.2] 2025-05-07

### Added

### Changed

* Fixed max recursion depth error when copying `TimberModel`/`Beam` with proxy processings.

### Removed



## [0.16.1] 2025-04-30

### Added

### Changed

### Removed


## [0.16.0] 2025-04-30

### Added

* Added new `compas_timber.fabrication.Pocket`.
* Added `front_side`, `back_side`, `opp_side` methods to the `Beam` class for retrieving specific sides relative to a reference side.
* Added processing `Text` to `compas_timber.fabrication`.
* Added `TextParams` to `compas_timber.fabrication`.
* Added new Grasshopper components for Rhino8/cpython. 
* Added new methods to handle adaptive GH_component parameters using cpython.

### Changed

* Fixed `AttributeError` when deserializing a model with Lap joints.
* Fixed a bug in `compas_timber.fabrication.Lap` where `ref_side_index` failed for `0` by checking for `None` instead.
* Fixed a bug in `compas_timber.fabrication.Lap` to handle the case when the vectors used to calculate the `inclination` angle are perpendicular.

### Removed


## [0.15.3] 2025-03-25

### Added

* Added `DualContour` BTLx Contour type for ruled surface Swarf contours.

### Changed

* Removed `main_ref_side_index` property from `TBirdsmouthJoint` since it's now defined in the `DoubleCut` BTLxProcessing.
* Added `mill_depth` argument in `TBirdsmouthJoint` for creating pockets on the cross_beam if asked.
* Refactored the `check_element_compatibility` method in `YButtJoint` so that it checks for coplanarity and dimensioning of the cross elements.
* Enhanced `DoubleCut.from_planes_and_beam` to verify that provided planes are not parallel and raise a `ValueError` if they are.
* Adjusted `process_joinery` method to catch `ValueError` exceptions during `BTLxProcessing` generation and wrap them in `BeamJoiningError` objects.
* Refactored and renamed `are_beams_coplanar` function to `are_beams_aligned_with_cross_vector`.
* Refactored `_create_negative_volumes()` in `LapJoint` so that it generates box-like volumes. 
* Refactored `XLapJoint`, `LLapJoint`, `TLapJoint` so that they use the `_create_negative_volumes()` method to get the negative volumes and use the alt constructor `Lap.from_volume_and_beam()`.
* Fixed an error occuring in `BTLxPart.shape_strings` by ensuring the polyline is always closed.
* Implemented `Inclination` in the `FreeContour` BTLx Processing.
* Changed `Plate` element to be defined by top and bottom contours instead of one contour and thickness. 

### Removed

* Removed `check_elements_compatibility` method from the parent `LapJoint` since non co-planar lap joints can be achieved.
* Removed the `is_pocket` argument in `Lap.from_plane_and_beam()` since this class method will now only serve for pockets in Butt joints.
* Removed `opposing_side_index` and `OPPOSING_SIDE_MAP` from `Beam` class since they have now been replaced by `front_side`, `back_side`, `opp_side` methods.
* Removed the deprecated `main_beam_opposing_side_index` property from `LButtJoint` and `TButtJoint` as it is no longer in use.

## [0.15.2] 2025-03-05

### Added

### Changed

* Fixed `ValueError` occurring when connecting just a slab to the GH model component.

### Removed


## [0.15.1] 2025-03-04

### Added

### Changed

* Fixed "No intersection found between walls" error when walls connect in unsupported topology.
* Implemented slab perimeter offset workaround.

### Removed


## [0.15.0] 2025-03-04

### Added

* Added `BTLx_From_Params` GH component which contains the definiton for class `DeferredBTLxProcessing` to allow directly defining BTLx parameters and passing them to the model.
* Added `Shape` to BTLx output, showing finished element geometry in BTLx Viewer instead of just blank.
* Added `as_plane()` to `WallToWallInterface`.
* Added optional argument `max_distance` to `WallPopulator.create_joint_definitions()`.

### Changed

* Added `max_distance` to `TimberModel.connect_adjacent_walls()`.
* Fixed plate doesn't get properly extended to the end of an L detail.
* Fixed detail edge beams don't get LButt.
* Fixed walls might not be considered connecting depending on the surface's orientation.

### Removed


## [0.14.2] 2025-02-17

### Added

### Changed

* Adjusted `LMiterJoint` so that it now applies an extra cut to elements when the `cutoff` flag is enabled.

### Removed


## [0.14.1] 2025-02-17

### Added

* Added missing arguments in configuration set component.
* Added `FlipDirection` flag to flip stud direction of a slab.

### Changed

* Fixed rotating stud direction in slab causes breaks plates and connections.
* Restructured some Gh Toolboxes & added Icons for Walls & Slabs

### Removed


## [0.14.0] 2025-02-17

### Added

* Added `distance_segment_segment` to `compas_timber.utils`
* Added `BTLxFromGeometryDefinition` class to replace the depricated `FeatureDefinition`. This allows deferred calculation of BTLx processings.
* Added `from_shapes_and_element` class method to `Drilling`, `JackRafterCut`, and `DoubleCut` as a wrapper for their geometry based constructors for use with `BTLxFromGeometryDefinition`.
* Added `YButtJoint` which joins the ends of three joints where the `cross_beams` get a miter cut and the `main_beam` gets a double cut.
* Added `JackRafterCutProxy` to allow for deferred calculation of the `JackRafterCut` geometry thus improving visualization performance.
* Added class "WallPopulator" to `compas_timber.design`.
* Added class "WallPopulatorConfigurationSet" to `compas_timber.design`.
* Added class "WallSelector" to `compas_timber.design`.
* Added class "AnyWallSelector" to `compas_timber.design`.
* Added class "LConnectionDetailA" to `compas_timber.design`.
* Added class "LConnectionDetailB" to `compas_timber.design`.
* Added class "TConnectionDetailA" to `compas_timber.design`.
* Added `from_brep` to `compas_timber.elements.Wall.
* Added `from_polyline` to `compas_timber.elements.Wall.
* Added `WallJoint` to `compas_timber.connections`.
* Added error handling when BTLx processing from geometry fails in GH.
* Added new `Slab` class to `compas_timber.elements`.
* Added `Slab` GH component.
* Added `FreeContour` BTLx processing and applied it to the `Plate` type so that plates can be machined.

### Changed

* Updated Grasshopper Toolbox and Icons
* Fixed `ValueErrorException` in `as_dict()` method of `BTLxProcessingParams` class by ensuring precision specifiers are used with floats.
* Removed model argument from `BTLxWriter` in the GH component and updated it to always return the BTLx string.
* Fixed a bug in `compas_timber.Fabrication.StepJointNotch` related to the `orientation` and `strut_inclination` parameters.
* Fixed the error message when beam endpoints coincide, e.g. when a closed polyline is used as input. 
* Changed `index` input of `ShowFeatureErrors` and `ShowJoiningErrors` do have default value of 0.
* Fixed spelling of `BeamJoinningError` to `BeamJoiningError`.
* Changed `process_joinery()` method to handle `BeamJoiningError` exceptions and return them. Also updated `Model` GH component.
* Updated `add_joint_error()` method in `DebugInformation` class to handle lists.
* Changed `compas_timber.fabrication.Lap` so that the volume is generated fully from the relevant BTLx params.
* Refactored `compas_timber.connections.LapJoint` to comply with the new system.
* Changed `THalfLapJoint`, `LHalfLapJoint`, `XHalfLapJoint` from `compas_timber.connections` so that they use the `Lap` BTLx processing.
* Renamed all `X/T/LHalfLapJoint` classes to `X/T/LLapJoint`.
* Enhanced lap behavior for optimal beam orientation in `LapJoint` class.
* Fixed `restore_beams_from_keys` in `LMiterJoint` to use the correct variable names.
* Reworked `DoubleCut` to more reliably produce the feature and geometry with the `from_planes_and_element` class method.
* Renamed `intersection_box_line()` to `intersection_beam_line_param()`, which now take a beam input and outputs the intersecting ref_face_index.
* Added `max_distance` argument to `JointRule` subclasses and GH components so that max_distance can be set for each joint rule individually.
* Changed referenced to `beam` in `Drilling` to `element`. 
* Changed `Drill Hole` and `Trim Feature` GH components to generate the relevant `BTLxProcessing` type rather than the deprecated `FeatureDefinition` type.
* Changed `Show_beam_faces` gh component to `Show_ref_sides`, which now takes an `int` index and shows the corresponding face including origin corner.
* Bug fixes after adding `max_distance` to joint defs.
* Using new `JackRafterCutProxy` in LMiterJoint, LButtJoint and TButtJoint.
* Changed input type from `Element` to `Beam` in components that currently only support beams.
* Fixed drilling GH component not taking diameter as a string.
* Reworked `Wall` class to be defined with a standard polyline, frame and thickness.
* Changed labels in `Show_ref_sides` GH component to be 1-based to match the spec.

### Removed


## [0.13.0] 2025-01-13

### Added

* Added API documentation for `design` and `error` packages.
* Added `guess_joint_topology_2beams` and `set_default_joints` functions to `design.__init__.py`.
* Added `list_input_valid`, `item_input_valid`, `get_leaf_subclasses`, `rename_gh_input` functions to `ghpython.__init__.py`.
* Added `Instruction`, `Model3d`, `Text3d`, `LinearDimension`, `BuildingPlanParser` classes to `planning.__init__.py`.
* Added `subprocessings` property to `BTLxProcessing` to allow nesting of processings.

### Changed

* Fixed comma incompatible with py27 in `Slot` module.
* Updated the API documentation for `connections`, `elements`, `fabrication`, `ghpython`, `planning` packages.
* Refactored all btlx `process` references to `processing`, including base classes, properties, variables, and docstrings.
* Refactored `BTLx` to `BTLxWriter` in the `compas_timber.Fabrication` package.

### Removed

* Removed `BeamJoiningError` from `connections.__init__.py`.
* Removed duplicate entries from the `__all__` list in the `elements.__init__.py` module.
* Removed package `compas_timber._fabrication`.
* Removed `btlx_processes` anf `joint_factories` from `compas_timber.fabrication` package.
* Removed `.btlx` files from `.gitignore`.


## [0.12.0] 2025-01-07

### Added

* Added new base class for timber elements `TimberElement`.
* Added property `is_beam` to `Beam` class.
* Added property `is_plate` to `Plate` class.
* Added property `is_wall` to `Wall` class.
* Added `side_as_surface` to `compas_timber.elements.Beam`.
* Added `opposing_side_index` to `compas_timber.elements.Beam`.
* Added `Plate` element.
* Added attribute `plates` to `TimberModel`.
* Added new temporary package `_fabrication`.
* Added new `compas_timber._fabrication.JackRafterCut`.
* Added new `compas_timber._fabrication.JackRafterCutParams`.
* Added new `compas_timber._fabrication.Drilling`.
* Added new `compas_timber._fabrication.DrillingParams`.
* Added new `compas_timber._fabrication.StepJoint`.
* Added new `compas_timber._fabrication.StepJointNotch`.
* Added new `compas_timber._fabrication.DovetailTenon`.
* Added new `compas_timber._fabrication.DovetailMortise`.
* Added new `compas_timber.connections.TStepJoint`.
* Added new `compas_timber.connections.TDovetailJoint`.
* Added new `utilities` module in `connections` package.
* Added new `compas_timber._fabrication.DoubleCut`.
* Added new `compas_timber.connections.TBirdsmouthJoint`.
* Added new method `add_group_element` to `TimberModel`.
* Added new method `has_group` to `TimberModel`.
* Added new method `get_elements_in_group` to `TimberModel`.
* Added attribute `is_group_element` to `TimberElement`.
* Added `JointRule.joints_from_beams_and_rules()` static method 
* Added `Element.reset()` method.
* Added new `fasteners.py` module with new `Fastener` element type.
* Added new `compas_timber._fabrication.Lap`.
* Added `Joint_Rule_From_List` GH Component that takes lists of beams to create joints.
* Added `MIN_ELEMENT_COUNT` and `MAX_ELEMENT_COUNT` class attributes to `Joint`.
* Added `element_count_complies` class method to `Joint`.
* Added `compas_timber.fasteners.FastenerTimberInterface`.
* Added `compas_timber.connections.BallNodeJoint`.
* Added `compas_timber.elements.BallNodeFastener`.
* Added `transform()` method to `Feature` types.
* Added `FastenerInterfaceComponent` GH component.
* Added `ShowElementsByType` GH Component.
* Added `fasteners` property to `TimberModel`.
* Added `BTLx_Feature` GH component.
* Added `CT_Beams_From_Mesh` GH component.
* Added new `compas_timber._fabrication.FrenchRidgeLap`.
* Added new `compas_timber.connections.LFrenchRidgeLapJoint`.
* Added new `compas_timber._fabrication.Tenon` and `compas_timber._fabrication.Mortise`.
* Added new `compas_timber.connections.TTenonMortiseJoint`.
* Added `create` override to `BallNodeJoint`.
* Added `PlateFastener` class.
* Added `errors` directory and `__init__.py` module.
* Added new `compas_timber._fabrication.Slot`.
* Added new `compas_timber._fabrication.SlotParams`.

 

### Changed

* Changed incorrect import of `compas.geometry.intersection_line_plane()` to `compas_timber.utils.intersection_line_plane()`
* Renamed `intersection_line_plane` to `intersection_line_plane_param`.
* Renamed `intersection_line_line_3D` to `intersection_line_line_param`.
* Adjusted functions in `compas_timber._fabrication.DovetailMortise` and `compas_timber.connections.TDovetailJoint`.
* Added `conda-forge` channel to installation instructions.
* Fixed `**kwargs` inheritance in `__init__` for joint modules: `LMiterJoint`, `TStepJoint`, `TDovetailJoint`, `TBirdsmouthJoint`.
* Fixed GUID assignment logic from `**kwargs` to ensure correct fallback behavior for joint modules: `LMiterJoint`, `TStepJoint`, `TDovetailJoint`, `TBirdsmouthJoint`.
* Changed `model.element_by_guid()` instead of direct `elementsdict[]` access for beam retrieval in joint modules: `LMiterJoint`, `TStepJoint`, `TDovetailJoint`, `TBirdsmouthJoint`.
* Reworked the model generation pipeline.
* Reworked `comply` methods for `JointRule`s. 
* Fixed error with angle and inclination calculation in `compas_timber._fabrication.JackRafterCut` 
* Changed `compas_timber.connections.TButtJoint` and `compas_timber.connections.LButtJoint` by using the new implemented BTLx Processes to define the Joints
* Changed `DirectJointRule` to allow for more than 2 elements per joint.
* Changed `beam` objects get added to `Joint.elements` in `Joint.create()`.
* Fixed bug in vizualization of tenon/mortise in `compas_timber._fabrication.StepJoint`and `compas_timber._fabrication.StepJointNotch`.
* Changed `model.process_joinery()`so that it calls `joint.check_elements_compatibility()` before adding extensions and features.
* Fixed incorrect data keys for `beam_guid` in the `__data__` property for joint modules: `LMiterJoint`, `TStepJoint`, `TDovetailJoint`, `TBirdsmouthJoint`, `LFrenchRidgeLapJoint`.
* Fixed `JointRuleFromList` GH component.
* Changed `TButtJoint` to take an optional `PlateFastener`.
* Moved `FeatureApplicationError`, `BeamJoiningError`, and `FastenerApplicationError` to `errors.__init__.py`.
* Fixed a bug that occured when parallel beams are joined in the BallNodeJoint.
* Fixed `L_TopoJointRule`, `T_TopoJointRule` and `X_TopoJointRule` for cases where `Joint.SUPPORTED_TOPOLOGY` is a single value or a list.
* Fixed bug in `JointRule.joints_from_beams_and_rules()` that caused failures when topology was not recognized.
* Implemented `max_distance` parameter in `JointRule.joints_from_beams_and_rules()` and `JointRule.comply` methods.
* Bux fixes from extra comma argument and `max_distance` not implemented in `DirectRule.comply`.

### Removed

* Removed module `compas_timber.utils.compas_extra`.
* Removed a bunch of spaghetti from `CT_model` GH component.
* Removed module `compas_timber.fabrication.joint_factories.t_butt_factory`.
* Removed module `compas_timber.fabrication.joint_factories.l_butt_factory`.
* Removed module `compas_timber.connections.butt_joint`.
* Removed module `compas_timber.connections.french_ridge_lap`.
* Removed module `compas_timber.fabrication.joint_factories.french_ridge_factory`.
* Removed module `compas_timber.fabrication.btlx_processes.btlx_french_ridge_lap`.

## [0.11.0] 2024-09-17

### Added

* Added bake component for `Plate` elements.
* Added default paramteters for `Surface Model` in the GH Component

### Changed

* Fixed wrong image file paths in the Documentation.
* Changed `TimberModel.beams` to return generator of `Beam` elements.
* Changed `TimberModel.walls` to return generator of `Wall` elements.
* Changed `TimberModel.plates` to return generator of `Plate` elements.
* Changed `TimberModel.joints` to return generator of `Joint` elements.
* Fixed polyline analysis for generating `SurfaceModel`
* Fixed errors in debug info components.

### Removed


## [0.10.1] 2024-09-11

### Added

### Changed

* Implemented a workaround for https://github.com/gramaziokohler/compas_timber/issues/280.

### Removed


## [0.10.0] 2024-09-11

### Added

* Added `SurfaceModelJointOverride` GH Component.
* Added `Plate` element.
* Added attribute `plates` to `TimberModel`.
* Added `SurfaceModelJointOverride` GH Component
* Added `ShowSurfaceModelBeamType` GH Component
* Re-introduced attribute `key` in `Beam`.
* Added attribute `key` to `Plate`.
* Added generation of `plate` elements to the `SurfaceModel`

### Changed

* Updated documentation for Grasshopper components.
* Fixed missing input parameter in `SurfaceModelOptions` GH Component.
* Fixed error with tolerances for `SurfaceModel`s modeled in meters.
* Renamed `beam` to `element` in different locations to make it more generic.
* Fixed `AttributeError` in `SurfaceModel`.
* Updated example scripts.
* Calling `process_joinery` in `SurfaceModel`.
* Changed how `BeamDefinition` and `Plate` types are handled in `SurfaceModel`
* Changed the `get_interior_segment_indices` function to work when there are multiple openings.
* Renamed `ShowSurfaceModelBeamType` to `ShowBeamsByCategory`.
* Changed `SurfaceModel` component input handling to give warnings instead of errors.

### Removed

* Removed `add_beam` from `TimberModel`, use `add_element` instead.
* Removed `add_plate` from `TimberModel`, use `add_element` instead.
* Removed `add_wall` from `TimberModel`, use `add_element` instead.

## [0.9.1] 2024-07-05

### Added

* Added `ref_frame` attribute to `Beam`.
* Added `ref_sides` attribute to `Beam`.
* Added `ref_edges` attribute to `Beam`.

### Changed

* Fixed error in BakeWithBoxMap component.
* Added `add_extensions` to `Joint` interface.
* Added `process_joinery` to `TimberModel`.
* Features are not automatically added when creating a joint using `Joint.create()`.
* Features are not automatically added when de-serializing.

### Removed


## [0.9.0] 2024-06-14

### Added

* Added `birdsmouth` parameter to `butt_joint` which applies a `btlx_double_cut` process to the part. 
* Added `BTLxDoubleCut` BTLx Processing class.
* Added BTLx support for `TButtJoint` and `LButtJoint`
* Added `BTLxLap` process class.

### Changed

* Moved module `workflow` from package `ghpython` to new package `design`.
* Moved `compas_timber.ghpython.CategoryRule` to `compas_timber.design`.
* Moved `compas_timber.ghpython.DirectRule` to `compas_timber.design`.
* Moved `compas_timber.ghpython.JointRule` to `compas_timber.design`.
* Moved `compas_timber.ghpython.TopologyRule` to `compas_timber.design`.
* Moved `compas_timber.ghpython.JointDefinition` to `compas_timber.design`.
* Moved `compas_timber.ghpython.FeatureDefinition` to `compas_timber.design`.
* Moved `compas_timber.ghpython.DebugInfomation` to `compas_timber.design`.

### Removed


## [0.8.1] 2024-06-13

### Added

### Changed

* Fixed import errors in GH components.
* Updated GH example file.

### Removed


## [0.8.0] 2024-06-12

### Added

* Added attribute `geometry` to `Beam`.
* Added `center_of_mass` property to Assembly class.
* Added `volume` property to Assembly class.
* Added new element type `Wall`.

### Changed

* Reduced some boilerplate code in `Joint` subclasses.
* Added argument `beams` to `Joint.__init__()` which expects tuple containing beams from implementing class instance.
* Renamed `TimberAssembly` to `TimberModel`.
* Renamed `compas_timber.assembly` to `compas_timber.model`.
* Renamed `compas_timber.parts` to `compas_timber.elements`.
* Based `Beam` on new `compas_model.elements.Element`.
* Based `TimberModel` on new `compas_model.model.Model`.
* Based `Joint` on new `compas_model.interactions.Interaction`.
* Removed support for Python `3.8`.

### Removed

* Removed `joint_type` attributes from all `Joint` classes.
* Removed argument `cutoff` from `LMiterJoint` as it was not used anywhere.
* Removed argument `gap` from `TButtJoint` as it was not used anywhere.
* Removed argument `gap` from `FrenchRidgeLap` as it was not used anywhere.
* Removed class `JointOptions` as not used anymore.
* Removed module `compas_timber.consumers`.
* Removed unused method `TButtJoint.get_cutting_plane()`.

## [0.7.0] 2024-02-15

### Added

* Added `debug_geometries` attribute to `BeamJoiningError`.
* (Re)added `BooleanSubtraction` feature.
* Added flag `modify_cross` to `L-Butt` joint.
* Added flag `reject_i` to `L-Butt` joint.
* Added new `NullJoint`.
* Added `mill_depth` argument to butt joints, with geometric representation of milled recess in cross beam.
* Added `ButtJoint` class with methods common to `LButtJoint` and `TButtJoint`
* Added new `L_TopologyJointRule`, `T_TopologyJointRule`, `X_TopologyJointRule` GH components
* Added GH component param support functions in `compas_timber.ghpython.ghcomponent_helpers.py`
* Added `topos` attribute to `CategoryRule` to filter when joints get applied
* Added new `SurfaceAssembly` class
* Added GH component `SurfaceAssembly` which directly generates a `TimberAssembly` with standard wall framing from a planar surface. 
* Added GH component `SurfaceAssemblyOptions`
* Added GH component `CustomBeamDimensions` for `SurfaceAssembly`

### Changed

* `BeamFromCurve` GH component accepts now referenced Rhino curves, referenced Rhino object IDs and internalized lines.
* `BeamFromCurve` GH component accepts now referenced Rhino curves, referenced Rhino object IDs and internalized lines.
* Fixed `FeatureError` when L-Butt applies the cutting plane.
* Fixed T-Butt doesn't get extended to cross beam's plane.
* `SimpleSequenceGenerator` updated to work with `compas.datastructures.assembly` and generates building plan acording to type.
* Changed GH Categories for joint rules.
* Made `beam_side_incident` a `staticmethod` of `Joint` and reworked it.
* Extended `DecomposeBeam` component to optionally show beam frame and faces.
* Changed `CategoryJointRule` and `DirectJointRule` to a dynamic interface where joint type is selected with right click menu
* Changed `Assembly` GH component to apply category joints if the detected topology is in `CategoryRule.topos`
* Changed `TopologyJoints` GH component to `DefaultJoints` Component, which applies default joints based on topology. 

### Removed

* Removed component `ShowBeamFrame`.
* Changed GH Categories for joint rules
* `BrepGeometryConsumer` continues to apply features even after the first error.
* `DrillHole` component calculates length from input line.
* `DrillHole` has default diameter proportional to beam cross-section.
* Removed input `Length` from `DrillHole` component.
* Fixed broken `TrimmingFeature` component.
* Removed all `JointOption` components. these are accessed in context menu of joint rules.

## [0.6.1] 2024-02-02

### Added

### Changed

### Removed


## [0.6.0] 2024-02-02

### Added

### Changed

* Updated COMPAS dependency to `2.0.0`!

### Removed


## [0.5.1] 2024-01-31

### Added

* Added missing documentation for module `ghpython.workflow.py`.
* Added missing documentation for package `connections`.
* `compas_timber.__version__` now returns current version.

### Changed

### Removed


## [0.5.0] 2024-01-31

### Added

* Added class `DebugInformation` to `workflow.py`.
* Added new component `ShowFeatureErrors`.
* Added new component `ShowJoiningErrors`.
* Added `FeatureApplicator` classes which report errors during feature application.
* Added `L-HalfLapJoint`.
* Added `T-HalfLapJoint`.
* Added `ShowTopologyTypes` GH Component.

### Changed

* Feature application now fails more gracefully (un-processed geometry is returned).
* Attempting to join beams which are already joined raises `BeamJoiningError` instead of `AssemblyError`
* `Joint.add_features` which fails to calculate anything raises `BeamJoiningError`.
* Changed COMPAS dependency to `compas==2.0.0beta.4`.
* Assembly component shows blanks when `CeateGeometry` flag is set to `False`. 

### Removed

* Removed `JointDef` GH components.
* Removed `AutomaticJoint` GH Component. Joint rules are now input directly into `TimberAssembly`.

## [0.4.0] 2024-01-24

### Added

* Added `fabrication` package 
* Added `BTLx` as a wrapper for `TimberAssembly` to generate .btlx files for machining timber beams
* Added `BTLxPart` as wrapper for `Beam`
* Added `joint_factories` folder and factories for existing joints except `X-HalfLap`
* Added `btlx_processes` folder and processes `JackCut` and `FrenchRidgeHalfLap`
* Added `BTLx` Grasshopper component
* Added `FrenchRidgeHalfLap` joint
* Added `DrillHole` Feature.
* Added `DrillHoleFeature` Grasshopper component.
* added `JointOptions` GH Components for all current joint types. This allows joint parameter definition in GH
* added `DirectJointRules` GH Component 
* added `TopologyJointRules` GH Component 
* added `BTLx` as a wrapper for `TimberAssembly` to generate .btlx files for machining timber beams
* added `BTLxPart` as wrapper for `Beam`
* added `joint_factories` folder and factories for existing joints except `X-HalfLap`
* added `btlx_processes` folder and processes `JackCut` and `FrenchRidgeHalfLap`
* added `BTLx` Grasshopper component
* added `FrenchRidgeHalfLap` joint


### Changed

* Changed `Beam` definition to include `blank_frame` and `blank_length` attributes 
* Replaced `Artist` with the new `Scene`.
* Changed type hint for argument `Centerline` of GH component `BeamFromCurve` to `Guid`.
* Curve ID of beam curves are now always stored in `Beam.attributes["rhino_guid"]`.
* Fixed `FindBeamByGuid` component.
* Bumped required COMPAS version to `2.0.0beta.2`.
* Changed docs theme to the new `sphinx_compas2_theme`.
* Re-worked component `BakeBoxMap` to advanced mode.
* Removed call to `rs.Redraw()` in `BakeBoxMap` which was causing GH document to lock (cannot drag).

### Removed


## [0.3.2] 2023-11-17

### Added

* Added now released COMPAS `2.0.0a1` to requirements.

### Changed

* Explicitly added attribute `key` to (de)serialization of `Beam`.

### Removed


## [0.3.1] 2023-09-18

### Added

### Changed

### Removed


## [0.3.0] 2023-09-18

### Added

* Added new joint type: Half-lap joint.

### Changed

* Beam transformed geometry with features is available using property `geometry`.
* Adapted the `Data` interface of `Beam` and `Assembly` according to the changes in COMPAS core.
* Beam geometry is created on demand.
* Adapted the `Data` interface of `Joint` and its implementations according to the changes in COMPAS core.
* Explicitly choosing `Grasshopper` context for the `Artist` in `ShowAssembly` component.

### Removed

* Removed method `Beam.get_geometry`.

## [0.2.16] 2023-05-16

### Added

### Changed

### Removed


## [0.2.15] 2023-05-15

### Added

### Changed

### Removed


## [0.2.14] 2023-05-15

### Added

### Changed

### Removed


## [0.2.13] 2023-05-15

### Added

### Changed

### Removed


## [0.2.12] 2023-05-15

### Added

### Changed

### Removed


## [0.2.11] 2023-05-15

### Added

### Changed

### Removed


## [0.2.10] 2023-05-14

### Added

### Changed

### Removed


## [0.2.9] 2023-05-12

### Added

### Changed

### Removed


## [0.2.8] 2023-05-12

### Added

### Changed

### Removed


## [0.2.7] 2023-05-12

### Added

### Changed

### Removed


## [0.2.6] 2023-05-12

### Added

### Changed

### Removed


## [0.2.5] 2023-05-12

### Added

### Changed

### Removed


## [0.2.4] 2023-05-12

### Added

### Changed

### Removed


## [0.2.3] 2023-05-12

### Added

### Changed

### Removed


## [0.2.2] 2023-05-12

### Added

### Changed

### Removed


## [0.2.1] 2023-05-12

### Added

### Changed

### Removed


## [0.2.0] 2023-05-11

### Added

* Integrated RTree search for neighboring beams using Rhino and CPython plugins.

### Changed

### Removed<|MERGE_RESOLUTION|>--- conflicted
+++ resolved
@@ -24,14 +24,11 @@
 * Added new `compas_timber.fabrication.BTLxGenericPart` as a new base class for BTLx part representations, upstreaming shared functionality from `BTLxPart` and `BTLxRawpart`.
 * Added new `compas_timber.fabrication.BTLxRawpart`, inheriting from `BTLxGenericPart`, to support raw part handling and nesting operations within the BTLx framework.
 * Added `reset_timber_attrs` decorator to invalidate cached `TimberElement` attributes.
-<<<<<<< HEAD
 * Added new `summary` property in `compas_timber.planning.NestingResult` that returns a human-readable string summarizing the nesting operaion.
-=======
 * Added `PlateJoint.add_extensions()` which does the initial extension of plate outline edges. 
 * Added `PlateGeometry` class.
 * Fixed `TimberElement.transform` doesn't reflect in drawn geometry due to caching.
 * Added `planar_surface_point_at` to `compas_timber.utils`.
->>>>>>> 852b51d4
 
 ### Changed
 * Updated `compas_model` version pinning from `0.4.4` to `0.9.1` to align with the latest development.
@@ -55,17 +52,14 @@
 * Fixed bug in `LongitudinalCut` that occured when the cutting plane intersected a ref_side but the normals pointed away from each other, resulting in the cut parameter being out of range. 
 * Changed `JointRuleSolver.apply_rules_to_model()` to consider `JointCandidate`s pairwise if larger clusters fail to create joints. 
 * Improved performance of `TimberModel.process_joinery()` by caching some attributes of `TimberElement`. 
-<<<<<<< HEAD
 * Refactor `BTLxWriter` to use `graphnode` as part identifier in `BTLxpart` creation instead of the enumeration index, for consistent part referencing.
 * Changed `element_data` dictionary in `compas_timber.planning.Stock` to now map each element GUID to a dictionary containing its frame, a human-readable key, and length, instead of just the frame. 
 * Changed the constructor of `compas_timber.planning.NestingResult` to optionally accept a `Tolerance` object, allowing each result to specify its own units and precision for reporting and summaries.
-=======
 * Changed `Fastener`, `Slab`, `Wall` to inherit from `compas_model.Element` instead of `TimberElement`. `TimberElement` now represents BTLx parts exclusively.
 * Changed core definition of `Plate` to be same as `Beam`, (frame, length, width, height) with `outline_a` and `outline_b` optional arguments.
 * Changed `Plate` to inherit from `TimberElement` and `PlateGeometry`.
 * Fixed the `ShowTopologyTypes` GH Component.
 * Replaced calls to `PlanarSurface.point_at()` with calls to the new `planar_surface_point_at` to fix processing visualization issue since `compas==2.15.0`. 
->>>>>>> 852b51d4
 
 ### Removed
 * Removed the `add_element()` method from `compas_timber.model.TimberModel`, as the inherited method from `Model` now covers this functionality.
