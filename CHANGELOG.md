# Changelog

All notable changes to this project will be documented in this file.

The format is based on [Keep a Changelog](https://keepachangelog.com/en/1.0.0/),
and this project adheres to [Semantic Versioning](https://semver.org/spec/v2.0.0.html).

## Unreleased

### Added
* Added `add_elements()` method to `compas_timber.model.TimberModel`, following its removal from the base `Model`.
* Added `geometry` property in `compas_timber.elements.TimberElement` following its removal from the base `Element` that returns the result of `compute_modelgeometry()`.
* Added `compute_elementgeometry` method in `TimberElement` that returns the element geometry in local coordinates.
* Added `reset_computed_properties()` method to `TimberElement` to provide interface for invalidating `@reset_computed` decorated properties.
* Added `transform()` method override to `TimberModel` to properly invalidate element caches when model transformation is applied, fixing inconsistent element transformation behavior.
* Added `__from_data__` class method override in `TimberElement` to handle frame/transformation conversion during deserialization.
* Added standalone element support through minimal overrides in `compute_modeltransformation()` and `compute_modelgeometry()` methods in `TimberElement`.

* Added new `compas_timber.planning.Stock` base class for representing raw material stock pieces with polymorphic element handling.
* Added new `compas_timber.planning.BeamStock` class for 1D beam stock pieces with length-based nesting and dimensional compatibility checking.
* Added new `compas_timber.planning.PlateStock` class for 2D plate stock pieces with area-based nesting and dimensional compatibility checking.
* Added new `compas_timber.planning.BeamNester` class for automated beam nesting with first-fit and best-fit decreasing algorithms.
* Added new `compas_timber.planning.NestingResult` class as a serializable wrapper for nesting results with analysis properties and enhanced dimensional reporting.
* Added new `compas_timber.fabrication.BTLxGenericPart` as a new base class for BTLx part representations, upstreaming shared functionality from `BTLxPart` and `BTLxRawpart`.
* Added new `compas_timber.fabrication.BTLxRawpart`, inheriting from `BTLxGenericPart`, to support raw part handling and nesting operations within the BTLx framework.
* Added `reset_timber_attrs` decorator to invalidate cached `TimberElement` attributes.
* Added `PlateJoint.add_extensions()` which does the initial extension of plate outline edges. 
* Added `PlateGeometry` class.
* Fixed `TimberElement.transform` doesn't reflect in drawn geometry due to caching.
* Added new `DrillingProxy` and `DoubleCutProxy` classes.
* Added `planar_surface_point_at` to `compas_timber.utils`.

### Changed
* Updated `compas_model` version pinning from `0.4.4` to `0.9.1` to align with the latest development.
* Changed `compas_timber.connections.Joint` to inherit from `Data` instead of the deprecated `Interaction`.
* Replaced `face.frame_at()` with `surface.frame_at()` on NURBS surfaces in `Lap.from_volume_and_element` to avoid `NotImplementedError` in `OCC`.
* Changed `TimberModel.element_by_guid()` to use `self._elements[guid]` instead of `self._guid_element[guid]` for element lookup.
* Replaced all `GroupNode` references with the new `Group` element class from `compas_model`.
* Changed `joints` and `joint_candidates` properties in `TimberModel` to use direct edge-based lookup instead of interactions.
* Updated default edge attributes in the model graph to include `joints` and `candidates`.
* Updated `graph_node` property to `graphnode` following the changes in the parent `compas_model.elements.Element` class.
* Upstreamed `ref_frame` property from `compas_timber.elements.Beam` to `compas_timber.elements.TimberElement`.
* Upstreamed `ref_sides` property from `compas_timber.elements.Beam` and `compas_timber.elements.Plate` to `compas_timber.elements.TimberElement`.
* Upstreamed `ref_edges` property from `compas_timber.elements.Beam` and `compas_timber.elements.Plate` to `compas_timber.elements.TimberElement`.
* Upstreamed `front_side`, `back_side`, `opp_side` methods from `compas_timber.elements.Beam` to `compas_timber.elements.TimberElement`.
* Upstreamed `side_as_surface` method from `compas_timber.elements.Beam` to `compas_timber.elements.TimberElement`.
* Upstreamed `get_dimensions_relative_to_side` method from `compas_timber.elements.Beam` to `compas_timber.elements.TimberElement`.
* Refactored `TimberElement.__init__()` to accept `frame` parameter and convert to `transformation` for parent `Element` class, bridging frame-based user interface with transformation-based inheritance.
* Changed the way the `ref_frame` is computed from the `Blank`'s geometry in `TimberElement`.
* Changed the way the `blank` is computed in `compas_timber.elements.Beam` applying the `modeltransformation` to a locally generated geometry.
* Changed the `apply()` method in `DoubleCut`, `DovetailMortise`, `DovetailTenon`, `Drilling`, `FrenchRidgeLap`, `JackRafterCut`, `Lap`, `LongitudinalCut`, `Mortise`, `Pocket`, `StepJointNotch`, `StepJoint`, `Tenon` by transforming the computed feature geometry in the element's local space to allow the element geometry computation to happen in local coordinates.
* Fixed bug in `LongitudinalCut` that occured when the cutting plane intersected a ref_side but the normals pointed away from each other, resulting in the cut parameter being out of range. 
* Changed `JointRuleSolver.apply_rules_to_model()` to consider `JointCandidate`s pairwise if larger clusters fail to create joints. 
* Improved performance of `TimberModel.process_joinery()` by caching some attributes of `TimberElement`. 
* Changed `Fastener`, `Slab`, `Wall` to inherit from `compas_model.Element` instead of `TimberElement`. `TimberElement` now represents BTLx parts exclusively.
* Changed core definition of `Plate` to be same as `Beam`, (frame, length, width, height) with `outline_a` and `outline_b` optional arguments.
* Changed `Plate` to inherit from `TimberElement` and `PlateGeometry`.
* Fixed the `ShowTopologyTypes` GH Component.
<<<<<<< HEAD
* Changed `Slab` to inherit from `PlateGeometry`
* Changed `Slab.from_boundary` to `Slab.from_outline_thickness`, inherited from `PlateGeometry`.
=======
* Changed `Slot.apply()` to visualize the slot geometry. 
* Changed `BTLxProcessing` `*Proxy` classes to define geometry locally to the element to enable transform operations on elements with features defined with Proxies.
* Replaced calls to `PlanarSurface.point_at()` with calls to the new `planar_surface_point_at` to fix processing visualization issue since `compas==2.15.0`. 
>>>>>>> fd7d2d2d

### Removed
* Removed the `add_element()` method from `compas_timber.model.TimberModel`, as the inherited method from `Model` now covers this functionality.
* Removed `interactions` property from `TimberModel` in favor of direct edge-based joint lookup.
* Removed `blank_frame` property from `compas_timber.elements.Beam` since the ref_frame could serve it's purpose.
* Removed `faces` property from `compas_timber.elements.Beam` since it wasn't used anywhere.
* Removed `has_features` property from `compas_timber.elements.Beam` since it wasn't used anywhere.
* Removed `key` property from `compas_timber.elements.Beam` and `compas_timber.elements.Plate` since it is not used anymore.
* Removed all Rhino7 components!
* Removed method `add_group_element` from `TimberModel`.
* Removed `PlateToPlateInterface` since plates should be given `BTLxProcessing` features.
* Removed `Wall`, `WallJoint`, `WallToWallInterface`, `InterfaceRole`, `InterfaceLocation`, `Opening`, `OpeningType`,
  `TimberModel.connect_adjacent_walls`, `TimberModel._clear_wall_joints` and related
  GH components and component functionality.

## [1.0.1] 2025-10-16

### Added
* Added `TimberElement.add_feature` to override the `Element` method.
* Added new GH helper `get_createable_joints` to get all createable Joint classes.

### Changed

* Fixed a bug in `TLapJoint` and `XLapJoint` where the `cut_plane_bias` parameter was not passed to the `_create_negative_volumes()` method after its signature was changed.
* Replaced `JackRafterCut` and `Lap` with their Proxy counterparts in `LLapJoint` and `TLapJoint`.
* Changed `BTLxPart` transformation GUID to use the `TimberElement`'s GUID instead of generating a random UUID in `compas_timber.fabrication.BTLxPart`.
* Updated the `write()` and `model_to_xml()` methods of the `BTLxWriter` class to optionally accept a `NestingResult` object, enabling inclusion of beam nesting information in the BTLx output.
* Fixed a bug in `TStepJoint` where beam dimensions were calculated incorrectly for certain reference side orientations. 
* Renamed `TOliGinaJoint` to `OliginaJoint` for consistency wrt to the supported topology.
* Replaced `get_leaf_subclasses(Joint)` with `get_createable_joints()` in the relevant GH components.
* Added inflation of the negative volume in `LapProxy` to fix boolean difference artifact.

### Removed

## [1.0.0] 2025-09-01

### Added

* Added attribute `tolerance` to `TimberModel`.
* Added `scaled` method to `compas_timber.fabrication.BTLxProcessing` to scale the BTLx parameters.
* Added `scaled` method to `compas_timber.fabrication.BTLxPart` to scale the BTLx parameters.
* Added `scale` method to `compas_timber.fabrication.JackRafterCut`.
* Added `scale` method to `compas_timber.fabrication.Drilling`.
* Added `scale` method to `compas_timber.fabrication.DoubleCut`.
* Added `scale` method to `compas_timber.fabrication.Lap`.
* Added `scale` method to `compas_timber.fabrication.FrenchRidgeLap`.
* Added `scale` method to `compas_timber.fabrication.Tenon`.
* Added `scale` method to `compas_timber.fabrication.Mortise`.
* Added `scale` method to `compas_timber.fabrication.StepJoint`.
* Added `scale` method to `compas_timber.fabrication.StepJointNotch`.
* Added `scale` method to `compas_timber.fabrication.DovetailTenon`.
* Added `scale` method to `compas_timber.fabrication.DovetailMortise`.
* Added `scale` method to `compas_timber.fabrication.Slot`.
* Added `scale` method to `compas_timber.fabrication.Pocket`.
* Added `scale` method to `compas_timber.fabrication.Text`.
* Added `is_joinery` flag to `BTLxProcessing` to indicate if the processing is a result of joinery operation.
* Added new `compas_timber.fabrication.LongitudinalCut`.
* Added tasks `update-gh-header` to update the version in the header of the GH components.
* Added new `compas_timber.connections.XNotchJoint`.
* Added a proxy class for `Pocket` BTLx processing for performance optimization. 
* Added `topology` to class `Joint`.
* Added `location` to class `Joint`.
* Added `NBeamKDTreeAnalyzer` to `compas_timber.connections`.
* Added `TripletAnalyzer` to `compas_timber.connections`.
* Added `QuadAnalyzer` to `compas_timber.connections`.
* Added `CompositeAnalyzer` to `compas_timber.connections`.
* Added method `connect_adjacent_beams` to `TimberModel`.
* Added `PlateJoint`.
* Added `PlateButtJoint`.
* Added `PlateMiterJoint`.
* Added `PlateConnectionSolver`.
* Added generic `ButtJoint` class from which `TButtJoint` and `LButtJoint` inherit.
* Added new `BTLxProcessingError` to `compas_timber.errors`.
* Added `errors` property to `BTLxWriter` class which can be used after call to `write()` to check for errors.
* Added `CategoryPlateJointRule`, `DirectPlateJointRule`, `EdgeEdgeTopologyPlateJointRule`, and `EdgeFaceTopologyPlateJointRule` Plate joint rule GH components.
* Added `joints_contribution_guide` in docs.
* Added `PlateJointCandidate` to `generic_joint.py`.
* Added `Joint.promote_cluster` and `Joint.promote_joint_candidate` constructors to `Joint`.
* Added `PlateJoint.promote_joint_candidate` as override.
* Added `joints_contribution_guide` in docs.
* Added `JointRuleSolver` class.
* Added `JointTopology.TOPO_Y` for Beam Connections.
* Added `JointTopology.TOPO_K` for Beam Connections.
* Added `JointTopology.TOPO_EDGE_EDGE` for Plate Connections.
* Added `JointTopology.TOPO_EDGE_FACE` for Plate Connections.
* Added `Cluster.topology`.
* Added `PlateSolverResult` and `BeamSolverResult` to package results from `PlateConnectionSolver.find_topology()` and `ConnectionSolver.find_topology()`.
* Added `joint_candidates` property to `TimberModel`.
* Added `add_joint_candidate` method to `TimberModel`.
* Added `remove_joint_candidate` method to `TimberModel`.

### Changed

* BTLx Write now considers the `TimberModel.tolerance` attribute and scales parts and processings it when units are set to meters.
* Added missing `__data__` to `compas_timber.fabrication.Drilling`.
* Added missing `__data__` to `compas_timber.fabrication.Slot`.
* Fixed `TypeError` when deepcopying beams with `debug_info` on them.
* Processings which are not the result of joinery are now serialized with `TimberElement`.
* Fixed visualization bug in `Plate` due to loft resulting in flipped volume.
* Fixed a few bugs in the `WallPopulator` workflow including GH component updates.
* Renamed `NullJoint` to `JointCandidate`.
* Fixed bug in show_ref_faces GH component.
* `BTLxProcessing.ref_side_index` defaults to `0` if not set, instead of the invalid `None`.
* Updated `BTLx_contribution_guide` in docs.
* Fixed several GH Components for Rhino8 compatibility.
* Fixed `graph_node` is `None` after deserializing a `TimberModel`.
* Fixed a bug in `BeamsFromMesh` GH Component.
* Fixed attribute error when creating a `TButtJoint`.
* Changed default value for `modify_cross` to `True` for `LButtJoint`.
* Minor fixes to GH Components.
* Fixed `elements` and geometry creation for `BallNodeJoint`.
* Changed `PlateConnectionSolver.find_topology()` to solve for `TOPO_EDGE_EDGE` or `TOPO_EDGE_FACE`.
* Changed `PlateConnectionSolver.find_topology()` to return a `PlateSolverResult` instance.
* Reworked `ConnectionSolver.find_topology()` for readability and to implement `TOPO_I`.
* Changed `ConnectionSolver.find_topology()` to return a `BeamSolverResult` instance.
* Removed `topology`, `a_segment_index` and `b_segment_index` from `PlateJoint` subclass `__init__()` methods. These can now be passed as kwargs.
* `Platejoint`s can now be isntantiated with just 2 Plates as arguments. If no topology or segment index data is in kwargs, the joint will solve for those. 
* Fixed ironpython compatibility issues.
* `NBeamKDTreeAnalyzer` now uses `model.joint_candidates` instead of filtering `model.joints`.
* Fixed element interaction gets removed even if there are still attributes on it.
* Changed `elements` argument in `promote_joint_candidate` to `reordered_elements` for clarity.
* Fixed `TStepJoint` deserialization error where `__init__()` was accessing beam properties before beams were restored from GUIDs.
* Removed the `cut_plane_bias` parameter from the `LapJoint.__init__()` method, as it is not required by all subclasses.
* Added the `cut_plane_bias` parameter to the constructors of `TLapJoint`, `LLapJoint`, and `XLapJoint`.
* Updated the `__data__` methods of `TLapJoint`, `LLapJoint`, and `XLapJoint` to serialize the `cut_plane_bias` value.
* Updated the `__data__` method of `LFrenchRidgeLapJoint` to serialize the `drillhole_diam` value.
* Changed the `_create_negative_volumes()` method in `LapJoint` to accept `cut_plane_bias` as an argument.
* Renamed `set_default_values()` to `_update_default_values()` and moved method call from `__init__()` to `add_features()` in `TenonMortiseJoint` to avoid inconsistencies during deserialization.
* Set minimum `compas_timber` version in CPython GH components to `1.0.0`.
* Reworked `ConnectionSolver.find_topology()` for readability and to implement `TOPO_I`.
* Changed `JointRule.joints_from_beams_and_rules()` to `JointRule.apply_rules_to_model` which now adds `Joint`s to the
  `TimberModel` directly.
* Changed `WallPopulator.create_joint_definitions()` to `WallPopulator.create_joints()`, which now returns `DirectRule` instances.
* Changed `tolerance` argument to `max_distance` in `NBeamKDTreeAnalyzer` for clarity and consisten naming. 
* Changed `Joint.check_elements_compatibility()` to a class method to check Joint-type specific requirements before instantiation. 

### Removed

* Removed Grasshopper after-install plugin. Components should be installed via Rhino's Plugin Manager.
* Removed `get_face_most_towards_beam` from `Joint` as not used anywhere.
* Removed `get_face_most_ortho_to_beam` from `Joint` as not used anywhere.
* Removed `angle_vectors_projected` from `compas_timber.utils` since this has been upstreamed to core.
* Removed `comply()` from JointRule and its child classes.
* Removed `JointDefinition`. 
* Removed `FeatureDefinition`. 
* Removed redundant checks in `TopologyRule` GH components.

## [0.16.2] 2025-05-07

### Added

### Changed

* Fixed max recursion depth error when copying `TimberModel`/`Beam` with proxy processings.

### Removed



## [0.16.1] 2025-04-30

### Added

### Changed

### Removed


## [0.16.0] 2025-04-30

### Added

* Added new `compas_timber.fabrication.Pocket`.
* Added `front_side`, `back_side`, `opp_side` methods to the `Beam` class for retrieving specific sides relative to a reference side.
* Added processing `Text` to `compas_timber.fabrication`.
* Added `TextParams` to `compas_timber.fabrication`.
* Added new Grasshopper components for Rhino8/cpython. 
* Added new methods to handle adaptive GH_component parameters using cpython.

### Changed

* Fixed `AttributeError` when deserializing a model with Lap joints.
* Fixed a bug in `compas_timber.fabrication.Lap` where `ref_side_index` failed for `0` by checking for `None` instead.
* Fixed a bug in `compas_timber.fabrication.Lap` to handle the case when the vectors used to calculate the `inclination` angle are perpendicular.

### Removed


## [0.15.3] 2025-03-25

### Added

* Added `DualContour` BTLx Contour type for ruled surface Swarf contours.

### Changed

* Removed `main_ref_side_index` property from `TBirdsmouthJoint` since it's now defined in the `DoubleCut` BTLxProcessing.
* Added `mill_depth` argument in `TBirdsmouthJoint` for creating pockets on the cross_beam if asked.
* Refactored the `check_element_compatibility` method in `YButtJoint` so that it checks for coplanarity and dimensioning of the cross elements.
* Enhanced `DoubleCut.from_planes_and_beam` to verify that provided planes are not parallel and raise a `ValueError` if they are.
* Adjusted `process_joinery` method to catch `ValueError` exceptions during `BTLxProcessing` generation and wrap them in `BeamJoiningError` objects.
* Refactored and renamed `are_beams_coplanar` function to `are_beams_aligned_with_cross_vector`.
* Refactored `_create_negative_volumes()` in `LapJoint` so that it generates box-like volumes. 
* Refactored `XLapJoint`, `LLapJoint`, `TLapJoint` so that they use the `_create_negative_volumes()` method to get the negative volumes and use the alt constructor `Lap.from_volume_and_beam()`.
* Fixed an error occuring in `BTLxPart.shape_strings` by ensuring the polyline is always closed.
* Implemented `Inclination` in the `FreeContour` BTLx Processing.
* Changed `Plate` element to be defined by top and bottom contours instead of one contour and thickness. 

### Removed

* Removed `check_elements_compatibility` method from the parent `LapJoint` since non co-planar lap joints can be achieved.
* Removed the `is_pocket` argument in `Lap.from_plane_and_beam()` since this class method will now only serve for pockets in Butt joints.
* Removed `opposing_side_index` and `OPPOSING_SIDE_MAP` from `Beam` class since they have now been replaced by `front_side`, `back_side`, `opp_side` methods.
* Removed the deprecated `main_beam_opposing_side_index` property from `LButtJoint` and `TButtJoint` as it is no longer in use.

## [0.15.2] 2025-03-05

### Added

### Changed

* Fixed `ValueError` occurring when connecting just a slab to the GH model component.

### Removed


## [0.15.1] 2025-03-04

### Added

### Changed

* Fixed "No intersection found between walls" error when walls connect in unsupported topology.
* Implemented slab perimeter offset workaround.

### Removed


## [0.15.0] 2025-03-04

### Added

* Added `BTLx_From_Params` GH component which contains the definiton for class `DeferredBTLxProcessing` to allow directly defining BTLx parameters and passing them to the model.
* Added `Shape` to BTLx output, showing finished element geometry in BTLx Viewer instead of just blank.
* Added `as_plane()` to `WallToWallInterface`.
* Added optional argument `max_distance` to `WallPopulator.create_joint_definitions()`.

### Changed

* Added `max_distance` to `TimberModel.connect_adjacent_walls()`.
* Fixed plate doesn't get properly extended to the end of an L detail.
* Fixed detail edge beams don't get LButt.
* Fixed walls might not be considered connecting depending on the surface's orientation.

### Removed


## [0.14.2] 2025-02-17

### Added

### Changed

* Adjusted `LMiterJoint` so that it now applies an extra cut to elements when the `cutoff` flag is enabled.

### Removed


## [0.14.1] 2025-02-17

### Added

* Added missing arguments in configuration set component.
* Added `FlipDirection` flag to flip stud direction of a slab.

### Changed

* Fixed rotating stud direction in slab causes breaks plates and connections.
* Restructured some Gh Toolboxes & added Icons for Walls & Slabs

### Removed


## [0.14.0] 2025-02-17

### Added

* Added `distance_segment_segment` to `compas_timber.utils`
* Added `BTLxFromGeometryDefinition` class to replace the depricated `FeatureDefinition`. This allows deferred calculation of BTLx processings.
* Added `from_shapes_and_element` class method to `Drilling`, `JackRafterCut`, and `DoubleCut` as a wrapper for their geometry based constructors for use with `BTLxFromGeometryDefinition`.
* Added `YButtJoint` which joins the ends of three joints where the `cross_beams` get a miter cut and the `main_beam` gets a double cut.
* Added `JackRafterCutProxy` to allow for deferred calculation of the `JackRafterCut` geometry thus improving visualization performance.
* Added class "WallPopulator" to `compas_timber.design`.
* Added class "WallPopulatorConfigurationSet" to `compas_timber.design`.
* Added class "WallSelector" to `compas_timber.design`.
* Added class "AnyWallSelector" to `compas_timber.design`.
* Added class "LConnectionDetailA" to `compas_timber.design`.
* Added class "LConnectionDetailB" to `compas_timber.design`.
* Added class "TConnectionDetailA" to `compas_timber.design`.
* Added `from_brep` to `compas_timber.elements.Wall.
* Added `from_polyline` to `compas_timber.elements.Wall.
* Added `WallJoint` to `compas_timber.connections`.
* Added error handling when BTLx processing from geometry fails in GH.
* Added new `Slab` class to `compas_timber.elements`.
* Added `Slab` GH component.
* Added `FreeContour` BTLx processing and applied it to the `Plate` type so that plates can be machined.

### Changed

* Updated Grasshopper Toolbox and Icons
* Fixed `ValueErrorException` in `as_dict()` method of `BTLxProcessingParams` class by ensuring precision specifiers are used with floats.
* Removed model argument from `BTLxWriter` in the GH component and updated it to always return the BTLx string.
* Fixed a bug in `compas_timber.Fabrication.StepJointNotch` related to the `orientation` and `strut_inclination` parameters.
* Fixed the error message when beam endpoints coincide, e.g. when a closed polyline is used as input. 
* Changed `index` input of `ShowFeatureErrors` and `ShowJoiningErrors` do have default value of 0.
* Fixed spelling of `BeamJoinningError` to `BeamJoiningError`.
* Changed `process_joinery()` method to handle `BeamJoiningError` exceptions and return them. Also updated `Model` GH component.
* Updated `add_joint_error()` method in `DebugInformation` class to handle lists.
* Changed `compas_timber.fabrication.Lap` so that the volume is generated fully from the relevant BTLx params.
* Refactored `compas_timber.connections.LapJoint` to comply with the new system.
* Changed `THalfLapJoint`, `LHalfLapJoint`, `XHalfLapJoint` from `compas_timber.connections` so that they use the `Lap` BTLx processing.
* Renamed all `X/T/LHalfLapJoint` classes to `X/T/LLapJoint`.
* Enhanced lap behavior for optimal beam orientation in `LapJoint` class.
* Fixed `restore_beams_from_keys` in `LMiterJoint` to use the correct variable names.
* Reworked `DoubleCut` to more reliably produce the feature and geometry with the `from_planes_and_element` class method.
* Renamed `intersection_box_line()` to `intersection_beam_line_param()`, which now take a beam input and outputs the intersecting ref_face_index.
* Added `max_distance` argument to `JointRule` subclasses and GH components so that max_distance can be set for each joint rule individually.
* Changed referenced to `beam` in `Drilling` to `element`. 
* Changed `Drill Hole` and `Trim Feature` GH components to generate the relevant `BTLxProcessing` type rather than the deprecated `FeatureDefinition` type.
* Changed `Show_beam_faces` gh component to `Show_ref_sides`, which now takes an `int` index and shows the corresponding face including origin corner.
* Bug fixes after adding `max_distance` to joint defs.
* Using new `JackRafterCutProxy` in LMiterJoint, LButtJoint and TButtJoint.
* Changed input type from `Element` to `Beam` in components that currently only support beams.
* Fixed drilling GH component not taking diameter as a string.
* Reworked `Wall` class to be defined with a standard polyline, frame and thickness.
* Changed labels in `Show_ref_sides` GH component to be 1-based to match the spec.

### Removed


## [0.13.0] 2025-01-13

### Added

* Added API documentation for `design` and `error` packages.
* Added `guess_joint_topology_2beams` and `set_default_joints` functions to `design.__init__.py`.
* Added `list_input_valid`, `item_input_valid`, `get_leaf_subclasses`, `rename_gh_input` functions to `ghpython.__init__.py`.
* Added `Instruction`, `Model3d`, `Text3d`, `LinearDimension`, `BuildingPlanParser` classes to `planning.__init__.py`.
* Added `subprocessings` property to `BTLxProcessing` to allow nesting of processings.

### Changed

* Fixed comma incompatible with py27 in `Slot` module.
* Updated the API documentation for `connections`, `elements`, `fabrication`, `ghpython`, `planning` packages.
* Refactored all btlx `process` references to `processing`, including base classes, properties, variables, and docstrings.
* Refactored `BTLx` to `BTLxWriter` in the `compas_timber.Fabrication` package.

### Removed

* Removed `BeamJoiningError` from `connections.__init__.py`.
* Removed duplicate entries from the `__all__` list in the `elements.__init__.py` module.
* Removed package `compas_timber._fabrication`.
* Removed `btlx_processes` anf `joint_factories` from `compas_timber.fabrication` package.
* Removed `.btlx` files from `.gitignore`.


## [0.12.0] 2025-01-07

### Added

* Added new base class for timber elements `TimberElement`.
* Added property `is_beam` to `Beam` class.
* Added property `is_plate` to `Plate` class.
* Added property `is_wall` to `Wall` class.
* Added `side_as_surface` to `compas_timber.elements.Beam`.
* Added `opposing_side_index` to `compas_timber.elements.Beam`.
* Added `Plate` element.
* Added attribute `plates` to `TimberModel`.
* Added new temporary package `_fabrication`.
* Added new `compas_timber._fabrication.JackRafterCut`.
* Added new `compas_timber._fabrication.JackRafterCutParams`.
* Added new `compas_timber._fabrication.Drilling`.
* Added new `compas_timber._fabrication.DrillingParams`.
* Added new `compas_timber._fabrication.StepJoint`.
* Added new `compas_timber._fabrication.StepJointNotch`.
* Added new `compas_timber._fabrication.DovetailTenon`.
* Added new `compas_timber._fabrication.DovetailMortise`.
* Added new `compas_timber.connections.TStepJoint`.
* Added new `compas_timber.connections.TDovetailJoint`.
* Added new `utilities` module in `connections` package.
* Added new `compas_timber._fabrication.DoubleCut`.
* Added new `compas_timber.connections.TBirdsmouthJoint`.
* Added new method `add_group_element` to `TimberModel`.
* Added new method `has_group` to `TimberModel`.
* Added new method `get_elements_in_group` to `TimberModel`.
* Added attribute `is_group_element` to `TimberElement`.
* Added `JointRule.joints_from_beams_and_rules()` static method 
* Added `Element.reset()` method.
* Added new `fasteners.py` module with new `Fastener` element type.
* Added new `compas_timber._fabrication.Lap`.
* Added `Joint_Rule_From_List` GH Component that takes lists of beams to create joints.
* Added `MIN_ELEMENT_COUNT` and `MAX_ELEMENT_COUNT` class attributes to `Joint`.
* Added `element_count_complies` class method to `Joint`.
* Added `compas_timber.fasteners.FastenerTimberInterface`.
* Added `compas_timber.connections.BallNodeJoint`.
* Added `compas_timber.elements.BallNodeFastener`.
* Added `transform()` method to `Feature` types.
* Added `FastenerInterfaceComponent` GH component.
* Added `ShowElementsByType` GH Component.
* Added `fasteners` property to `TimberModel`.
* Added `BTLx_Feature` GH component.
* Added `CT_Beams_From_Mesh` GH component.
* Added new `compas_timber._fabrication.FrenchRidgeLap`.
* Added new `compas_timber.connections.LFrenchRidgeLapJoint`.
* Added new `compas_timber._fabrication.Tenon` and `compas_timber._fabrication.Mortise`.
* Added new `compas_timber.connections.TTenonMortiseJoint`.
* Added `create` override to `BallNodeJoint`.
* Added `PlateFastener` class.
* Added `errors` directory and `__init__.py` module.
* Added new `compas_timber._fabrication.Slot`.
* Added new `compas_timber._fabrication.SlotParams`.

 

### Changed

* Changed incorrect import of `compas.geometry.intersection_line_plane()` to `compas_timber.utils.intersection_line_plane()`
* Renamed `intersection_line_plane` to `intersection_line_plane_param`.
* Renamed `intersection_line_line_3D` to `intersection_line_line_param`.
* Adjusted functions in `compas_timber._fabrication.DovetailMortise` and `compas_timber.connections.TDovetailJoint`.
* Added `conda-forge` channel to installation instructions.
* Fixed `**kwargs` inheritance in `__init__` for joint modules: `LMiterJoint`, `TStepJoint`, `TDovetailJoint`, `TBirdsmouthJoint`.
* Fixed GUID assignment logic from `**kwargs` to ensure correct fallback behavior for joint modules: `LMiterJoint`, `TStepJoint`, `TDovetailJoint`, `TBirdsmouthJoint`.
* Changed `model.element_by_guid()` instead of direct `elementsdict[]` access for beam retrieval in joint modules: `LMiterJoint`, `TStepJoint`, `TDovetailJoint`, `TBirdsmouthJoint`.
* Reworked the model generation pipeline.
* Reworked `comply` methods for `JointRule`s. 
* Fixed error with angle and inclination calculation in `compas_timber._fabrication.JackRafterCut` 
* Changed `compas_timber.connections.TButtJoint` and `compas_timber.connections.LButtJoint` by using the new implemented BTLx Processes to define the Joints
* Changed `DirectJointRule` to allow for more than 2 elements per joint.
* Changed `beam` objects get added to `Joint.elements` in `Joint.create()`.
* Fixed bug in vizualization of tenon/mortise in `compas_timber._fabrication.StepJoint`and `compas_timber._fabrication.StepJointNotch`.
* Changed `model.process_joinery()`so that it calls `joint.check_elements_compatibility()` before adding extensions and features.
* Fixed incorrect data keys for `beam_guid` in the `__data__` property for joint modules: `LMiterJoint`, `TStepJoint`, `TDovetailJoint`, `TBirdsmouthJoint`, `LFrenchRidgeLapJoint`.
* Fixed `JointRuleFromList` GH component.
* Changed `TButtJoint` to take an optional `PlateFastener`.
* Moved `FeatureApplicationError`, `BeamJoiningError`, and `FastenerApplicationError` to `errors.__init__.py`.
* Fixed a bug that occured when parallel beams are joined in the BallNodeJoint.
* Fixed `L_TopoJointRule`, `T_TopoJointRule` and `X_TopoJointRule` for cases where `Joint.SUPPORTED_TOPOLOGY` is a single value or a list.
* Fixed bug in `JointRule.joints_from_beams_and_rules()` that caused failures when topology was not recognized.
* Implemented `max_distance` parameter in `JointRule.joints_from_beams_and_rules()` and `JointRule.comply` methods.
* Bux fixes from extra comma argument and `max_distance` not implemented in `DirectRule.comply`.

### Removed

* Removed module `compas_timber.utils.compas_extra`.
* Removed a bunch of spaghetti from `CT_model` GH component.
* Removed module `compas_timber.fabrication.joint_factories.t_butt_factory`.
* Removed module `compas_timber.fabrication.joint_factories.l_butt_factory`.
* Removed module `compas_timber.connections.butt_joint`.
* Removed module `compas_timber.connections.french_ridge_lap`.
* Removed module `compas_timber.fabrication.joint_factories.french_ridge_factory`.
* Removed module `compas_timber.fabrication.btlx_processes.btlx_french_ridge_lap`.

## [0.11.0] 2024-09-17

### Added

* Added bake component for `Plate` elements.
* Added default paramteters for `Surface Model` in the GH Component

### Changed

* Fixed wrong image file paths in the Documentation.
* Changed `TimberModel.beams` to return generator of `Beam` elements.
* Changed `TimberModel.walls` to return generator of `Wall` elements.
* Changed `TimberModel.plates` to return generator of `Plate` elements.
* Changed `TimberModel.joints` to return generator of `Joint` elements.
* Fixed polyline analysis for generating `SurfaceModel`
* Fixed errors in debug info components.

### Removed


## [0.10.1] 2024-09-11

### Added

### Changed

* Implemented a workaround for https://github.com/gramaziokohler/compas_timber/issues/280.

### Removed


## [0.10.0] 2024-09-11

### Added

* Added `SurfaceModelJointOverride` GH Component.
* Added `Plate` element.
* Added attribute `plates` to `TimberModel`.
* Added `SurfaceModelJointOverride` GH Component
* Added `ShowSurfaceModelBeamType` GH Component
* Re-introduced attribute `key` in `Beam`.
* Added attribute `key` to `Plate`.
* Added generation of `plate` elements to the `SurfaceModel`

### Changed

* Updated documentation for Grasshopper components.
* Fixed missing input parameter in `SurfaceModelOptions` GH Component.
* Fixed error with tolerances for `SurfaceModel`s modeled in meters.
* Renamed `beam` to `element` in different locations to make it more generic.
* Fixed `AttributeError` in `SurfaceModel`.
* Updated example scripts.
* Calling `process_joinery` in `SurfaceModel`.
* Changed how `BeamDefinition` and `Plate` types are handled in `SurfaceModel`
* Changed the `get_interior_segment_indices` function to work when there are multiple openings.
* Renamed `ShowSurfaceModelBeamType` to `ShowBeamsByCategory`.
* Changed `SurfaceModel` component input handling to give warnings instead of errors.

### Removed

* Removed `add_beam` from `TimberModel`, use `add_element` instead.
* Removed `add_plate` from `TimberModel`, use `add_element` instead.
* Removed `add_wall` from `TimberModel`, use `add_element` instead.

## [0.9.1] 2024-07-05

### Added

* Added `ref_frame` attribute to `Beam`.
* Added `ref_sides` attribute to `Beam`.
* Added `ref_edges` attribute to `Beam`.

### Changed

* Fixed error in BakeWithBoxMap component.
* Added `add_extensions` to `Joint` interface.
* Added `process_joinery` to `TimberModel`.
* Features are not automatically added when creating a joint using `Joint.create()`.
* Features are not automatically added when de-serializing.

### Removed


## [0.9.0] 2024-06-14

### Added

* Added `birdsmouth` parameter to `butt_joint` which applies a `btlx_double_cut` process to the part. 
* Added `BTLxDoubleCut` BTLx Processing class.
* Added BTLx support for `TButtJoint` and `LButtJoint`
* Added `BTLxLap` process class.

### Changed

* Moved module `workflow` from package `ghpython` to new package `design`.
* Moved `compas_timber.ghpython.CategoryRule` to `compas_timber.design`.
* Moved `compas_timber.ghpython.DirectRule` to `compas_timber.design`.
* Moved `compas_timber.ghpython.JointRule` to `compas_timber.design`.
* Moved `compas_timber.ghpython.TopologyRule` to `compas_timber.design`.
* Moved `compas_timber.ghpython.JointDefinition` to `compas_timber.design`.
* Moved `compas_timber.ghpython.FeatureDefinition` to `compas_timber.design`.
* Moved `compas_timber.ghpython.DebugInfomation` to `compas_timber.design`.

### Removed


## [0.8.1] 2024-06-13

### Added

### Changed

* Fixed import errors in GH components.
* Updated GH example file.

### Removed


## [0.8.0] 2024-06-12

### Added

* Added attribute `geometry` to `Beam`.
* Added `center_of_mass` property to Assembly class.
* Added `volume` property to Assembly class.
* Added new element type `Wall`.

### Changed

* Reduced some boilerplate code in `Joint` subclasses.
* Added argument `beams` to `Joint.__init__()` which expects tuple containing beams from implementing class instance.
* Renamed `TimberAssembly` to `TimberModel`.
* Renamed `compas_timber.assembly` to `compas_timber.model`.
* Renamed `compas_timber.parts` to `compas_timber.elements`.
* Based `Beam` on new `compas_model.elements.Element`.
* Based `TimberModel` on new `compas_model.model.Model`.
* Based `Joint` on new `compas_model.interactions.Interaction`.
* Removed support for Python `3.8`.

### Removed

* Removed `joint_type` attributes from all `Joint` classes.
* Removed argument `cutoff` from `LMiterJoint` as it was not used anywhere.
* Removed argument `gap` from `TButtJoint` as it was not used anywhere.
* Removed argument `gap` from `FrenchRidgeLap` as it was not used anywhere.
* Removed class `JointOptions` as not used anymore.
* Removed module `compas_timber.consumers`.
* Removed unused method `TButtJoint.get_cutting_plane()`.

## [0.7.0] 2024-02-15

### Added

* Added `debug_geometries` attribute to `BeamJoiningError`.
* (Re)added `BooleanSubtraction` feature.
* Added flag `modify_cross` to `L-Butt` joint.
* Added flag `reject_i` to `L-Butt` joint.
* Added new `NullJoint`.
* Added `mill_depth` argument to butt joints, with geometric representation of milled recess in cross beam.
* Added `ButtJoint` class with methods common to `LButtJoint` and `TButtJoint`
* Added new `L_TopologyJointRule`, `T_TopologyJointRule`, `X_TopologyJointRule` GH components
* Added GH component param support functions in `compas_timber.ghpython.ghcomponent_helpers.py`
* Added `topos` attribute to `CategoryRule` to filter when joints get applied
* Added new `SurfaceAssembly` class
* Added GH component `SurfaceAssembly` which directly generates a `TimberAssembly` with standard wall framing from a planar surface. 
* Added GH component `SurfaceAssemblyOptions`
* Added GH component `CustomBeamDimensions` for `SurfaceAssembly`

### Changed

* `BeamFromCurve` GH component accepts now referenced Rhino curves, referenced Rhino object IDs and internalized lines.
* `BeamFromCurve` GH component accepts now referenced Rhino curves, referenced Rhino object IDs and internalized lines.
* Fixed `FeatureError` when L-Butt applies the cutting plane.
* Fixed T-Butt doesn't get extended to cross beam's plane.
* `SimpleSequenceGenerator` updated to work with `compas.datastructures.assembly` and generates building plan acording to type.
* Changed GH Categories for joint rules.
* Made `beam_side_incident` a `staticmethod` of `Joint` and reworked it.
* Extended `DecomposeBeam` component to optionally show beam frame and faces.
* Changed `CategoryJointRule` and `DirectJointRule` to a dynamic interface where joint type is selected with right click menu
* Changed `Assembly` GH component to apply category joints if the detected topology is in `CategoryRule.topos`
* Changed `TopologyJoints` GH component to `DefaultJoints` Component, which applies default joints based on topology. 

### Removed

* Removed component `ShowBeamFrame`.
* Changed GH Categories for joint rules
* `BrepGeometryConsumer` continues to apply features even after the first error.
* `DrillHole` component calculates length from input line.
* `DrillHole` has default diameter proportional to beam cross-section.
* Removed input `Length` from `DrillHole` component.
* Fixed broken `TrimmingFeature` component.
* Removed all `JointOption` components. these are accessed in context menu of joint rules.

## [0.6.1] 2024-02-02

### Added

### Changed

### Removed


## [0.6.0] 2024-02-02

### Added

### Changed

* Updated COMPAS dependency to `2.0.0`!

### Removed


## [0.5.1] 2024-01-31

### Added

* Added missing documentation for module `ghpython.workflow.py`.
* Added missing documentation for package `connections`.
* `compas_timber.__version__` now returns current version.

### Changed

### Removed


## [0.5.0] 2024-01-31

### Added

* Added class `DebugInformation` to `workflow.py`.
* Added new component `ShowFeatureErrors`.
* Added new component `ShowJoiningErrors`.
* Added `FeatureApplicator` classes which report errors during feature application.
* Added `L-HalfLapJoint`.
* Added `T-HalfLapJoint`.
* Added `ShowTopologyTypes` GH Component.

### Changed

* Feature application now fails more gracefully (un-processed geometry is returned).
* Attempting to join beams which are already joined raises `BeamJoiningError` instead of `AssemblyError`
* `Joint.add_features` which fails to calculate anything raises `BeamJoiningError`.
* Changed COMPAS dependency to `compas==2.0.0beta.4`.
* Assembly component shows blanks when `CeateGeometry` flag is set to `False`. 

### Removed

* Removed `JointDef` GH components.
* Removed `AutomaticJoint` GH Component. Joint rules are now input directly into `TimberAssembly`.

## [0.4.0] 2024-01-24

### Added

* Added `fabrication` package 
* Added `BTLx` as a wrapper for `TimberAssembly` to generate .btlx files for machining timber beams
* Added `BTLxPart` as wrapper for `Beam`
* Added `joint_factories` folder and factories for existing joints except `X-HalfLap`
* Added `btlx_processes` folder and processes `JackCut` and `FrenchRidgeHalfLap`
* Added `BTLx` Grasshopper component
* Added `FrenchRidgeHalfLap` joint
* Added `DrillHole` Feature.
* Added `DrillHoleFeature` Grasshopper component.
* added `JointOptions` GH Components for all current joint types. This allows joint parameter definition in GH
* added `DirectJointRules` GH Component 
* added `TopologyJointRules` GH Component 
* added `BTLx` as a wrapper for `TimberAssembly` to generate .btlx files for machining timber beams
* added `BTLxPart` as wrapper for `Beam`
* added `joint_factories` folder and factories for existing joints except `X-HalfLap`
* added `btlx_processes` folder and processes `JackCut` and `FrenchRidgeHalfLap`
* added `BTLx` Grasshopper component
* added `FrenchRidgeHalfLap` joint


### Changed

* Changed `Beam` definition to include `blank_frame` and `blank_length` attributes 
* Replaced `Artist` with the new `Scene`.
* Changed type hint for argument `Centerline` of GH component `BeamFromCurve` to `Guid`.
* Curve ID of beam curves are now always stored in `Beam.attributes["rhino_guid"]`.
* Fixed `FindBeamByGuid` component.
* Bumped required COMPAS version to `2.0.0beta.2`.
* Changed docs theme to the new `sphinx_compas2_theme`.
* Re-worked component `BakeBoxMap` to advanced mode.
* Removed call to `rs.Redraw()` in `BakeBoxMap` which was causing GH document to lock (cannot drag).

### Removed


## [0.3.2] 2023-11-17

### Added

* Added now released COMPAS `2.0.0a1` to requirements.

### Changed

* Explicitly added attribute `key` to (de)serialization of `Beam`.

### Removed


## [0.3.1] 2023-09-18

### Added

### Changed

### Removed


## [0.3.0] 2023-09-18

### Added

* Added new joint type: Half-lap joint.

### Changed

* Beam transformed geometry with features is available using property `geometry`.
* Adapted the `Data` interface of `Beam` and `Assembly` according to the changes in COMPAS core.
* Beam geometry is created on demand.
* Adapted the `Data` interface of `Joint` and its implementations according to the changes in COMPAS core.
* Explicitly choosing `Grasshopper` context for the `Artist` in `ShowAssembly` component.

### Removed

* Removed method `Beam.get_geometry`.

## [0.2.16] 2023-05-16

### Added

### Changed

### Removed


## [0.2.15] 2023-05-15

### Added

### Changed

### Removed


## [0.2.14] 2023-05-15

### Added

### Changed

### Removed


## [0.2.13] 2023-05-15

### Added

### Changed

### Removed


## [0.2.12] 2023-05-15

### Added

### Changed

### Removed


## [0.2.11] 2023-05-15

### Added

### Changed

### Removed


## [0.2.10] 2023-05-14

### Added

### Changed

### Removed


## [0.2.9] 2023-05-12

### Added

### Changed

### Removed


## [0.2.8] 2023-05-12

### Added

### Changed

### Removed


## [0.2.7] 2023-05-12

### Added

### Changed

### Removed


## [0.2.6] 2023-05-12

### Added

### Changed

### Removed


## [0.2.5] 2023-05-12

### Added

### Changed

### Removed


## [0.2.4] 2023-05-12

### Added

### Changed

### Removed


## [0.2.3] 2023-05-12

### Added

### Changed

### Removed


## [0.2.2] 2023-05-12

### Added

### Changed

### Removed


## [0.2.1] 2023-05-12

### Added

### Changed

### Removed


## [0.2.0] 2023-05-11

### Added

* Integrated RTree search for neighboring beams using Rhino and CPython plugins.

### Changed

### Removed<|MERGE_RESOLUTION|>--- conflicted
+++ resolved
@@ -56,14 +56,11 @@
 * Changed core definition of `Plate` to be same as `Beam`, (frame, length, width, height) with `outline_a` and `outline_b` optional arguments.
 * Changed `Plate` to inherit from `TimberElement` and `PlateGeometry`.
 * Fixed the `ShowTopologyTypes` GH Component.
-<<<<<<< HEAD
-* Changed `Slab` to inherit from `PlateGeometry`
-* Changed `Slab.from_boundary` to `Slab.from_outline_thickness`, inherited from `PlateGeometry`.
-=======
 * Changed `Slot.apply()` to visualize the slot geometry. 
 * Changed `BTLxProcessing` `*Proxy` classes to define geometry locally to the element to enable transform operations on elements with features defined with Proxies.
 * Replaced calls to `PlanarSurface.point_at()` with calls to the new `planar_surface_point_at` to fix processing visualization issue since `compas==2.15.0`. 
->>>>>>> fd7d2d2d
+* Changed `Slab` to inherit from `PlateGeometry`
+* Changed `Slab.from_boundary` to `Slab.from_outline_thickness`, inherited from `PlateGeometry`.
 
 ### Removed
 * Removed the `add_element()` method from `compas_timber.model.TimberModel`, as the inherited method from `Model` now covers this functionality.
