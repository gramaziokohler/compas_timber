# Changelog

All notable changes to this project will be documented in this file.

The format is based on [Keep a Changelog](https://keepachangelog.com/en/1.0.0/),
and this project adheres to [Semantic Versioning](https://semver.org/spec/v2.0.0.html).

## Unreleased

### Added

### Changed

* Fixed `ValueErrorException` in `as_dict()` method of `BTLxProcessingParams` class by ensuring precision specifiers are used with floats.
<<<<<<< HEAD
* Fixed spelling of `BeamJoinningError` to `BeamJoiningError`.
=======
* Fixed the error message when beam endpoints coincide, e.g. when a closed polyline is used as input. 
>>>>>>> fab0c1cf

### Removed


## [0.13.0] 2025-01-13

### Added

* Added API documentation for `design` and `error` packages.
* Added `guess_joint_topology_2beams` and `set_default_joints` functions to `design.__init__.py`.
* Added `list_input_valid`, `item_input_valid`, `get_leaf_subclasses`, `rename_gh_input` functions to `ghpython.__init__.py`.
* Added `Instruction`, `Model3d`, `Text3d`, `LinearDimension`, `BuildingPlanParser` classes to `planning.__init__.py`.
* Added `subprocessings` property to `BTLxProcessing` to allow nesting of processings.

### Changed

* Fixed comma incompatible with py27 in `Slot` module.
* Updated the API documentation for `connections`, `elements`, `fabrication`, `ghpython`, `planning` packages.
* Refactored all btlx `process` references to `processing`, including base classes, properties, variables, and docstrings.
* Refactored `BTLx` to `BTLxWriter` in the `compas_timber.Fabrication` package.
* Removed model argument from `BTLxWriter` in the GH component and updated it to always return the BTLx string.
* Fixed a bug in `compas_timber.Fabrication.StepJointNotch` related to the `orientation` and `strut_inclination` parameters.

### Removed

* Removed `BeamJoiningError` from `connections.__init__.py`.
* Removed duplicate entries from the `__all__` list in the `elements.__init__.py` module.
* Removed package `compas_timber._fabrication`.
* Removed `btlx_processes` anf `joint_factories` from `compas_timber.fabrication` package.
* Removed `.btlx` files from `.gitignore`.


## [0.12.0] 2025-01-07

### Added

* Added new base class for timber elements `TimberElement`.
* Added property `is_beam` to `Beam` class.
* Added property `is_plate` to `Plate` class.
* Added property `is_wall` to `Wall` class.
* Added `side_as_surface` to `compas_timber.elements.Beam`.
* Added `opposing_side_index` to `compas_timber.elements.Beam`.
* Added `Plate` element.
* Added attribute `plates` to `TimberModel`.
* Added new temporary package `_fabrication`.
* Added new `compas_timber._fabrication.JackRafterCut`.
* Added new `compas_timber._fabrication.JackRafterCutParams`.
* Added new `compas_timber._fabrication.Drilling`.
* Added new `compas_timber._fabrication.DrillingParams`.
* Added new `compas_timber._fabrication.StepJoint`.
* Added new `compas_timber._fabrication.StepJointNotch`.
* Added new `compas_timber._fabrication.DovetailTenon`.
* Added new `compas_timber._fabrication.DovetailMortise`.
* Added new `compas_timber.connections.TStepJoint`.
* Added new `compas_timber.connections.TDovetailJoint`.
* Added new `utilities` module in `connections` package.
* Added new `compas_timber._fabrication.DoubleCut`.
* Added new `compas_timber.connections.TBirdsmouthJoint`.
* Added new method `add_group_element` to `TimberModel`.
* Added new method `has_group` to `TimberModel`.
* Added new method `get_elements_in_group` to `TimberModel`.
* Added attribute `is_group_element` to `TimberElement`.
* Added `JointRule.joints_from_beams_and_rules()` static method 
* Added `Element.reset()` method.
* Added new `fasteners.py` module with new `Fastener` element type.
* Added new `compas_timber._fabrication.Lap`.
* Added `Joint_Rule_From_List` GH Component that takes lists of beams to create joints.
* Added `MIN_ELEMENT_COUNT` and `MAX_ELEMENT_COUNT` class attributes to `Joint`.
* Added `element_count_complies` class method to `Joint`.
* Added `compas_timber.fasteners.FastenerTimberInterface`.
* Added `compas_timber.connections.BallNodeJoint`.
* Added `compas_timber.elements.BallNodeFastener`.
* Added `transform()` method to `Feature` types.
* Added `FastenerInterfaceComponent` GH component.
* Added `ShowElementsByType` GH Component.
* Added `fasteners` property to `TimberModel`.
* Added `BTLx_Feature` GH component.
* Added `CT_Beams_From_Mesh` GH component.
* Added new `compas_timber._fabrication.FrenchRidgeLap`.
* Added new `compas_timber.connections.LFrenchRidgeLapJoint`.
* Added new `compas_timber._fabrication.Tenon` and `compas_timber._fabrication.Mortise`.
* Added new `compas_timber.connections.TTenonMortiseJoint`.
* Added `create` override to `BallNodeJoint`.
* Added `PlateFastener` class.
* Added `errors` directory and `__init__.py` module.
* Added new `compas_timber._fabrication.Slot`.
* Added new `compas_timber._fabrication.SlotParams`.

### Changed

* Changed incorrect import of `compas.geometry.intersection_line_plane()` to `compas_timber.utils.intersection_line_plane()`
* Renamed `intersection_line_plane` to `intersection_line_plane_param`.
* Renamed `intersection_line_line_3D` to `intersection_line_line_param`.
* Adjusted functions in `compas_timber._fabrication.DovetailMortise` and `compas_timber.connections.TDovetailJoint`.
* Added `conda-forge` channel to installation instructions.
* Fixed `**kwargs` inheritance in `__init__` for joint modules: `LMiterJoint`, `TStepJoint`, `TDovetailJoint`, `TBirdsmouthJoint`.
* Fixed GUID assignment logic from `**kwargs` to ensure correct fallback behavior for joint modules: `LMiterJoint`, `TStepJoint`, `TDovetailJoint`, `TBirdsmouthJoint`.
* Changed `model.element_by_guid()` instead of direct `elementsdict[]` access for beam retrieval in joint modules: `LMiterJoint`, `TStepJoint`, `TDovetailJoint`, `TBirdsmouthJoint`.
* Reworked the model generation pipeline.
* Reworked `comply` methods for `JointRule`s. 
* Fixed error with angle and inclination calculation in `compas_timber._fabrication.JackRafterCut` 
* Changed `compas_timber.connections.TButtJoint` and `compas_timber.connections.LButtJoint` by using the new implemented BTLx Processes to define the Joints
* Changed `DirectJointRule` to allow for more than 2 elements per joint.
* Changed `beam` objects get added to `Joint.elements` in `Joint.create()`.
* Fixed bug in vizualization of tenon/mortise in `compas_timber._fabrication.StepJoint`and `compas_timber._fabrication.StepJointNotch`.
* Changed `model.process_joinery()`so that it calls `joint.check_elements_compatibility()` before adding extensions and features.
* Fixed incorrect data keys for `beam_guid` in the `__data__` property for joint modules: `LMiterJoint`, `TStepJoint`, `TDovetailJoint`, `TBirdsmouthJoint`, `LFrenchRidgeLapJoint`.
* Fixed `JointRuleFromList` GH component.
* Changed `TButtJoint` to take an optional `PlateFastener`.
* Moved `FeatureApplicationError`, `BeamJoiningError`, and `FastenerApplicationError` to `errors.__init__.py`.
* Fixed a bug that occured when parallel beams are joined in the BallNodeJoint.
* Fixed `L_TopoJointRule`, `T_TopoJointRule` and `X_TopoJointRule` for cases where `Joint.SUPPORTED_TOPOLOGY` is a single value or a list.
* Fixed bug in `JointRule.joints_from_beams_and_rules()` that caused failures when topology was not recognized.
* Implemented `max_distance` parameter in `JointRule.joints_from_beams_and_rules()` and `JointRule.comply` methods.
* Bux fixes from extra comma argument and `max_distance` not implemented in `DirectRule.comply`.

### Removed

* Removed module `compas_timber.utils.compas_extra`.
* Removed a bunch of spaghetti from `CT_model` GH component.
* Removed module `compas_timber.fabrication.joint_factories.t_butt_factory`.
* Removed module `compas_timber.fabrication.joint_factories.l_butt_factory`.
* Removed module `compas_timber.connections.butt_joint`.
* Removed module `compas_timber.connections.french_ridge_lap`.
* Removed module `compas_timber.fabrication.joint_factories.french_ridge_factory`.
* Removed module `compas_timber.fabrication.btlx_processes.btlx_french_ridge_lap`.



## [0.11.0] 2024-09-17

### Added

* Added bake component for `Plate` elements.
* Added default paramteters for `Surface Model` in the GH Component

### Changed

* Fixed wrong image file paths in the Documentation.
* Changed `TimberModel.beams` to return generator of `Beam` elements.
* Changed `TimberModel.walls` to return generator of `Wall` elements.
* Changed `TimberModel.plates` to return generator of `Plate` elements.
* Changed `TimberModel.joints` to return generator of `Joint` elements.
* Fixed polyline analysis for generating `SurfaceModel`
* Fixed errors in debug info components.

### Removed


## [0.10.1] 2024-09-11

### Added

### Changed

* Implemented a workaround for https://github.com/gramaziokohler/compas_timber/issues/280.

### Removed


## [0.10.0] 2024-09-11

### Added

* Added `SurfaceModelJointOverride` GH Component.
* Added `Plate` element.
* Added attribute `plates` to `TimberModel`.
* Added `SurfaceModelJointOverride` GH Component
* Added `ShowSurfaceModelBeamType` GH Component
* Re-introduced attribute `key` in `Beam`.
* Added attribute `key` to `Plate`.
* Added generation of `plate` elements to the `SurfaceModel`

### Changed

* Updated documentation for Grasshopper components.
* Fixed missing input parameter in `SurfaceModelOptions` GH Component.
* Fixed error with tolerances for `SurfaceModel`s modeled in meters.
* Renamed `beam` to `element` in different locations to make it more generic.
* Fixed `AttributeError` in `SurfaceModel`.
* Updated example scripts.
* Calling `process_joinery` in `SurfaceModel`.
* Changed how `BeamDefinition` and `Plate` types are handled in `SurfaceModel`
* Changed the `get_interior_segment_indices` function to work when there are multiple openings.
* Renamed `ShowSurfaceModelBeamType` to `ShowBeamsByCategory`.
* Changed `SurfaceModel` component input handling to give warnings instead of errors.

### Removed

* Removed `add_beam` from `TimberModel`, use `add_element` instead.
* Removed `add_plate` from `TimberModel`, use `add_element` instead.
* Removed `add_wall` from `TimberModel`, use `add_element` instead.

## [0.9.1] 2024-07-05

### Added

* Added `ref_frame` attribute to `Beam`.
* Added `ref_sides` attribute to `Beam`.
* Added `ref_edges` attribute to `Beam`.

### Changed

* Fixed error in BakeWithBoxMap component.
* Added `add_extensions` to `Joint` interface.
* Added `process_joinery` to `TimberModel`.
* Features are not automatically added when creating a joint using `Joint.create()`.
* Features are not automatically added when de-serializing.

### Removed


## [0.9.0] 2024-06-14

### Added

* Added `birdsmouth` parameter to `butt_joint` which applies a `btlx_double_cut` process to the part. 
* Added `BTLxDoubleCut` BTLx Processing class.
* Added BTLx support for `TButtJoint` and `LButtJoint`
* Added `BTLxLap` process class.

### Changed

* Moved module `workflow` from package `ghpython` to new package `design`.
* Moved `compas_timber.ghpython.CategoryRule` to `compas_timber.design`.
* Moved `compas_timber.ghpython.DirectRule` to `compas_timber.design`.
* Moved `compas_timber.ghpython.JointRule` to `compas_timber.design`.
* Moved `compas_timber.ghpython.TopologyRule` to `compas_timber.design`.
* Moved `compas_timber.ghpython.JointDefinition` to `compas_timber.design`.
* Moved `compas_timber.ghpython.FeatureDefinition` to `compas_timber.design`.
* Moved `compas_timber.ghpython.DebugInfomation` to `compas_timber.design`.

### Removed


## [0.8.1] 2024-06-13

### Added

### Changed

* Fixed import errors in GH components.
* Updated GH example file.

### Removed


## [0.8.0] 2024-06-12

### Added

* Added attribute `geometry` to `Beam`.
* Added `center_of_mass` property to Assembly class.
* Added `volume` property to Assembly class.
* Added new element type `Wall`.

### Changed

* Reduced some boilerplate code in `Joint` subclasses.
* Added argument `beams` to `Joint.__init__()` which expects tuple containing beams from implementing class instance.
* Renamed `TimberAssembly` to `TimberModel`.
* Renamed `compas_timber.assembly` to `compas_timber.model`.
* Renamed `compas_timber.parts` to `compas_timber.elements`.
* Based `Beam` on new `compas_model.elements.Element`.
* Based `TimberModel` on new `compas_model.model.Model`.
* Based `Joint` on new `compas_model.interactions.Interaction`.
* Removed support for Python `3.8`.

### Removed

* Removed `joint_type` attributes from all `Joint` classes.
* Removed argument `cutoff` from `LMiterJoint` as it was not used anywhere.
* Removed argument `gap` from `TButtJoint` as it was not used anywhere.
* Removed argument `gap` from `FrenchRidgeLap` as it was not used anywhere.
* Removed class `JointOptions` as not used anymore.
* Removed module `compas_timber.consumers`.
* Removed unused method `TButtJoint.get_cutting_plane()`.

## [0.7.0] 2024-02-15

### Added

* Added `debug_geometries` attribute to `BeamJoiningError`.
* (Re)added `BooleanSubtraction` feature.
* Added flag `modify_cross` to `L-Butt` joint.
* Added flag `reject_i` to `L-Butt` joint.
* Added new `NullJoint`.
* Added `mill_depth` argument to butt joints, with geometric representation of milled recess in cross beam.
* Added `ButtJoint` class with methods common to `LButtJoint` and `TButtJoint`
* Added new `L_TopologyJointRule`, `T_TopologyJointRule`, `X_TopologyJointRule` GH components
* Added GH component param support functions in `compas_timber.ghpython.ghcomponent_helpers.py`
* Added `topos` attribute to `CategoryRule` to filter when joints get applied
* Added new `SurfaceAssembly` class
* Added GH component `SurfaceAssembly` which directly generates a `TimberAssembly` with standard wall framing from a planar surface. 
* Added GH component `SurfaceAssemblyOptions`
* Added GH component `CustomBeamDimensions` for `SurfaceAssembly`

### Changed

* `BeamFromCurve` GH component accepts now referenced Rhino curves, referenced Rhino object IDs and internalized lines.
* `BeamFromCurve` GH component accepts now referenced Rhino curves, referenced Rhino object IDs and internalized lines.
* Fixed `FeatureError` when L-Butt applies the cutting plane.
* Fixed T-Butt doesn't get extended to cross beam's plane.
* `SimpleSequenceGenerator` updated to work with `compas.datastructures.assembly` and generates building plan acording to type.
* Changed GH Categories for joint rules.
* Made `beam_side_incident` a `staticmethod` of `Joint` and reworked it.
* Extended `DecomposeBeam` component to optionally show beam frame and faces.
* Changed `CategoryJointRule` and `DirectJointRule` to a dynamic interface where joint type is selected with right click menu
* Changed `Assembly` GH component to apply category joints if the detected topology is in `CategoryRule.topos`
* Changed `TopologyJoints` GH component to `DefaultJoints` Component, which applies default joints based on topology. 

### Removed

* Removed component `ShowBeamFrame`.
* Changed GH Categories for joint rules
* `BrepGeometryConsumer` continues to apply features even after the first error.
* `DrillHole` component calculates length from input line.
* `DrillHole` has default diameter proportional to beam cross-section.
* Removed input `Length` from `DrillHole` component.
* Fixed broken `TrimmingFeature` component.
* Removed all `JointOption` components. these are accessed in context menu of joint rules.

## [0.6.1] 2024-02-02

### Added

### Changed

### Removed


## [0.6.0] 2024-02-02

### Added

### Changed

* Updated COMPAS dependency to `2.0.0`!

### Removed


## [0.5.1] 2024-01-31

### Added

* Added missing documentation for module `ghpython.workflow.py`.
* Added missing documentation for package `connections`.
* `compas_timber.__version__` now returns current version.

### Changed

### Removed


## [0.5.0] 2024-01-31

### Added

* Added class `DebugInformation` to `workflow.py`.
* Added new component `ShowFeatureErrors`.
* Added new component `ShowJoiningErrors`.
* Added `FeatureApplicator` classes which report errors during feature application.
* Added `L-HalfLapJoint`.
* Added `T-HalfLapJoint`.
* Added `ShowTopologyTypes` GH Component.

### Changed

* Feature application now fails more gracefully (un-processed geometry is returned).
* Attempting to join beams which are already joined raises `BeamJoiningError` instead of `AssemblyError`
* `Joint.add_features` which fails to calculate anything raises `BeamJoiningError`.
* Changed COMPAS dependency to `compas==2.0.0beta.4`.
* Assembly component shows blanks when `CeateGeometry` flag is set to `False`. 

### Removed

* Removed `JointDef` GH components.
* Removed `AutomaticJoint` GH Component. Joint rules are now input directly into `TimberAssembly`.

## [0.4.0] 2024-01-24

### Added

* Added `fabrication` package 
* Added `BTLx` as a wrapper for `TimberAssembly` to generate .btlx files for machining timber beams
* Added `BTLxPart` as wrapper for `Beam`
* Added `joint_factories` folder and factories for existing joints except `X-HalfLap`
* Added `btlx_processes` folder and processes `JackCut` and `FrenchRidgeHalfLap`
* Added `BTLx` Grasshopper component
* Added `FrenchRidgeHalfLap` joint
* Added `DrillHole` Feature.
* Added `DrillHoleFeature` Grasshopper component.
* added `JointOptions` GH Components for all current joint types. This allows joint parameter definition in GH
* added `DirectJointRules` GH Component 
* added `TopologyJointRules` GH Component 
* added `BTLx` as a wrapper for `TimberAssembly` to generate .btlx files for machining timber beams
* added `BTLxPart` as wrapper for `Beam`
* added `joint_factories` folder and factories for existing joints except `X-HalfLap`
* added `btlx_processes` folder and processes `JackCut` and `FrenchRidgeHalfLap`
* added `BTLx` Grasshopper component
* added `FrenchRidgeHalfLap` joint


### Changed

* Changed `Beam` definition to include `blank_frame` and `blank_length` attributes 
* Replaced `Artist` with the new `Scene`.
* Changed type hint for argument `Centerline` of GH component `BeamFromCurve` to `Guid`.
* Curve ID of beam curves are now always stored in `Beam.attributes["rhino_guid"]`.
* Fixed `FindBeamByGuid` component.
* Bumped required COMPAS version to `2.0.0beta.2`.
* Changed docs theme to the new `sphinx_compas2_theme`.
* Re-worked component `BakeBoxMap` to advanced mode.
* Removed call to `rs.Redraw()` in `BakeBoxMap` which was causing GH document to lock (cannot drag).

### Removed


## [0.3.2] 2023-11-17

### Added

* Added now released COMPAS `2.0.0a1` to requirements.

### Changed

* Explicitly added attribute `key` to (de)serialization of `Beam`.

### Removed


## [0.3.1] 2023-09-18

### Added

### Changed

### Removed


## [0.3.0] 2023-09-18

### Added

* Added new joint type: Half-lap joint.

### Changed

* Beam transformed geometry with features is available using property `geometry`.
* Adapted the `Data` interface of `Beam` and `Assembly` according to the changes in COMPAS core.
* Beam geometry is created on demand.
* Adapted the `Data` interface of `Joint` and its implementations according to the changes in COMPAS core.
* Explicitly choosing `Grasshopper` context for the `Artist` in `ShowAssembly` component.

### Removed

* Removed method `Beam.get_geometry`.

## [0.2.16] 2023-05-16

### Added

### Changed

### Removed


## [0.2.15] 2023-05-15

### Added

### Changed

### Removed


## [0.2.14] 2023-05-15

### Added

### Changed

### Removed


## [0.2.13] 2023-05-15

### Added

### Changed

### Removed


## [0.2.12] 2023-05-15

### Added

### Changed

### Removed


## [0.2.11] 2023-05-15

### Added

### Changed

### Removed


## [0.2.10] 2023-05-14

### Added

### Changed

### Removed


## [0.2.9] 2023-05-12

### Added

### Changed

### Removed


## [0.2.8] 2023-05-12

### Added

### Changed

### Removed


## [0.2.7] 2023-05-12

### Added

### Changed

### Removed


## [0.2.6] 2023-05-12

### Added

### Changed

### Removed


## [0.2.5] 2023-05-12

### Added

### Changed

### Removed


## [0.2.4] 2023-05-12

### Added

### Changed

### Removed


## [0.2.3] 2023-05-12

### Added

### Changed

### Removed


## [0.2.2] 2023-05-12

### Added

### Changed

### Removed


## [0.2.1] 2023-05-12

### Added

### Changed

### Removed


## [0.2.0] 2023-05-11

### Added

* Integrated RTree search for neighboring beams using Rhino and CPython plugins.

### Changed

### Removed<|MERGE_RESOLUTION|>--- conflicted
+++ resolved
@@ -12,11 +12,8 @@
 ### Changed
 
 * Fixed `ValueErrorException` in `as_dict()` method of `BTLxProcessingParams` class by ensuring precision specifiers are used with floats.
-<<<<<<< HEAD
+* Fixed the error message when beam endpoints coincide, e.g. when a closed polyline is used as input. 
 * Fixed spelling of `BeamJoinningError` to `BeamJoiningError`.
-=======
-* Fixed the error message when beam endpoints coincide, e.g. when a closed polyline is used as input. 
->>>>>>> fab0c1cf
 
 ### Removed
 
