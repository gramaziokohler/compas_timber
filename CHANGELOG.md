# Changelog

All notable changes to this project will be documented in this file.

The format is based on [Keep a Changelog](https://keepachangelog.com/en/1.0.0/),
and this project adheres to [Semantic Versioning](https://semver.org/spec/v2.0.0.html).

## Unreleased

### Added
* Added `add_elements()` method to `compas_timber.model.TimberModel`, following its removal from the base `Model`.
* Added `geometry` property in `compas_timber.elements.TimberElement` following its removal from the base `Element` that returns the result of `compute_modelgeometry()`.
* Added `compute_elementgeometry` method in `TimberElement` that returns the element geometry in local coordinates.
* Added `reset_computed_properties()` method to `TimberElement` to provide interface for invalidating `@reset_computed` decorated properties.
* Added `transform()` method override to `TimberModel` to properly invalidate element caches when model transformation is applied, fixing inconsistent element transformation behavior.
* Added `__from_data__` class method override in `TimberElement` to handle frame/transformation conversion during deserialization.
* Added standalone element support through minimal overrides in `compute_modeltransformation()` and `compute_modelgeometry()` methods in `TimberElement`.

* Added new `compas_timber.planning.Stock` base class for representing raw material stock pieces with polymorphic element handling.
* Added new `compas_timber.planning.BeamStock` class for 1D beam stock pieces with length-based nesting and dimensional compatibility checking.
* Added new `compas_timber.planning.PlateStock` class for 2D plate stock pieces with area-based nesting and dimensional compatibility checking.
* Added new `compas_timber.planning.BeamNester` class for automated beam nesting with first-fit and best-fit decreasing algorithms.
* Added new `compas_timber.planning.NestingResult` class as a serializable wrapper for nesting results with analysis properties and enhanced dimensional reporting.
* Added new `compas_timber.fabrication.BTLxGenericPart` as a new base class for BTLx part representations, upstreaming shared functionality from `BTLxPart` and `BTLxRawpart`.
* Added new `compas_timber.fabrication.BTLxRawpart`, inheriting from `BTLxGenericPart`, to support raw part handling and nesting operations within the BTLx framework.
* Added `reset_timber_attrs` decorator to invalidate cached `TimberElement` attributes.
* Added `PlateJoint.add_extensions()` which does the initial extension of plate outline edges. 
* Added `PlateGeometry` class.
* Fixed `TimberElement.transform` doesn't reflect in drawn geometry due to caching.
<<<<<<< HEAD
* Added new `DrillingProxy` and `DoubleCutProxy` classes.
=======
* Added `planar_surface_point_at` to `compas_timber.utils`.
>>>>>>> 852b51d4

### Changed
* Updated `compas_model` version pinning from `0.4.4` to `0.9.1` to align with the latest development.
* Changed `compas_timber.connections.Joint` to inherit from `Data` instead of the deprecated `Interaction`.
* Replaced `face.frame_at()` with `surface.frame_at()` on NURBS surfaces in `Lap.from_volume_and_element` to avoid `NotImplementedError` in `OCC`.
* Changed `TimberModel.element_by_guid()` to use `self._elements[guid]` instead of `self._guid_element[guid]` for element lookup.
* Replaced all `GroupNode` references with the new `Group` element class from `compas_model`.
* Changed `joints` and `joint_candidates` properties in `TimberModel` to use direct edge-based lookup instead of interactions.
* Updated default edge attributes in the model graph to include `joints` and `candidates`.
* Updated `graph_node` property to `graphnode` following the changes in the parent `compas_model.elements.Element` class.
* Upstreamed `ref_frame` property from `compas_timber.elements.Beam` to `compas_timber.elements.TimberElement`.
* Upstreamed `ref_sides` property from `compas_timber.elements.Beam` and `compas_timber.elements.Plate` to `compas_timber.elements.TimberElement`.
* Upstreamed `ref_edges` property from `compas_timber.elements.Beam` and `compas_timber.elements.Plate` to `compas_timber.elements.TimberElement`.
* Upstreamed `front_side`, `back_side`, `opp_side` methods from `compas_timber.elements.Beam` to `compas_timber.elements.TimberElement`.
* Upstreamed `side_as_surface` method from `compas_timber.elements.Beam` to `compas_timber.elements.TimberElement`.
* Upstreamed `get_dimensions_relative_to_side` method from `compas_timber.elements.Beam` to `compas_timber.elements.TimberElement`.
* Refactored `TimberElement.__init__()` to accept `frame` parameter and convert to `transformation` for parent `Element` class, bridging frame-based user interface with transformation-based inheritance.
* Changed the way the `ref_frame` is computed from the `Blank`'s geometry in `TimberElement`.
* Changed the way the `blank` is computed in `compas_timber.elements.Beam` applying the `modeltransformation` to a locally generated geometry.
* Changed the `apply()` method in `DoubleCut`, `DovetailMortise`, `DovetailTenon`, `Drilling`, `FrenchRidgeLap`, `JackRafterCut`, `Lap`, `LongitudinalCut`, `Mortise`, `Pocket`, `StepJointNotch`, `StepJoint`, `Tenon` by transforming the computed feature geometry in the element's local space to allow the element geometry computation to happen in local coordinates.
* Fixed bug in `LongitudinalCut` that occured when the cutting plane intersected a ref_side but the normals pointed away from each other, resulting in the cut parameter being out of range. 
* Changed `JointRuleSolver.apply_rules_to_model()` to consider `JointCandidate`s pairwise if larger clusters fail to create joints. 
* Improved performance of `TimberModel.process_joinery()` by caching some attributes of `TimberElement`. 
* Changed `Fastener`, `Slab`, `Wall` to inherit from `compas_model.Element` instead of `TimberElement`. `TimberElement` now represents BTLx parts exclusively.
* Changed core definition of `Plate` to be same as `Beam`, (frame, length, width, height) with `outline_a` and `outline_b` optional arguments.
* Changed `Plate` to inherit from `TimberElement` and `PlateGeometry`.
* Fixed the `ShowTopologyTypes` GH Component.
<<<<<<< HEAD
* Changed `BTLxProcessing` `*Proxy` classes to define geometry locally to the element to enable transform operations on elements with features defined with Proxies.
=======
* Replaced calls to `PlanarSurface.point_at()` with calls to the new `planar_surface_point_at` to fix processing visualization issue since `compas==2.15.0`. 
>>>>>>> 852b51d4

### Removed
* Removed the `add_element()` method from `compas_timber.model.TimberModel`, as the inherited method from `Model` now covers this functionality.
* Removed `interactions` property from `TimberModel` in favor of direct edge-based joint lookup.
* Removed `blank_frame` property from `compas_timber.elements.Beam` since the ref_frame could serve it's purpose.
* Removed `faces` property from `compas_timber.elements.Beam` since it wasn't used anywhere.
* Removed `has_features` property from `compas_timber.elements.Beam` since it wasn't used anywhere.
* Removed `key` property from `compas_timber.elements.Beam` and `compas_timber.elements.Plate` since it is not used anymore.
* Removed all Rhino7 components!
* Removed method `add_group_element` from `TimberModel`.
* Removed `PlateToPlateInterface` since plates should be given `BTLxProcessing` features.

## [1.0.1] 2025-10-16

### Added
* Added `TimberElement.add_feature` to override the `Element` method.
* Added new GH helper `get_createable_joints` to get all createable Joint classes.

### Changed

* Fixed a bug in `TLapJoint` and `XLapJoint` where the `cut_plane_bias` parameter was not passed to the `_create_negative_volumes()` method after its signature was changed.
* Replaced `JackRafterCut` and `Lap` with their Proxy counterparts in `LLapJoint` and `TLapJoint`.
* Changed `BTLxPart` transformation GUID to use the `TimberElement`'s GUID instead of generating a random UUID in `compas_timber.fabrication.BTLxPart`.
* Updated the `write()` and `model_to_xml()` methods of the `BTLxWriter` class to optionally accept a `NestingResult` object, enabling inclusion of beam nesting information in the BTLx output.
* Fixed a bug in `TStepJoint` where beam dimensions were calculated incorrectly for certain reference side orientations. 
* Renamed `TOliGinaJoint` to `OliginaJoint` for consistency wrt to the supported topology.
* Replaced `get_leaf_subclasses(Joint)` with `get_createable_joints()` in the relevant GH components.
* Added inflation of the negative volume in `LapProxy` to fix boolean difference artifact.

### Removed

## [1.0.0] 2025-09-01

### Added

* Added attribute `tolerance` to `TimberModel`.
* Added `scaled` method to `compas_timber.fabrication.BTLxProcessing` to scale the BTLx parameters.
* Added `scaled` method to `compas_timber.fabrication.BTLxPart` to scale the BTLx parameters.
* Added `scale` method to `compas_timber.fabrication.JackRafterCut`.
* Added `scale` method to `compas_timber.fabrication.Drilling`.
* Added `scale` method to `compas_timber.fabrication.DoubleCut`.
* Added `scale` method to `compas_timber.fabrication.Lap`.
* Added `scale` method to `compas_timber.fabrication.FrenchRidgeLap`.
* Added `scale` method to `compas_timber.fabrication.Tenon`.
* Added `scale` method to `compas_timber.fabrication.Mortise`.
* Added `scale` method to `compas_timber.fabrication.StepJoint`.
* Added `scale` method to `compas_timber.fabrication.StepJointNotch`.
* Added `scale` method to `compas_timber.fabrication.DovetailTenon`.
* Added `scale` method to `compas_timber.fabrication.DovetailMortise`.
* Added `scale` method to `compas_timber.fabrication.Slot`.
* Added `scale` method to `compas_timber.fabrication.Pocket`.
* Added `scale` method to `compas_timber.fabrication.Text`.
* Added `is_joinery` flag to `BTLxProcessing` to indicate if the processing is a result of joinery operation.
* Added new `compas_timber.fabrication.LongitudinalCut`.
* Added tasks `update-gh-header` to update the version in the header of the GH components.
* Added new `compas_timber.connections.XNotchJoint`.
* Added a proxy class for `Pocket` BTLx processing for performance optimization. 
* Added `topology` to class `Joint`.
* Added `location` to class `Joint`.
* Added `NBeamKDTreeAnalyzer` to `compas_timber.connections`.
* Added `TripletAnalyzer` to `compas_timber.connections`.
* Added `QuadAnalyzer` to `compas_timber.connections`.
* Added `CompositeAnalyzer` to `compas_timber.connections`.
* Added method `connect_adjacent_beams` to `TimberModel`.
* Added `PlateJoint`.
* Added `PlateButtJoint`.
* Added `PlateMiterJoint`.
* Added `PlateConnectionSolver`.
* Added generic `ButtJoint` class from which `TButtJoint` and `LButtJoint` inherit.
* Added new `BTLxProcessingError` to `compas_timber.errors`.
* Added `errors` property to `BTLxWriter` class which can be used after call to `write()` to check for errors.
* Added `CategoryPlateJointRule`, `DirectPlateJointRule`, `EdgeEdgeTopologyPlateJointRule`, and `EdgeFaceTopologyPlateJointRule` Plate joint rule GH components.
* Added `joints_contribution_guide` in docs.
* Added `PlateJointCandidate` to `generic_joint.py`.
* Added `Joint.promote_cluster` and `Joint.promote_joint_candidate` constructors to `Joint`.
* Added `PlateJoint.promote_joint_candidate` as override.
* Added `joints_contribution_guide` in docs.
* Added `JointRuleSolver` class.
* Added `JointTopology.TOPO_Y` for Beam Connections.
* Added `JointTopology.TOPO_K` for Beam Connections.
* Added `JointTopology.TOPO_EDGE_EDGE` for Plate Connections.
* Added `JointTopology.TOPO_EDGE_FACE` for Plate Connections.
* Added `Cluster.topology`.
* Added `PlateSolverResult` and `BeamSolverResult` to package results from `PlateConnectionSolver.find_topology()` and `ConnectionSolver.find_topology()`.
* Added `joint_candidates` property to `TimberModel`.
* Added `add_joint_candidate` method to `TimberModel`.
* Added `remove_joint_candidate` method to `TimberModel`.

### Changed

* BTLx Write now considers the `TimberModel.tolerance` attribute and scales parts and processings it when units are set to meters.
* Added missing `__data__` to `compas_timber.fabrication.Drilling`.
* Added missing `__data__` to `compas_timber.fabrication.Slot`.
* Fixed `TypeError` when deepcopying beams with `debug_info` on them.
* Processings which are not the result of joinery are now serialized with `TimberElement`.
* Fixed visualization bug in `Plate` due to loft resulting in flipped volume.
* Fixed a few bugs in the `WallPopulator` workflow including GH component updates.
* Renamed `NullJoint` to `JointCandidate`.
* Fixed bug in show_ref_faces GH component.
* `BTLxProcessing.ref_side_index` defaults to `0` if not set, instead of the invalid `None`.
* Updated `BTLx_contribution_guide` in docs.
* Fixed several GH Components for Rhino8 compatibility.
* Fixed `graph_node` is `None` after deserializing a `TimberModel`.
* Fixed a bug in `BeamsFromMesh` GH Component.
* Fixed attribute error when creating a `TButtJoint`.
* Changed default value for `modify_cross` to `True` for `LButtJoint`.
* Minor fixes to GH Components.
* Fixed `elements` and geometry creation for `BallNodeJoint`.
* Changed `PlateConnectionSolver.find_topology()` to solve for `TOPO_EDGE_EDGE` or `TOPO_EDGE_FACE`.
* Changed `PlateConnectionSolver.find_topology()` to return a `PlateSolverResult` instance.
* Reworked `ConnectionSolver.find_topology()` for readability and to implement `TOPO_I`.
* Changed `ConnectionSolver.find_topology()` to return a `BeamSolverResult` instance.
* Removed `topology`, `a_segment_index` and `b_segment_index` from `PlateJoint` subclass `__init__()` methods. These can now be passed as kwargs.
* `Platejoint`s can now be isntantiated with just 2 Plates as arguments. If no topology or segment index data is in kwargs, the joint will solve for those. 
* Fixed ironpython compatibility issues.
* `NBeamKDTreeAnalyzer` now uses `model.joint_candidates` instead of filtering `model.joints`.
* Fixed element interaction gets removed even if there are still attributes on it.
* Changed `elements` argument in `promote_joint_candidate` to `reordered_elements` for clarity.
* Fixed `TStepJoint` deserialization error where `__init__()` was accessing beam properties before beams were restored from GUIDs.
* Removed the `cut_plane_bias` parameter from the `LapJoint.__init__()` method, as it is not required by all subclasses.
* Added the `cut_plane_bias` parameter to the constructors of `TLapJoint`, `LLapJoint`, and `XLapJoint`.
* Updated the `__data__` methods of `TLapJoint`, `LLapJoint`, and `XLapJoint` to serialize the `cut_plane_bias` value.
* Updated the `__data__` method of `LFrenchRidgeLapJoint` to serialize the `drillhole_diam` value.
* Changed the `_create_negative_volumes()` method in `LapJoint` to accept `cut_plane_bias` as an argument.
* Renamed `set_default_values()` to `_update_default_values()` and moved method call from `__init__()` to `add_features()` in `TenonMortiseJoint` to avoid inconsistencies during deserialization.
* Set minimum `compas_timber` version in CPython GH components to `1.0.0`.
* Reworked `ConnectionSolver.find_topology()` for readability and to implement `TOPO_I`.
* Changed `JointRule.joints_from_beams_and_rules()` to `JointRule.apply_rules_to_model` which now adds `Joint`s to the
  `TimberModel` directly.
* Changed `WallPopulator.create_joint_definitions()` to `WallPopulator.create_joints()`, which now returns `DirectRule` instances.
* Changed `tolerance` argument to `max_distance` in `NBeamKDTreeAnalyzer` for clarity and consisten naming. 
* Changed `Joint.check_elements_compatibility()` to a class method to check Joint-type specific requirements before instantiation. 

### Removed

* Removed Grasshopper after-install plugin. Components should be installed via Rhino's Plugin Manager.
* Removed `get_face_most_towards_beam` from `Joint` as not used anywhere.
* Removed `get_face_most_ortho_to_beam` from `Joint` as not used anywhere.
* Removed `angle_vectors_projected` from `compas_timber.utils` since this has been upstreamed to core.
* Removed `comply()` from JointRule and its child classes.
* Removed `JointDefinition`. 
* Removed `FeatureDefinition`. 
* Removed redundant checks in `TopologyRule` GH components.

## [0.16.2] 2025-05-07

### Added

### Changed

* Fixed max recursion depth error when copying `TimberModel`/`Beam` with proxy processings.

### Removed



## [0.16.1] 2025-04-30

### Added

### Changed

### Removed


## [0.16.0] 2025-04-30

### Added

* Added new `compas_timber.fabrication.Pocket`.
* Added `front_side`, `back_side`, `opp_side` methods to the `Beam` class for retrieving specific sides relative to a reference side.
* Added processing `Text` to `compas_timber.fabrication`.
* Added `TextParams` to `compas_timber.fabrication`.
* Added new Grasshopper components for Rhino8/cpython. 
* Added new methods to handle adaptive GH_component parameters using cpython.

### Changed

* Fixed `AttributeError` when deserializing a model with Lap joints.
* Fixed a bug in `compas_timber.fabrication.Lap` where `ref_side_index` failed for `0` by checking for `None` instead.
* Fixed a bug in `compas_timber.fabrication.Lap` to handle the case when the vectors used to calculate the `inclination` angle are perpendicular.

### Removed


## [0.15.3] 2025-03-25

### Added

* Added `DualContour` BTLx Contour type for ruled surface Swarf contours.

### Changed

* Removed `main_ref_side_index` property from `TBirdsmouthJoint` since it's now defined in the `DoubleCut` BTLxProcessing.
* Added `mill_depth` argument in `TBirdsmouthJoint` for creating pockets on the cross_beam if asked.
* Refactored the `check_element_compatibility` method in `YButtJoint` so that it checks for coplanarity and dimensioning of the cross elements.
* Enhanced `DoubleCut.from_planes_and_beam` to verify that provided planes are not parallel and raise a `ValueError` if they are.
* Adjusted `process_joinery` method to catch `ValueError` exceptions during `BTLxProcessing` generation and wrap them in `BeamJoiningError` objects.
* Refactored and renamed `are_beams_coplanar` function to `are_beams_aligned_with_cross_vector`.
* Refactored `_create_negative_volumes()` in `LapJoint` so that it generates box-like volumes. 
* Refactored `XLapJoint`, `LLapJoint`, `TLapJoint` so that they use the `_create_negative_volumes()` method to get the negative volumes and use the alt constructor `Lap.from_volume_and_beam()`.
* Fixed an error occuring in `BTLxPart.shape_strings` by ensuring the polyline is always closed.
* Implemented `Inclination` in the `FreeContour` BTLx Processing.
* Changed `Plate` element to be defined by top and bottom contours instead of one contour and thickness. 

### Removed

* Removed `check_elements_compatibility` method from the parent `LapJoint` since non co-planar lap joints can be achieved.
* Removed the `is_pocket` argument in `Lap.from_plane_and_beam()` since this class method will now only serve for pockets in Butt joints.
* Removed `opposing_side_index` and `OPPOSING_SIDE_MAP` from `Beam` class since they have now been replaced by `front_side`, `back_side`, `opp_side` methods.
* Removed the deprecated `main_beam_opposing_side_index` property from `LButtJoint` and `TButtJoint` as it is no longer in use.

## [0.15.2] 2025-03-05

### Added

### Changed

* Fixed `ValueError` occurring when connecting just a slab to the GH model component.

### Removed


## [0.15.1] 2025-03-04

### Added

### Changed

* Fixed "No intersection found between walls" error when walls connect in unsupported topology.
* Implemented slab perimeter offset workaround.

### Removed


## [0.15.0] 2025-03-04

### Added

* Added `BTLx_From_Params` GH component which contains the definiton for class `DeferredBTLxProcessing` to allow directly defining BTLx parameters and passing them to the model.
* Added `Shape` to BTLx output, showing finished element geometry in BTLx Viewer instead of just blank.
* Added `as_plane()` to `WallToWallInterface`.
* Added optional argument `max_distance` to `WallPopulator.create_joint_definitions()`.

### Changed

* Added `max_distance` to `TimberModel.connect_adjacent_walls()`.
* Fixed plate doesn't get properly extended to the end of an L detail.
* Fixed detail edge beams don't get LButt.
* Fixed walls might not be considered connecting depending on the surface's orientation.

### Removed


## [0.14.2] 2025-02-17

### Added

### Changed

* Adjusted `LMiterJoint` so that it now applies an extra cut to elements when the `cutoff` flag is enabled.

### Removed


## [0.14.1] 2025-02-17

### Added

* Added missing arguments in configuration set component.
* Added `FlipDirection` flag to flip stud direction of a slab.

### Changed

* Fixed rotating stud direction in slab causes breaks plates and connections.
* Restructured some Gh Toolboxes & added Icons for Walls & Slabs

### Removed


## [0.14.0] 2025-02-17

### Added

* Added `distance_segment_segment` to `compas_timber.utils`
* Added `BTLxFromGeometryDefinition` class to replace the depricated `FeatureDefinition`. This allows deferred calculation of BTLx processings.
* Added `from_shapes_and_element` class method to `Drilling`, `JackRafterCut`, and `DoubleCut` as a wrapper for their geometry based constructors for use with `BTLxFromGeometryDefinition`.
* Added `YButtJoint` which joins the ends of three joints where the `cross_beams` get a miter cut and the `main_beam` gets a double cut.
* Added `JackRafterCutProxy` to allow for deferred calculation of the `JackRafterCut` geometry thus improving visualization performance.
* Added class "WallPopulator" to `compas_timber.design`.
* Added class "WallPopulatorConfigurationSet" to `compas_timber.design`.
* Added class "WallSelector" to `compas_timber.design`.
* Added class "AnyWallSelector" to `compas_timber.design`.
* Added class "LConnectionDetailA" to `compas_timber.design`.
* Added class "LConnectionDetailB" to `compas_timber.design`.
* Added class "TConnectionDetailA" to `compas_timber.design`.
* Added `from_brep` to `compas_timber.elements.Wall.
* Added `from_polyline` to `compas_timber.elements.Wall.
* Added `WallJoint` to `compas_timber.connections`.
* Added error handling when BTLx processing from geometry fails in GH.
* Added new `Slab` class to `compas_timber.elements`.
* Added `Slab` GH component.
* Added `FreeContour` BTLx processing and applied it to the `Plate` type so that plates can be machined.

### Changed

* Updated Grasshopper Toolbox and Icons
* Fixed `ValueErrorException` in `as_dict()` method of `BTLxProcessingParams` class by ensuring precision specifiers are used with floats.
* Removed model argument from `BTLxWriter` in the GH component and updated it to always return the BTLx string.
* Fixed a bug in `compas_timber.Fabrication.StepJointNotch` related to the `orientation` and `strut_inclination` parameters.
* Fixed the error message when beam endpoints coincide, e.g. when a closed polyline is used as input. 
* Changed `index` input of `ShowFeatureErrors` and `ShowJoiningErrors` do have default value of 0.
* Fixed spelling of `BeamJoinningError` to `BeamJoiningError`.
* Changed `process_joinery()` method to handle `BeamJoiningError` exceptions and return them. Also updated `Model` GH component.
* Updated `add_joint_error()` method in `DebugInformation` class to handle lists.
* Changed `compas_timber.fabrication.Lap` so that the volume is generated fully from the relevant BTLx params.
* Refactored `compas_timber.connections.LapJoint` to comply with the new system.
* Changed `THalfLapJoint`, `LHalfLapJoint`, `XHalfLapJoint` from `compas_timber.connections` so that they use the `Lap` BTLx processing.
* Renamed all `X/T/LHalfLapJoint` classes to `X/T/LLapJoint`.
* Enhanced lap behavior for optimal beam orientation in `LapJoint` class.
* Fixed `restore_beams_from_keys` in `LMiterJoint` to use the correct variable names.
* Reworked `DoubleCut` to more reliably produce the feature and geometry with the `from_planes_and_element` class method.
* Renamed `intersection_box_line()` to `intersection_beam_line_param()`, which now take a beam input and outputs the intersecting ref_face_index.
* Added `max_distance` argument to `JointRule` subclasses and GH components so that max_distance can be set for each joint rule individually.
* Changed referenced to `beam` in `Drilling` to `element`. 
* Changed `Drill Hole` and `Trim Feature` GH components to generate the relevant `BTLxProcessing` type rather than the deprecated `FeatureDefinition` type.
* Changed `Show_beam_faces` gh component to `Show_ref_sides`, which now takes an `int` index and shows the corresponding face including origin corner.
* Bug fixes after adding `max_distance` to joint defs.
* Using new `JackRafterCutProxy` in LMiterJoint, LButtJoint and TButtJoint.
* Changed input type from `Element` to `Beam` in components that currently only support beams.
* Fixed drilling GH component not taking diameter as a string.
* Reworked `Wall` class to be defined with a standard polyline, frame and thickness.
* Changed labels in `Show_ref_sides` GH component to be 1-based to match the spec.

### Removed


## [0.13.0] 2025-01-13

### Added

* Added API documentation for `design` and `error` packages.
* Added `guess_joint_topology_2beams` and `set_default_joints` functions to `design.__init__.py`.
* Added `list_input_valid`, `item_input_valid`, `get_leaf_subclasses`, `rename_gh_input` functions to `ghpython.__init__.py`.
* Added `Instruction`, `Model3d`, `Text3d`, `LinearDimension`, `BuildingPlanParser` classes to `planning.__init__.py`.
* Added `subprocessings` property to `BTLxProcessing` to allow nesting of processings.

### Changed

* Fixed comma incompatible with py27 in `Slot` module.
* Updated the API documentation for `connections`, `elements`, `fabrication`, `ghpython`, `planning` packages.
* Refactored all btlx `process` references to `processing`, including base classes, properties, variables, and docstrings.
* Refactored `BTLx` to `BTLxWriter` in the `compas_timber.Fabrication` package.

### Removed

* Removed `BeamJoiningError` from `connections.__init__.py`.
* Removed duplicate entries from the `__all__` list in the `elements.__init__.py` module.
* Removed package `compas_timber._fabrication`.
* Removed `btlx_processes` anf `joint_factories` from `compas_timber.fabrication` package.
* Removed `.btlx` files from `.gitignore`.


## [0.12.0] 2025-01-07

### Added

* Added new base class for timber elements `TimberElement`.
* Added property `is_beam` to `Beam` class.
* Added property `is_plate` to `Plate` class.
* Added property `is_wall` to `Wall` class.
* Added `side_as_surface` to `compas_timber.elements.Beam`.
* Added `opposing_side_index` to `compas_timber.elements.Beam`.
* Added `Plate` element.
* Added attribute `plates` to `TimberModel`.
* Added new temporary package `_fabrication`.
* Added new `compas_timber._fabrication.JackRafterCut`.
* Added new `compas_timber._fabrication.JackRafterCutParams`.
* Added new `compas_timber._fabrication.Drilling`.
* Added new `compas_timber._fabrication.DrillingParams`.
* Added new `compas_timber._fabrication.StepJoint`.
* Added new `compas_timber._fabrication.StepJointNotch`.
* Added new `compas_timber._fabrication.DovetailTenon`.
* Added new `compas_timber._fabrication.DovetailMortise`.
* Added new `compas_timber.connections.TStepJoint`.
* Added new `compas_timber.connections.TDovetailJoint`.
* Added new `utilities` module in `connections` package.
* Added new `compas_timber._fabrication.DoubleCut`.
* Added new `compas_timber.connections.TBirdsmouthJoint`.
* Added new method `add_group_element` to `TimberModel`.
* Added new method `has_group` to `TimberModel`.
* Added new method `get_elements_in_group` to `TimberModel`.
* Added attribute `is_group_element` to `TimberElement`.
* Added `JointRule.joints_from_beams_and_rules()` static method 
* Added `Element.reset()` method.
* Added new `fasteners.py` module with new `Fastener` element type.
* Added new `compas_timber._fabrication.Lap`.
* Added `Joint_Rule_From_List` GH Component that takes lists of beams to create joints.
* Added `MIN_ELEMENT_COUNT` and `MAX_ELEMENT_COUNT` class attributes to `Joint`.
* Added `element_count_complies` class method to `Joint`.
* Added `compas_timber.fasteners.FastenerTimberInterface`.
* Added `compas_timber.connections.BallNodeJoint`.
* Added `compas_timber.elements.BallNodeFastener`.
* Added `transform()` method to `Feature` types.
* Added `FastenerInterfaceComponent` GH component.
* Added `ShowElementsByType` GH Component.
* Added `fasteners` property to `TimberModel`.
* Added `BTLx_Feature` GH component.
* Added `CT_Beams_From_Mesh` GH component.
* Added new `compas_timber._fabrication.FrenchRidgeLap`.
* Added new `compas_timber.connections.LFrenchRidgeLapJoint`.
* Added new `compas_timber._fabrication.Tenon` and `compas_timber._fabrication.Mortise`.
* Added new `compas_timber.connections.TTenonMortiseJoint`.
* Added `create` override to `BallNodeJoint`.
* Added `PlateFastener` class.
* Added `errors` directory and `__init__.py` module.
* Added new `compas_timber._fabrication.Slot`.
* Added new `compas_timber._fabrication.SlotParams`.

 

### Changed

* Changed incorrect import of `compas.geometry.intersection_line_plane()` to `compas_timber.utils.intersection_line_plane()`
* Renamed `intersection_line_plane` to `intersection_line_plane_param`.
* Renamed `intersection_line_line_3D` to `intersection_line_line_param`.
* Adjusted functions in `compas_timber._fabrication.DovetailMortise` and `compas_timber.connections.TDovetailJoint`.
* Added `conda-forge` channel to installation instructions.
* Fixed `**kwargs` inheritance in `__init__` for joint modules: `LMiterJoint`, `TStepJoint`, `TDovetailJoint`, `TBirdsmouthJoint`.
* Fixed GUID assignment logic from `**kwargs` to ensure correct fallback behavior for joint modules: `LMiterJoint`, `TStepJoint`, `TDovetailJoint`, `TBirdsmouthJoint`.
* Changed `model.element_by_guid()` instead of direct `elementsdict[]` access for beam retrieval in joint modules: `LMiterJoint`, `TStepJoint`, `TDovetailJoint`, `TBirdsmouthJoint`.
* Reworked the model generation pipeline.
* Reworked `comply` methods for `JointRule`s. 
* Fixed error with angle and inclination calculation in `compas_timber._fabrication.JackRafterCut` 
* Changed `compas_timber.connections.TButtJoint` and `compas_timber.connections.LButtJoint` by using the new implemented BTLx Processes to define the Joints
* Changed `DirectJointRule` to allow for more than 2 elements per joint.
* Changed `beam` objects get added to `Joint.elements` in `Joint.create()`.
* Fixed bug in vizualization of tenon/mortise in `compas_timber._fabrication.StepJoint`and `compas_timber._fabrication.StepJointNotch`.
* Changed `model.process_joinery()`so that it calls `joint.check_elements_compatibility()` before adding extensions and features.
* Fixed incorrect data keys for `beam_guid` in the `__data__` property for joint modules: `LMiterJoint`, `TStepJoint`, `TDovetailJoint`, `TBirdsmouthJoint`, `LFrenchRidgeLapJoint`.
* Fixed `JointRuleFromList` GH component.
* Changed `TButtJoint` to take an optional `PlateFastener`.
* Moved `FeatureApplicationError`, `BeamJoiningError`, and `FastenerApplicationError` to `errors.__init__.py`.
* Fixed a bug that occured when parallel beams are joined in the BallNodeJoint.
* Fixed `L_TopoJointRule`, `T_TopoJointRule` and `X_TopoJointRule` for cases where `Joint.SUPPORTED_TOPOLOGY` is a single value or a list.
* Fixed bug in `JointRule.joints_from_beams_and_rules()` that caused failures when topology was not recognized.
* Implemented `max_distance` parameter in `JointRule.joints_from_beams_and_rules()` and `JointRule.comply` methods.
* Bux fixes from extra comma argument and `max_distance` not implemented in `DirectRule.comply`.

### Removed

* Removed module `compas_timber.utils.compas_extra`.
* Removed a bunch of spaghetti from `CT_model` GH component.
* Removed module `compas_timber.fabrication.joint_factories.t_butt_factory`.
* Removed module `compas_timber.fabrication.joint_factories.l_butt_factory`.
* Removed module `compas_timber.connections.butt_joint`.
* Removed module `compas_timber.connections.french_ridge_lap`.
* Removed module `compas_timber.fabrication.joint_factories.french_ridge_factory`.
* Removed module `compas_timber.fabrication.btlx_processes.btlx_french_ridge_lap`.

## [0.11.0] 2024-09-17

### Added

* Added bake component for `Plate` elements.
* Added default paramteters for `Surface Model` in the GH Component

### Changed

* Fixed wrong image file paths in the Documentation.
* Changed `TimberModel.beams` to return generator of `Beam` elements.
* Changed `TimberModel.walls` to return generator of `Wall` elements.
* Changed `TimberModel.plates` to return generator of `Plate` elements.
* Changed `TimberModel.joints` to return generator of `Joint` elements.
* Fixed polyline analysis for generating `SurfaceModel`
* Fixed errors in debug info components.

### Removed


## [0.10.1] 2024-09-11

### Added

### Changed

* Implemented a workaround for https://github.com/gramaziokohler/compas_timber/issues/280.

### Removed


## [0.10.0] 2024-09-11

### Added

* Added `SurfaceModelJointOverride` GH Component.
* Added `Plate` element.
* Added attribute `plates` to `TimberModel`.
* Added `SurfaceModelJointOverride` GH Component
* Added `ShowSurfaceModelBeamType` GH Component
* Re-introduced attribute `key` in `Beam`.
* Added attribute `key` to `Plate`.
* Added generation of `plate` elements to the `SurfaceModel`

### Changed

* Updated documentation for Grasshopper components.
* Fixed missing input parameter in `SurfaceModelOptions` GH Component.
* Fixed error with tolerances for `SurfaceModel`s modeled in meters.
* Renamed `beam` to `element` in different locations to make it more generic.
* Fixed `AttributeError` in `SurfaceModel`.
* Updated example scripts.
* Calling `process_joinery` in `SurfaceModel`.
* Changed how `BeamDefinition` and `Plate` types are handled in `SurfaceModel`
* Changed the `get_interior_segment_indices` function to work when there are multiple openings.
* Renamed `ShowSurfaceModelBeamType` to `ShowBeamsByCategory`.
* Changed `SurfaceModel` component input handling to give warnings instead of errors.

### Removed

* Removed `add_beam` from `TimberModel`, use `add_element` instead.
* Removed `add_plate` from `TimberModel`, use `add_element` instead.
* Removed `add_wall` from `TimberModel`, use `add_element` instead.

## [0.9.1] 2024-07-05

### Added

* Added `ref_frame` attribute to `Beam`.
* Added `ref_sides` attribute to `Beam`.
* Added `ref_edges` attribute to `Beam`.

### Changed

* Fixed error in BakeWithBoxMap component.
* Added `add_extensions` to `Joint` interface.
* Added `process_joinery` to `TimberModel`.
* Features are not automatically added when creating a joint using `Joint.create()`.
* Features are not automatically added when de-serializing.

### Removed


## [0.9.0] 2024-06-14

### Added

* Added `birdsmouth` parameter to `butt_joint` which applies a `btlx_double_cut` process to the part. 
* Added `BTLxDoubleCut` BTLx Processing class.
* Added BTLx support for `TButtJoint` and `LButtJoint`
* Added `BTLxLap` process class.

### Changed

* Moved module `workflow` from package `ghpython` to new package `design`.
* Moved `compas_timber.ghpython.CategoryRule` to `compas_timber.design`.
* Moved `compas_timber.ghpython.DirectRule` to `compas_timber.design`.
* Moved `compas_timber.ghpython.JointRule` to `compas_timber.design`.
* Moved `compas_timber.ghpython.TopologyRule` to `compas_timber.design`.
* Moved `compas_timber.ghpython.JointDefinition` to `compas_timber.design`.
* Moved `compas_timber.ghpython.FeatureDefinition` to `compas_timber.design`.
* Moved `compas_timber.ghpython.DebugInfomation` to `compas_timber.design`.

### Removed


## [0.8.1] 2024-06-13

### Added

### Changed

* Fixed import errors in GH components.
* Updated GH example file.

### Removed


## [0.8.0] 2024-06-12

### Added

* Added attribute `geometry` to `Beam`.
* Added `center_of_mass` property to Assembly class.
* Added `volume` property to Assembly class.
* Added new element type `Wall`.

### Changed

* Reduced some boilerplate code in `Joint` subclasses.
* Added argument `beams` to `Joint.__init__()` which expects tuple containing beams from implementing class instance.
* Renamed `TimberAssembly` to `TimberModel`.
* Renamed `compas_timber.assembly` to `compas_timber.model`.
* Renamed `compas_timber.parts` to `compas_timber.elements`.
* Based `Beam` on new `compas_model.elements.Element`.
* Based `TimberModel` on new `compas_model.model.Model`.
* Based `Joint` on new `compas_model.interactions.Interaction`.
* Removed support for Python `3.8`.

### Removed

* Removed `joint_type` attributes from all `Joint` classes.
* Removed argument `cutoff` from `LMiterJoint` as it was not used anywhere.
* Removed argument `gap` from `TButtJoint` as it was not used anywhere.
* Removed argument `gap` from `FrenchRidgeLap` as it was not used anywhere.
* Removed class `JointOptions` as not used anymore.
* Removed module `compas_timber.consumers`.
* Removed unused method `TButtJoint.get_cutting_plane()`.

## [0.7.0] 2024-02-15

### Added

* Added `debug_geometries` attribute to `BeamJoiningError`.
* (Re)added `BooleanSubtraction` feature.
* Added flag `modify_cross` to `L-Butt` joint.
* Added flag `reject_i` to `L-Butt` joint.
* Added new `NullJoint`.
* Added `mill_depth` argument to butt joints, with geometric representation of milled recess in cross beam.
* Added `ButtJoint` class with methods common to `LButtJoint` and `TButtJoint`
* Added new `L_TopologyJointRule`, `T_TopologyJointRule`, `X_TopologyJointRule` GH components
* Added GH component param support functions in `compas_timber.ghpython.ghcomponent_helpers.py`
* Added `topos` attribute to `CategoryRule` to filter when joints get applied
* Added new `SurfaceAssembly` class
* Added GH component `SurfaceAssembly` which directly generates a `TimberAssembly` with standard wall framing from a planar surface. 
* Added GH component `SurfaceAssemblyOptions`
* Added GH component `CustomBeamDimensions` for `SurfaceAssembly`

### Changed

* `BeamFromCurve` GH component accepts now referenced Rhino curves, referenced Rhino object IDs and internalized lines.
* `BeamFromCurve` GH component accepts now referenced Rhino curves, referenced Rhino object IDs and internalized lines.
* Fixed `FeatureError` when L-Butt applies the cutting plane.
* Fixed T-Butt doesn't get extended to cross beam's plane.
* `SimpleSequenceGenerator` updated to work with `compas.datastructures.assembly` and generates building plan acording to type.
* Changed GH Categories for joint rules.
* Made `beam_side_incident` a `staticmethod` of `Joint` and reworked it.
* Extended `DecomposeBeam` component to optionally show beam frame and faces.
* Changed `CategoryJointRule` and `DirectJointRule` to a dynamic interface where joint type is selected with right click menu
* Changed `Assembly` GH component to apply category joints if the detected topology is in `CategoryRule.topos`
* Changed `TopologyJoints` GH component to `DefaultJoints` Component, which applies default joints based on topology. 

### Removed

* Removed component `ShowBeamFrame`.
* Changed GH Categories for joint rules
* `BrepGeometryConsumer` continues to apply features even after the first error.
* `DrillHole` component calculates length from input line.
* `DrillHole` has default diameter proportional to beam cross-section.
* Removed input `Length` from `DrillHole` component.
* Fixed broken `TrimmingFeature` component.
* Removed all `JointOption` components. these are accessed in context menu of joint rules.

## [0.6.1] 2024-02-02

### Added

### Changed

### Removed


## [0.6.0] 2024-02-02

### Added

### Changed

* Updated COMPAS dependency to `2.0.0`!

### Removed


## [0.5.1] 2024-01-31

### Added

* Added missing documentation for module `ghpython.workflow.py`.
* Added missing documentation for package `connections`.
* `compas_timber.__version__` now returns current version.

### Changed

### Removed


## [0.5.0] 2024-01-31

### Added

* Added class `DebugInformation` to `workflow.py`.
* Added new component `ShowFeatureErrors`.
* Added new component `ShowJoiningErrors`.
* Added `FeatureApplicator` classes which report errors during feature application.
* Added `L-HalfLapJoint`.
* Added `T-HalfLapJoint`.
* Added `ShowTopologyTypes` GH Component.

### Changed

* Feature application now fails more gracefully (un-processed geometry is returned).
* Attempting to join beams which are already joined raises `BeamJoiningError` instead of `AssemblyError`
* `Joint.add_features` which fails to calculate anything raises `BeamJoiningError`.
* Changed COMPAS dependency to `compas==2.0.0beta.4`.
* Assembly component shows blanks when `CeateGeometry` flag is set to `False`. 

### Removed

* Removed `JointDef` GH components.
* Removed `AutomaticJoint` GH Component. Joint rules are now input directly into `TimberAssembly`.

## [0.4.0] 2024-01-24

### Added

* Added `fabrication` package 
* Added `BTLx` as a wrapper for `TimberAssembly` to generate .btlx files for machining timber beams
* Added `BTLxPart` as wrapper for `Beam`
* Added `joint_factories` folder and factories for existing joints except `X-HalfLap`
* Added `btlx_processes` folder and processes `JackCut` and `FrenchRidgeHalfLap`
* Added `BTLx` Grasshopper component
* Added `FrenchRidgeHalfLap` joint
* Added `DrillHole` Feature.
* Added `DrillHoleFeature` Grasshopper component.
* added `JointOptions` GH Components for all current joint types. This allows joint parameter definition in GH
* added `DirectJointRules` GH Component 
* added `TopologyJointRules` GH Component 
* added `BTLx` as a wrapper for `TimberAssembly` to generate .btlx files for machining timber beams
* added `BTLxPart` as wrapper for `Beam`
* added `joint_factories` folder and factories for existing joints except `X-HalfLap`
* added `btlx_processes` folder and processes `JackCut` and `FrenchRidgeHalfLap`
* added `BTLx` Grasshopper component
* added `FrenchRidgeHalfLap` joint


### Changed

* Changed `Beam` definition to include `blank_frame` and `blank_length` attributes 
* Replaced `Artist` with the new `Scene`.
* Changed type hint for argument `Centerline` of GH component `BeamFromCurve` to `Guid`.
* Curve ID of beam curves are now always stored in `Beam.attributes["rhino_guid"]`.
* Fixed `FindBeamByGuid` component.
* Bumped required COMPAS version to `2.0.0beta.2`.
* Changed docs theme to the new `sphinx_compas2_theme`.
* Re-worked component `BakeBoxMap` to advanced mode.
* Removed call to `rs.Redraw()` in `BakeBoxMap` which was causing GH document to lock (cannot drag).

### Removed


## [0.3.2] 2023-11-17

### Added

* Added now released COMPAS `2.0.0a1` to requirements.

### Changed

* Explicitly added attribute `key` to (de)serialization of `Beam`.

### Removed


## [0.3.1] 2023-09-18

### Added

### Changed

### Removed


## [0.3.0] 2023-09-18

### Added

* Added new joint type: Half-lap joint.

### Changed

* Beam transformed geometry with features is available using property `geometry`.
* Adapted the `Data` interface of `Beam` and `Assembly` according to the changes in COMPAS core.
* Beam geometry is created on demand.
* Adapted the `Data` interface of `Joint` and its implementations according to the changes in COMPAS core.
* Explicitly choosing `Grasshopper` context for the `Artist` in `ShowAssembly` component.

### Removed

* Removed method `Beam.get_geometry`.

## [0.2.16] 2023-05-16

### Added

### Changed

### Removed


## [0.2.15] 2023-05-15

### Added

### Changed

### Removed


## [0.2.14] 2023-05-15

### Added

### Changed

### Removed


## [0.2.13] 2023-05-15

### Added

### Changed

### Removed


## [0.2.12] 2023-05-15

### Added

### Changed

### Removed


## [0.2.11] 2023-05-15

### Added

### Changed

### Removed


## [0.2.10] 2023-05-14

### Added

### Changed

### Removed


## [0.2.9] 2023-05-12

### Added

### Changed

### Removed


## [0.2.8] 2023-05-12

### Added

### Changed

### Removed


## [0.2.7] 2023-05-12

### Added

### Changed

### Removed


## [0.2.6] 2023-05-12

### Added

### Changed

### Removed


## [0.2.5] 2023-05-12

### Added

### Changed

### Removed


## [0.2.4] 2023-05-12

### Added

### Changed

### Removed


## [0.2.3] 2023-05-12

### Added

### Changed

### Removed


## [0.2.2] 2023-05-12

### Added

### Changed

### Removed


## [0.2.1] 2023-05-12

### Added

### Changed

### Removed


## [0.2.0] 2023-05-11

### Added

* Integrated RTree search for neighboring beams using Rhino and CPython plugins.

### Changed

### Removed<|MERGE_RESOLUTION|>--- conflicted
+++ resolved
@@ -27,11 +27,8 @@
 * Added `PlateJoint.add_extensions()` which does the initial extension of plate outline edges. 
 * Added `PlateGeometry` class.
 * Fixed `TimberElement.transform` doesn't reflect in drawn geometry due to caching.
-<<<<<<< HEAD
 * Added new `DrillingProxy` and `DoubleCutProxy` classes.
-=======
 * Added `planar_surface_point_at` to `compas_timber.utils`.
->>>>>>> 852b51d4
 
 ### Changed
 * Updated `compas_model` version pinning from `0.4.4` to `0.9.1` to align with the latest development.
@@ -59,11 +56,8 @@
 * Changed core definition of `Plate` to be same as `Beam`, (frame, length, width, height) with `outline_a` and `outline_b` optional arguments.
 * Changed `Plate` to inherit from `TimberElement` and `PlateGeometry`.
 * Fixed the `ShowTopologyTypes` GH Component.
-<<<<<<< HEAD
 * Changed `BTLxProcessing` `*Proxy` classes to define geometry locally to the element to enable transform operations on elements with features defined with Proxies.
-=======
 * Replaced calls to `PlanarSurface.point_at()` with calls to the new `planar_surface_point_at` to fix processing visualization issue since `compas==2.15.0`. 
->>>>>>> 852b51d4
 
 ### Removed
 * Removed the `add_element()` method from `compas_timber.model.TimberModel`, as the inherited method from `Model` now covers this functionality.
