# Changelog

All notable changes to this project will be documented in this file.

The format is based on [Keep a Changelog](https://keepachangelog.com/en/1.0.0/),
and this project adheres to [Semantic Versioning](https://semver.org/spec/v2.0.0.html).

## Unreleased

### Added
* Added `BTLxFromGeometryDefinition` class to replace the depricated `FeatureDefinition`. This allows deferred calculation of BTLx processings.
* Added `from_shapes_and_element` class method to `Drilling`, `JackRafterCut`, and `DoubleCut` as a wrapper for their geometry based constructors for use with `BTLxFromGeometryDefinition`.

### Changed

* Fixed `ValueErrorException` in `as_dict()` method of `BTLxProcessingParams` class by ensuring precision specifiers are used with floats.
* Removed model argument from `BTLxWriter` in the GH component and updated it to always return the BTLx string.
* Fixed a bug in `compas_timber.Fabrication.StepJointNotch` related to the `orientation` and `strut_inclination` parameters.
* Fixed the error message when beam endpoints coincide, e.g. when a closed polyline is used as input. 
* Changed `index` input of `ShowFeatureErrors` and `ShowJoiningErrors` do have default value of 0.
* Fixed spelling of `BeamJoinningError` to `BeamJoiningError`.
* Changed `process_joinery()` method to handle `BeamJoiningError` exceptions and return them. Also updated `Model` GH component.
* Updated `add_joint_error()` method in `DebugInformation` class to handle lists.
* Changed `compas_timber.fabrication.Lap` so that the volume is generated fully from the relevant BTLx params.
* Refactored `compas_timber.connections.LapJoint` to comply with the new system.
* Changed `THalfLapJoint`, `LHalfLapJoint`, `XHalfLapJoint` from `compas_timber.connections` so that they use the `Lap` BTLx processing.
* Renamed all `X/T/LHalfLapJoint` classes to `X/T/LLapJoint`.
<<<<<<< HEAD
* Changed referenced to `beam` in `Drilling` to `element`. 
* Changed `Drill Hole` and `Trim Feature` GH components to generate the relevant `BTLxProcessing` type rather than the deprecated `FeatureDefinition` type.

=======
* Enhanced lap behavior for optimal beam orientation in `LapJoint` class.
* Fixed `restore_beams_from_keys` in `LMiterJoint` to use the correct variable names.
* Reworked `DoubleCut` to more reliably produce the feature and geometry with the `from_planes_and_element` class method.
* Renamed `intersection_box_line()` to `intersection_beam_line_param()`, which now take a beam input and outputs the intersecting ref_face_index.
>>>>>>> 1eb8ca93

### Removed


## [0.13.0] 2025-01-13

### Added

* Added API documentation for `design` and `error` packages.
* Added `guess_joint_topology_2beams` and `set_default_joints` functions to `design.__init__.py`.
* Added `list_input_valid`, `item_input_valid`, `get_leaf_subclasses`, `rename_gh_input` functions to `ghpython.__init__.py`.
* Added `Instruction`, `Model3d`, `Text3d`, `LinearDimension`, `BuildingPlanParser` classes to `planning.__init__.py`.
* Added `subprocessings` property to `BTLxProcessing` to allow nesting of processings.

### Changed

* Fixed comma incompatible with py27 in `Slot` module.
* Updated the API documentation for `connections`, `elements`, `fabrication`, `ghpython`, `planning` packages.
* Refactored all btlx `process` references to `processing`, including base classes, properties, variables, and docstrings.
* Refactored `BTLx` to `BTLxWriter` in the `compas_timber.Fabrication` package.

### Removed

* Removed `BeamJoiningError` from `connections.__init__.py`.
* Removed duplicate entries from the `__all__` list in the `elements.__init__.py` module.
* Removed package `compas_timber._fabrication`.
* Removed `btlx_processes` anf `joint_factories` from `compas_timber.fabrication` package.
* Removed `.btlx` files from `.gitignore`.


## [0.12.0] 2025-01-07

### Added

* Added new base class for timber elements `TimberElement`.
* Added property `is_beam` to `Beam` class.
* Added property `is_plate` to `Plate` class.
* Added property `is_wall` to `Wall` class.
* Added `side_as_surface` to `compas_timber.elements.Beam`.
* Added `opposing_side_index` to `compas_timber.elements.Beam`.
* Added `Plate` element.
* Added attribute `plates` to `TimberModel`.
* Added new temporary package `_fabrication`.
* Added new `compas_timber._fabrication.JackRafterCut`.
* Added new `compas_timber._fabrication.JackRafterCutParams`.
* Added new `compas_timber._fabrication.Drilling`.
* Added new `compas_timber._fabrication.DrillingParams`.
* Added new `compas_timber._fabrication.StepJoint`.
* Added new `compas_timber._fabrication.StepJointNotch`.
* Added new `compas_timber._fabrication.DovetailTenon`.
* Added new `compas_timber._fabrication.DovetailMortise`.
* Added new `compas_timber.connections.TStepJoint`.
* Added new `compas_timber.connections.TDovetailJoint`.
* Added new `utilities` module in `connections` package.
* Added new `compas_timber._fabrication.DoubleCut`.
* Added new `compas_timber.connections.TBirdsmouthJoint`.
* Added new method `add_group_element` to `TimberModel`.
* Added new method `has_group` to `TimberModel`.
* Added new method `get_elements_in_group` to `TimberModel`.
* Added attribute `is_group_element` to `TimberElement`.
* Added `JointRule.joints_from_beams_and_rules()` static method 
* Added `Element.reset()` method.
* Added new `fasteners.py` module with new `Fastener` element type.
* Added new `compas_timber._fabrication.Lap`.
* Added `Joint_Rule_From_List` GH Component that takes lists of beams to create joints.
* Added `MIN_ELEMENT_COUNT` and `MAX_ELEMENT_COUNT` class attributes to `Joint`.
* Added `element_count_complies` class method to `Joint`.
* Added `compas_timber.fasteners.FastenerTimberInterface`.
* Added `compas_timber.connections.BallNodeJoint`.
* Added `compas_timber.elements.BallNodeFastener`.
* Added `transform()` method to `Feature` types.
* Added `FastenerInterfaceComponent` GH component.
* Added `ShowElementsByType` GH Component.
* Added `fasteners` property to `TimberModel`.
* Added `BTLx_Feature` GH component.
* Added `CT_Beams_From_Mesh` GH component.
* Added new `compas_timber._fabrication.FrenchRidgeLap`.
* Added new `compas_timber.connections.LFrenchRidgeLapJoint`.
* Added new `compas_timber._fabrication.Tenon` and `compas_timber._fabrication.Mortise`.
* Added new `compas_timber.connections.TTenonMortiseJoint`.
* Added `create` override to `BallNodeJoint`.
* Added `PlateFastener` class.
* Added `errors` directory and `__init__.py` module.
* Added new `compas_timber._fabrication.Slot`.
* Added new `compas_timber._fabrication.SlotParams`.

### Changed

* Changed incorrect import of `compas.geometry.intersection_line_plane()` to `compas_timber.utils.intersection_line_plane()`
* Renamed `intersection_line_plane` to `intersection_line_plane_param`.
* Renamed `intersection_line_line_3D` to `intersection_line_line_param`.
* Adjusted functions in `compas_timber._fabrication.DovetailMortise` and `compas_timber.connections.TDovetailJoint`.
* Added `conda-forge` channel to installation instructions.
* Fixed `**kwargs` inheritance in `__init__` for joint modules: `LMiterJoint`, `TStepJoint`, `TDovetailJoint`, `TBirdsmouthJoint`.
* Fixed GUID assignment logic from `**kwargs` to ensure correct fallback behavior for joint modules: `LMiterJoint`, `TStepJoint`, `TDovetailJoint`, `TBirdsmouthJoint`.
* Changed `model.element_by_guid()` instead of direct `elementsdict[]` access for beam retrieval in joint modules: `LMiterJoint`, `TStepJoint`, `TDovetailJoint`, `TBirdsmouthJoint`.
* Reworked the model generation pipeline.
* Reworked `comply` methods for `JointRule`s. 
* Fixed error with angle and inclination calculation in `compas_timber._fabrication.JackRafterCut` 
* Changed `compas_timber.connections.TButtJoint` and `compas_timber.connections.LButtJoint` by using the new implemented BTLx Processes to define the Joints
* Changed `DirectJointRule` to allow for more than 2 elements per joint.
* Changed `beam` objects get added to `Joint.elements` in `Joint.create()`.
* Fixed bug in vizualization of tenon/mortise in `compas_timber._fabrication.StepJoint`and `compas_timber._fabrication.StepJointNotch`.
* Changed `model.process_joinery()`so that it calls `joint.check_elements_compatibility()` before adding extensions and features.
* Fixed incorrect data keys for `beam_guid` in the `__data__` property for joint modules: `LMiterJoint`, `TStepJoint`, `TDovetailJoint`, `TBirdsmouthJoint`, `LFrenchRidgeLapJoint`.
* Fixed `JointRuleFromList` GH component.
* Changed `TButtJoint` to take an optional `PlateFastener`.
* Moved `FeatureApplicationError`, `BeamJoiningError`, and `FastenerApplicationError` to `errors.__init__.py`.
* Fixed a bug that occured when parallel beams are joined in the BallNodeJoint.
* Fixed `L_TopoJointRule`, `T_TopoJointRule` and `X_TopoJointRule` for cases where `Joint.SUPPORTED_TOPOLOGY` is a single value or a list.
* Fixed bug in `JointRule.joints_from_beams_and_rules()` that caused failures when topology was not recognized.
* Implemented `max_distance` parameter in `JointRule.joints_from_beams_and_rules()` and `JointRule.comply` methods.
* Bux fixes from extra comma argument and `max_distance` not implemented in `DirectRule.comply`.

### Removed

* Removed module `compas_timber.utils.compas_extra`.
* Removed a bunch of spaghetti from `CT_model` GH component.
* Removed module `compas_timber.fabrication.joint_factories.t_butt_factory`.
* Removed module `compas_timber.fabrication.joint_factories.l_butt_factory`.
* Removed module `compas_timber.connections.butt_joint`.
* Removed module `compas_timber.connections.french_ridge_lap`.
* Removed module `compas_timber.fabrication.joint_factories.french_ridge_factory`.
* Removed module `compas_timber.fabrication.btlx_processes.btlx_french_ridge_lap`.



## [0.11.0] 2024-09-17

### Added

* Added bake component for `Plate` elements.
* Added default paramteters for `Surface Model` in the GH Component

### Changed

* Fixed wrong image file paths in the Documentation.
* Changed `TimberModel.beams` to return generator of `Beam` elements.
* Changed `TimberModel.walls` to return generator of `Wall` elements.
* Changed `TimberModel.plates` to return generator of `Plate` elements.
* Changed `TimberModel.joints` to return generator of `Joint` elements.
* Fixed polyline analysis for generating `SurfaceModel`
* Fixed errors in debug info components.

### Removed


## [0.10.1] 2024-09-11

### Added

### Changed

* Implemented a workaround for https://github.com/gramaziokohler/compas_timber/issues/280.

### Removed


## [0.10.0] 2024-09-11

### Added

* Added `SurfaceModelJointOverride` GH Component.
* Added `Plate` element.
* Added attribute `plates` to `TimberModel`.
* Added `SurfaceModelJointOverride` GH Component
* Added `ShowSurfaceModelBeamType` GH Component
* Re-introduced attribute `key` in `Beam`.
* Added attribute `key` to `Plate`.
* Added generation of `plate` elements to the `SurfaceModel`

### Changed

* Updated documentation for Grasshopper components.
* Fixed missing input parameter in `SurfaceModelOptions` GH Component.
* Fixed error with tolerances for `SurfaceModel`s modeled in meters.
* Renamed `beam` to `element` in different locations to make it more generic.
* Fixed `AttributeError` in `SurfaceModel`.
* Updated example scripts.
* Calling `process_joinery` in `SurfaceModel`.
* Changed how `BeamDefinition` and `Plate` types are handled in `SurfaceModel`
* Changed the `get_interior_segment_indices` function to work when there are multiple openings.
* Renamed `ShowSurfaceModelBeamType` to `ShowBeamsByCategory`.
* Changed `SurfaceModel` component input handling to give warnings instead of errors.

### Removed

* Removed `add_beam` from `TimberModel`, use `add_element` instead.
* Removed `add_plate` from `TimberModel`, use `add_element` instead.
* Removed `add_wall` from `TimberModel`, use `add_element` instead.

## [0.9.1] 2024-07-05

### Added

* Added `ref_frame` attribute to `Beam`.
* Added `ref_sides` attribute to `Beam`.
* Added `ref_edges` attribute to `Beam`.

### Changed

* Fixed error in BakeWithBoxMap component.
* Added `add_extensions` to `Joint` interface.
* Added `process_joinery` to `TimberModel`.
* Features are not automatically added when creating a joint using `Joint.create()`.
* Features are not automatically added when de-serializing.

### Removed


## [0.9.0] 2024-06-14

### Added

* Added `birdsmouth` parameter to `butt_joint` which applies a `btlx_double_cut` process to the part. 
* Added `BTLxDoubleCut` BTLx Processing class.
* Added BTLx support for `TButtJoint` and `LButtJoint`
* Added `BTLxLap` process class.

### Changed

* Moved module `workflow` from package `ghpython` to new package `design`.
* Moved `compas_timber.ghpython.CategoryRule` to `compas_timber.design`.
* Moved `compas_timber.ghpython.DirectRule` to `compas_timber.design`.
* Moved `compas_timber.ghpython.JointRule` to `compas_timber.design`.
* Moved `compas_timber.ghpython.TopologyRule` to `compas_timber.design`.
* Moved `compas_timber.ghpython.JointDefinition` to `compas_timber.design`.
* Moved `compas_timber.ghpython.FeatureDefinition` to `compas_timber.design`.
* Moved `compas_timber.ghpython.DebugInfomation` to `compas_timber.design`.

### Removed


## [0.8.1] 2024-06-13

### Added

### Changed

* Fixed import errors in GH components.
* Updated GH example file.

### Removed


## [0.8.0] 2024-06-12

### Added

* Added attribute `geometry` to `Beam`.
* Added `center_of_mass` property to Assembly class.
* Added `volume` property to Assembly class.
* Added new element type `Wall`.

### Changed

* Reduced some boilerplate code in `Joint` subclasses.
* Added argument `beams` to `Joint.__init__()` which expects tuple containing beams from implementing class instance.
* Renamed `TimberAssembly` to `TimberModel`.
* Renamed `compas_timber.assembly` to `compas_timber.model`.
* Renamed `compas_timber.parts` to `compas_timber.elements`.
* Based `Beam` on new `compas_model.elements.Element`.
* Based `TimberModel` on new `compas_model.model.Model`.
* Based `Joint` on new `compas_model.interactions.Interaction`.
* Removed support for Python `3.8`.

### Removed

* Removed `joint_type` attributes from all `Joint` classes.
* Removed argument `cutoff` from `LMiterJoint` as it was not used anywhere.
* Removed argument `gap` from `TButtJoint` as it was not used anywhere.
* Removed argument `gap` from `FrenchRidgeLap` as it was not used anywhere.
* Removed class `JointOptions` as not used anymore.
* Removed module `compas_timber.consumers`.
* Removed unused method `TButtJoint.get_cutting_plane()`.

## [0.7.0] 2024-02-15

### Added

* Added `debug_geometries` attribute to `BeamJoiningError`.
* (Re)added `BooleanSubtraction` feature.
* Added flag `modify_cross` to `L-Butt` joint.
* Added flag `reject_i` to `L-Butt` joint.
* Added new `NullJoint`.
* Added `mill_depth` argument to butt joints, with geometric representation of milled recess in cross beam.
* Added `ButtJoint` class with methods common to `LButtJoint` and `TButtJoint`
* Added new `L_TopologyJointRule`, `T_TopologyJointRule`, `X_TopologyJointRule` GH components
* Added GH component param support functions in `compas_timber.ghpython.ghcomponent_helpers.py`
* Added `topos` attribute to `CategoryRule` to filter when joints get applied
* Added new `SurfaceAssembly` class
* Added GH component `SurfaceAssembly` which directly generates a `TimberAssembly` with standard wall framing from a planar surface. 
* Added GH component `SurfaceAssemblyOptions`
* Added GH component `CustomBeamDimensions` for `SurfaceAssembly`

### Changed

* `BeamFromCurve` GH component accepts now referenced Rhino curves, referenced Rhino object IDs and internalized lines.
* `BeamFromCurve` GH component accepts now referenced Rhino curves, referenced Rhino object IDs and internalized lines.
* Fixed `FeatureError` when L-Butt applies the cutting plane.
* Fixed T-Butt doesn't get extended to cross beam's plane.
* `SimpleSequenceGenerator` updated to work with `compas.datastructures.assembly` and generates building plan acording to type.
* Changed GH Categories for joint rules.
* Made `beam_side_incident` a `staticmethod` of `Joint` and reworked it.
* Extended `DecomposeBeam` component to optionally show beam frame and faces.
* Changed `CategoryJointRule` and `DirectJointRule` to a dynamic interface where joint type is selected with right click menu
* Changed `Assembly` GH component to apply category joints if the detected topology is in `CategoryRule.topos`
* Changed `TopologyJoints` GH component to `DefaultJoints` Component, which applies default joints based on topology. 

### Removed

* Removed component `ShowBeamFrame`.
* Changed GH Categories for joint rules
* `BrepGeometryConsumer` continues to apply features even after the first error.
* `DrillHole` component calculates length from input line.
* `DrillHole` has default diameter proportional to beam cross-section.
* Removed input `Length` from `DrillHole` component.
* Fixed broken `TrimmingFeature` component.
* Removed all `JointOption` components. these are accessed in context menu of joint rules.

## [0.6.1] 2024-02-02

### Added

### Changed

### Removed


## [0.6.0] 2024-02-02

### Added

### Changed

* Updated COMPAS dependency to `2.0.0`!

### Removed


## [0.5.1] 2024-01-31

### Added

* Added missing documentation for module `ghpython.workflow.py`.
* Added missing documentation for package `connections`.
* `compas_timber.__version__` now returns current version.

### Changed

### Removed


## [0.5.0] 2024-01-31

### Added

* Added class `DebugInformation` to `workflow.py`.
* Added new component `ShowFeatureErrors`.
* Added new component `ShowJoiningErrors`.
* Added `FeatureApplicator` classes which report errors during feature application.
* Added `L-HalfLapJoint`.
* Added `T-HalfLapJoint`.
* Added `ShowTopologyTypes` GH Component.

### Changed

* Feature application now fails more gracefully (un-processed geometry is returned).
* Attempting to join beams which are already joined raises `BeamJoiningError` instead of `AssemblyError`
* `Joint.add_features` which fails to calculate anything raises `BeamJoiningError`.
* Changed COMPAS dependency to `compas==2.0.0beta.4`.
* Assembly component shows blanks when `CeateGeometry` flag is set to `False`. 

### Removed

* Removed `JointDef` GH components.
* Removed `AutomaticJoint` GH Component. Joint rules are now input directly into `TimberAssembly`.

## [0.4.0] 2024-01-24

### Added

* Added `fabrication` package 
* Added `BTLx` as a wrapper for `TimberAssembly` to generate .btlx files for machining timber beams
* Added `BTLxPart` as wrapper for `Beam`
* Added `joint_factories` folder and factories for existing joints except `X-HalfLap`
* Added `btlx_processes` folder and processes `JackCut` and `FrenchRidgeHalfLap`
* Added `BTLx` Grasshopper component
* Added `FrenchRidgeHalfLap` joint
* Added `DrillHole` Feature.
* Added `DrillHoleFeature` Grasshopper component.
* added `JointOptions` GH Components for all current joint types. This allows joint parameter definition in GH
* added `DirectJointRules` GH Component 
* added `TopologyJointRules` GH Component 
* added `BTLx` as a wrapper for `TimberAssembly` to generate .btlx files for machining timber beams
* added `BTLxPart` as wrapper for `Beam`
* added `joint_factories` folder and factories for existing joints except `X-HalfLap`
* added `btlx_processes` folder and processes `JackCut` and `FrenchRidgeHalfLap`
* added `BTLx` Grasshopper component
* added `FrenchRidgeHalfLap` joint


### Changed

* Changed `Beam` definition to include `blank_frame` and `blank_length` attributes 
* Replaced `Artist` with the new `Scene`.
* Changed type hint for argument `Centerline` of GH component `BeamFromCurve` to `Guid`.
* Curve ID of beam curves are now always stored in `Beam.attributes["rhino_guid"]`.
* Fixed `FindBeamByGuid` component.
* Bumped required COMPAS version to `2.0.0beta.2`.
* Changed docs theme to the new `sphinx_compas2_theme`.
* Re-worked component `BakeBoxMap` to advanced mode.
* Removed call to `rs.Redraw()` in `BakeBoxMap` which was causing GH document to lock (cannot drag).

### Removed


## [0.3.2] 2023-11-17

### Added

* Added now released COMPAS `2.0.0a1` to requirements.

### Changed

* Explicitly added attribute `key` to (de)serialization of `Beam`.

### Removed


## [0.3.1] 2023-09-18

### Added

### Changed

### Removed


## [0.3.0] 2023-09-18

### Added

* Added new joint type: Half-lap joint.

### Changed

* Beam transformed geometry with features is available using property `geometry`.
* Adapted the `Data` interface of `Beam` and `Assembly` according to the changes in COMPAS core.
* Beam geometry is created on demand.
* Adapted the `Data` interface of `Joint` and its implementations according to the changes in COMPAS core.
* Explicitly choosing `Grasshopper` context for the `Artist` in `ShowAssembly` component.

### Removed

* Removed method `Beam.get_geometry`.

## [0.2.16] 2023-05-16

### Added

### Changed

### Removed


## [0.2.15] 2023-05-15

### Added

### Changed

### Removed


## [0.2.14] 2023-05-15

### Added

### Changed

### Removed


## [0.2.13] 2023-05-15

### Added

### Changed

### Removed


## [0.2.12] 2023-05-15

### Added

### Changed

### Removed


## [0.2.11] 2023-05-15

### Added

### Changed

### Removed


## [0.2.10] 2023-05-14

### Added

### Changed

### Removed


## [0.2.9] 2023-05-12

### Added

### Changed

### Removed


## [0.2.8] 2023-05-12

### Added

### Changed

### Removed


## [0.2.7] 2023-05-12

### Added

### Changed

### Removed


## [0.2.6] 2023-05-12

### Added

### Changed

### Removed


## [0.2.5] 2023-05-12

### Added

### Changed

### Removed


## [0.2.4] 2023-05-12

### Added

### Changed

### Removed


## [0.2.3] 2023-05-12

### Added

### Changed

### Removed


## [0.2.2] 2023-05-12

### Added

### Changed

### Removed


## [0.2.1] 2023-05-12

### Added

### Changed

### Removed


## [0.2.0] 2023-05-11

### Added

* Integrated RTree search for neighboring beams using Rhino and CPython plugins.

### Changed

### Removed<|MERGE_RESOLUTION|>--- conflicted
+++ resolved
@@ -25,16 +25,13 @@
 * Refactored `compas_timber.connections.LapJoint` to comply with the new system.
 * Changed `THalfLapJoint`, `LHalfLapJoint`, `XHalfLapJoint` from `compas_timber.connections` so that they use the `Lap` BTLx processing.
 * Renamed all `X/T/LHalfLapJoint` classes to `X/T/LLapJoint`.
-<<<<<<< HEAD
-* Changed referenced to `beam` in `Drilling` to `element`. 
-* Changed `Drill Hole` and `Trim Feature` GH components to generate the relevant `BTLxProcessing` type rather than the deprecated `FeatureDefinition` type.
-
-=======
 * Enhanced lap behavior for optimal beam orientation in `LapJoint` class.
 * Fixed `restore_beams_from_keys` in `LMiterJoint` to use the correct variable names.
 * Reworked `DoubleCut` to more reliably produce the feature and geometry with the `from_planes_and_element` class method.
 * Renamed `intersection_box_line()` to `intersection_beam_line_param()`, which now take a beam input and outputs the intersecting ref_face_index.
->>>>>>> 1eb8ca93
+* Changed referenced to `beam` in `Drilling` to `element`. 
+* Changed `Drill Hole` and `Trim Feature` GH components to generate the relevant `BTLxProcessing` type rather than the deprecated `FeatureDefinition` type.
+
 
 ### Removed
 
