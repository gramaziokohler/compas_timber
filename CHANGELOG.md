# Changelog

All notable changes to this project will be documented in this file.

The format is based on [Keep a Changelog](https://keepachangelog.com/en/1.0.0/),
and this project adheres to [Semantic Versioning](https://semver.org/spec/v2.0.0.html).

## Unreleased

### Added

* Added attribute `tolerance` to `TimberModel`.
* Added `scaled` method to `compas_timber.fabrication.BTLxProcessing` to scale the BTLx parameters.
* Added `scaled` method to `compas_timber.fabrication.BTLxPart` to scale the BTLx parameters.
* Added `scale` method to `compas_timber.fabrication.JackRafterCut`.
* Added `scale` method to `compas_timber.fabrication.Drilling`.
* Added `scale` method to `compas_timber.fabrication.DoubleCut`.
* Added `scale` method to `compas_timber.fabrication.Lap`.
* Added `scale` method to `compas_timber.fabrication.FrenchRidgeLap`.
* Added `scale` method to `compas_timber.fabrication.Tenon`.
* Added `scale` method to `compas_timber.fabrication.Mortise`.
* Added `scale` method to `compas_timber.fabrication.StepJoint`.
* Added `scale` method to `compas_timber.fabrication.StepJointNotch`.
* Added `scale` method to `compas_timber.fabrication.DovetailTenon`.
* Added `scale` method to `compas_timber.fabrication.DovetailMortise`.
* Added `scale` method to `compas_timber.fabrication.Slot`.
* Added `scale` method to `compas_timber.fabrication.Pocket`.
* Added `scale` method to `compas_timber.fabrication.Text`.
* Added `is_joinery` flag to `BTLxProcessing` to indicate if the processing is a result of joinery operation.
* Added new `compas_timber.fabrication.LongitudinalCut`.
* Added tasks `update-gh-header` to update the version in the header of the GH components.
* Added new `compas_timber.connections.XNotchJoint`.
* Added a proxy class for `Pocket` BTLx processing for performance optimization. 
* Added `topology` to class `Joint`.
* Added `location` to class `Joint`.
* Added `NBeamKDTreeAnalyzer` to `compas_timber.connections`.
* Added `TripletAnalyzer` to `compas_timber.connections`.
* Added `QuadAnalyzer` to `compas_timber.connections`.
* Added `CompositeAnalyzer` to `compas_timber.connections`.
* Added method `connect_adjacent_beams` to `TimberModel`.
* Added `PlateJoint`.
* Added `PlateButtJoint`.
* Added `PlateMiterJoint`.
* Added `PlateConnectionSolver`.
* Added generic `ButtJoint` class from which `TButtJoint` and `LButtJoint` inherit.
* Added new `BTLxProcessingError` to `compas_timber.errors`.
* Added `errors` property to `BTLxWriter` class which can be used after call to `write()` to check for errors.
* Added `joints_contribution_guide` in docs.
<<<<<<< HEAD
* Added `PlateJointCandidate` to `generic_joint.py`.
* Added `Joint.from_cluster` and `Joint.from_generic_joint` constructors to `Joint`.
* Added `PlateJoint.from_generic_joint` as override.
* Added `joints_contribution_guide` in docs.
* Added `JointRuleSolver` class.
=======
>>>>>>> 47d613d6
* Added `JointTopology.TOPO_Y` for Beam Connections.
* Added `JointTopology.TOPO_K` for Beam Connections.
* Added `JointTopology.TOPO_EDGE_EDGE` for Plate Connections.
* Added `JointTopology.TOPO_EDGE_FACE` for Plate Connections.
* Added `Cluster.topology`.
<<<<<<< HEAD
=======
* Added `PlateSolverResult` and `BeamSolverResult` to package results from `PlateConnectionSolver.find_topology()` and `ConnectionSolver.find_topology()`.
* Added `PlateJointCandidate` to `generic_joint.py`.
* Added `Joint.from_cluster` and `Joint.from_generic_joint` constructors to `Joint`.
* Added `PlateJoint.from_generic_joint` as override.
>>>>>>> 47d613d6

### Changed

* BTLx Write now considers the `TimberModel.tolerance` attribute and scales parts and processings it when units are set to meters.
* Added missing `__data__` to `compas_timber.fabrication.Drilling`.
* Added missing `__data__` to `compas_timber.fabrication.Slot`.
* Fixed `TypeError` when deepcopying beams with `debug_info` on them.
* Processings which are not the result of joinery are now serialized with `TimberElement`.
* Fixed visualization bug in `Plate` due to loft resulting in flipped volume.
* Fixed a few bugs in the `WallPopulator` workflow including GH component updates.
* Renamed `NullJoint` to `JointCandidate`.
* Fixed bug in show_ref_faces GH component.
* `BTLxProcessing.ref_side_index` defaults to `0` if not set, instead of the invalid `None`.
* Updated `BTLx_contribution_guide` in docs.
* Fixed several GH Components for Rhino8 compatibility.
* Fixed `graph_node` is `None` after deserializing a `TimberModel`.
* Fixed a bug in `BeamsFromMesh` GH Component.
* Fixed attribute error when creating a `TButtJoint`.
* Changed default value for `modify_cross` to `True` for `LButtJoint`.
* Minor fixes to GH Components.
* Fixed `elements` and geometry creation for `BallNodeJoint`.
<<<<<<< HEAD
* Removed `topology`, `a_segment_index` and `b_segment_index` from `PlateJoint` subclass `__init__()` methods. These can now be passed as kwargs.
* `Platejoint`s can now be isntantiated with just 2 Plates as arguments. If no topology or segment index data is in kwargs, the joint will solve for those. 
* Changed `PlateConnectionSolver.find_topology()` to return `TOPO_EDGE_EDGE` or `TOPO_EDGE_FACE`.
* Reworked `ConnectionSolver.find_topology()` for readability and to implement `TOPO_I`.
* Changed `JointRule.joints_from_beams_and_rules()` to `JointRule.apply_rules_to_model` which now adds `Joint`s to the
  `TimberModel` directly.
* Changed `PlateConnectionSolver.find_topology()` to return `TOPO_EDGE_EDGE` or `TOPO_EDGE_FACE`.
* Fixed element order in `DirectJointRule` GH component.
* Reworked `Model` GH component.
* Changed `WallPopulator.create_joint_definitions()` to `WallPopulator.create_joints()`, which now returns Joint instances.
=======
* Changed `PlateConnectionSolver.find_topology()` to solve for `TOPO_EDGE_EDGE` or `TOPO_EDGE_FACE`.
* Changed `PlateConnectionSolver.find_topology()` to return a `PlateSolverResult` instance.
* Reworked `ConnectionSolver.find_topology()` for readability and to implement `TOPO_I`.
* Changed `ConnectionSolver.find_topology()` to return a `BeamSolverResult` instance.
* Removed `topology`, `a_segment_index` and `b_segment_index` from `PlateJoint` subclass `__init__()` methods. These can now be passed as kwargs.
* `PlateJoint`s can now be instantiated with just 2 Plates as arguments. If no topology or segment index data is in kwargs, the joint will solve for those. 
>>>>>>> 47d613d6

### Removed

* Removed Grasshopper after-install plugin. Components should be installed via Rhino's Plugin Manager.
* Removed `get_face_most_towards_beam` from `Joint` as not used anywhere.
* Removed `get_face_most_ortho_to_beam` from `Joint` as not used anywhere.
* Removed `angle_vectors_projected` from `compas_timber.utils` since this has been upstreamed to core.
* Removed `comply()` from JointRule and its child classes.
* Removed `JointDefinition`. 
* Removed `FeatureDefinition`. 
* Removed redundant checks in `TopologyRule` GH components.

## [0.16.2] 2025-05-07

### Added

### Changed

* Fixed max recursion depth error when copying `TimberModel`/`Beam` with proxy processings.

### Removed



## [0.16.1] 2025-04-30

### Added

### Changed

### Removed


## [0.16.0] 2025-04-30

### Added

* Added new `compas_timber.fabrication.Pocket`.
* Added `front_side`, `back_side`, `opp_side` methods to the `Beam` class for retrieving specific sides relative to a reference side.
* Added processing `Text` to `compas_timber.fabrication`.
* Added `TextParams` to `compas_timber.fabrication`.
* Added new Grasshopper components for Rhino8/cpython. 
* Added new methods to handle adaptive GH_component parameters using cpython.

### Changed

* Fixed `AttributeError` when deserializing a model with Lap joints.
* Fixed a bug in `compas_timber.fabrication.Lap` where `ref_side_index` failed for `0` by checking for `None` instead.
* Fixed a bug in `compas_timber.fabrication.Lap` to handle the case when the vectors used to calculate the `inclination` angle are perpendicular.

### Removed


## [0.15.3] 2025-03-25

### Added

* Added `DualContour` BTLx Contour type for ruled surface Swarf contours.

### Changed

* Removed `main_ref_side_index` property from `TBirdsmouthJoint` since it's now defined in the `DoubleCut` BTLxProcessing.
* Added `mill_depth` argument in `TBirdsmouthJoint` for creating pockets on the cross_beam if asked.
* Refactored the `check_element_compatibility` method in `YButtJoint` so that it checks for coplanarity and dimensioning of the cross elements.
* Enhanced `DoubleCut.from_planes_and_beam` to verify that provided planes are not parallel and raise a `ValueError` if they are.
* Adjusted `process_joinery` method to catch `ValueError` exceptions during `BTLxProcessing` generation and wrap them in `BeamJoiningError` objects.
* Refactored and renamed `are_beams_coplanar` function to `are_beams_aligned_with_cross_vector`.
* Refactored `_create_negative_volumes()` in `LapJoint` so that it generates box-like volumes. 
* Refactored `XLapJoint`, `LLapJoint`, `TLapJoint` so that they use the `_create_negative_volumes()` method to get the negative volumes and use the alt constructor `Lap.from_volume_and_beam()`.
* Fixed an error occuring in `BTLxPart.shape_strings` by ensuring the polyline is always closed.
* Implemented `Inclination` in the `FreeContour` BTLx Processing.
* Changed `Plate` element to be defined by top and bottom contours instead of one contour and thickness. 

### Removed

* Removed `check_elements_compatibility` method from the parent `LapJoint` since non co-planar lap joints can be achieved.
* Removed the `is_pocket` argument in `Lap.from_plane_and_beam()` since this class method will now only serve for pockets in Butt joints.
* Removed `opposing_side_index` and `OPPOSING_SIDE_MAP` from `Beam` class since they have now been replaced by `front_side`, `back_side`, `opp_side` methods.
* Removed the deprecated `main_beam_opposing_side_index` property from `LButtJoint` and `TButtJoint` as it is no longer in use.

## [0.15.2] 2025-03-05

### Added

### Changed

* Fixed `ValueError` occurring when connecting just a slab to the GH model component.

### Removed


## [0.15.1] 2025-03-04

### Added

### Changed

* Fixed "No intersection found between walls" error when walls connect in unsupported topology.
* Implemented slab perimeter offset workaround.

### Removed


## [0.15.0] 2025-03-04

### Added

* Added `BTLx_From_Params` GH component which contains the definiton for class `DeferredBTLxProcessing` to allow directly defining BTLx parameters and passing them to the model.
* Added `Shape` to BTLx output, showing finished element geometry in BTLx Viewer instead of just blank.
* Added `as_plane()` to `WallToWallInterface`.
* Added optional argument `max_distance` to `WallPopulator.create_joint_definitions()`.

### Changed

* Added `max_distance` to `TimberModel.connect_adjacent_walls()`.
* Fixed plate doesn't get properly extended to the end of an L detail.
* Fixed detail edge beams don't get LButt.
* Fixed walls might not be considered connecting depending on the surface's orientation.

### Removed


## [0.14.2] 2025-02-17

### Added

### Changed

* Adjusted `LMiterJoint` so that it now applies an extra cut to elements when the `cutoff` flag is enabled.

### Removed


## [0.14.1] 2025-02-17

### Added

* Added missing arguments in configuration set component.
* Added `FlipDirection` flag to flip stud direction of a slab.

### Changed

* Fixed rotating stud direction in slab causes breaks plates and connections.
* Restructured some Gh Toolboxes & added Icons for Walls & Slabs

### Removed


## [0.14.0] 2025-02-17

### Added

* Added `distance_segment_segment` to `compas_timber.utils`
* Added `BTLxFromGeometryDefinition` class to replace the depricated `FeatureDefinition`. This allows deferred calculation of BTLx processings.
* Added `from_shapes_and_element` class method to `Drilling`, `JackRafterCut`, and `DoubleCut` as a wrapper for their geometry based constructors for use with `BTLxFromGeometryDefinition`.
* Added `YButtJoint` which joins the ends of three joints where the `cross_beams` get a miter cut and the `main_beam` gets a double cut.
* Added `JackRafterCutProxy` to allow for deferred calculation of the `JackRafterCut` geometry thus improving visualization performance.
* Added class "WallPopulator" to `compas_timber.design`.
* Added class "WallPopulatorConfigurationSet" to `compas_timber.design`.
* Added class "WallSelector" to `compas_timber.design`.
* Added class "AnyWallSelector" to `compas_timber.design`.
* Added class "LConnectionDetailA" to `compas_timber.design`.
* Added class "LConnectionDetailB" to `compas_timber.design`.
* Added class "TConnectionDetailA" to `compas_timber.design`.
* Added `from_brep` to `compas_timber.elements.Wall.
* Added `from_polyline` to `compas_timber.elements.Wall.
* Added `WallJoint` to `compas_timber.connections`.
* Added error handling when BTLx processing from geometry fails in GH.
* Added new `Slab` class to `compas_timber.elements`.
* Added `Slab` GH component.
* Added `FreeContour` BTLx processing and applied it to the `Plate` type so that plates can be machined.

### Changed

* Updated Grasshopper Toolbox and Icons
* Fixed `ValueErrorException` in `as_dict()` method of `BTLxProcessingParams` class by ensuring precision specifiers are used with floats.
* Removed model argument from `BTLxWriter` in the GH component and updated it to always return the BTLx string.
* Fixed a bug in `compas_timber.Fabrication.StepJointNotch` related to the `orientation` and `strut_inclination` parameters.
* Fixed the error message when beam endpoints coincide, e.g. when a closed polyline is used as input. 
* Changed `index` input of `ShowFeatureErrors` and `ShowJoiningErrors` do have default value of 0.
* Fixed spelling of `BeamJoinningError` to `BeamJoiningError`.
* Changed `process_joinery()` method to handle `BeamJoiningError` exceptions and return them. Also updated `Model` GH component.
* Updated `add_joint_error()` method in `DebugInformation` class to handle lists.
* Changed `compas_timber.fabrication.Lap` so that the volume is generated fully from the relevant BTLx params.
* Refactored `compas_timber.connections.LapJoint` to comply with the new system.
* Changed `THalfLapJoint`, `LHalfLapJoint`, `XHalfLapJoint` from `compas_timber.connections` so that they use the `Lap` BTLx processing.
* Renamed all `X/T/LHalfLapJoint` classes to `X/T/LLapJoint`.
* Enhanced lap behavior for optimal beam orientation in `LapJoint` class.
* Fixed `restore_beams_from_keys` in `LMiterJoint` to use the correct variable names.
* Reworked `DoubleCut` to more reliably produce the feature and geometry with the `from_planes_and_element` class method.
* Renamed `intersection_box_line()` to `intersection_beam_line_param()`, which now take a beam input and outputs the intersecting ref_face_index.
* Added `max_distance` argument to `JointRule` subclasses and GH components so that max_distance can be set for each joint rule individually.
* Changed referenced to `beam` in `Drilling` to `element`. 
* Changed `Drill Hole` and `Trim Feature` GH components to generate the relevant `BTLxProcessing` type rather than the deprecated `FeatureDefinition` type.
* Changed `Show_beam_faces` gh component to `Show_ref_sides`, which now takes an `int` index and shows the corresponding face including origin corner.
* Bug fixes after adding `max_distance` to joint defs.
* Using new `JackRafterCutProxy` in LMiterJoint, LButtJoint and TButtJoint.
* Changed input type from `Element` to `Beam` in components that currently only support beams.
* Fixed drilling GH component not taking diameter as a string.
* Reworked `Wall` class to be defined with a standard polyline, frame and thickness.
* Changed labels in `Show_ref_sides` GH component to be 1-based to match the spec.

### Removed


## [0.13.0] 2025-01-13

### Added

* Added API documentation for `design` and `error` packages.
* Added `guess_joint_topology_2beams` and `set_default_joints` functions to `design.__init__.py`.
* Added `list_input_valid`, `item_input_valid`, `get_leaf_subclasses`, `rename_gh_input` functions to `ghpython.__init__.py`.
* Added `Instruction`, `Model3d`, `Text3d`, `LinearDimension`, `BuildingPlanParser` classes to `planning.__init__.py`.
* Added `subprocessings` property to `BTLxProcessing` to allow nesting of processings.

### Changed

* Fixed comma incompatible with py27 in `Slot` module.
* Updated the API documentation for `connections`, `elements`, `fabrication`, `ghpython`, `planning` packages.
* Refactored all btlx `process` references to `processing`, including base classes, properties, variables, and docstrings.
* Refactored `BTLx` to `BTLxWriter` in the `compas_timber.Fabrication` package.

### Removed

* Removed `BeamJoiningError` from `connections.__init__.py`.
* Removed duplicate entries from the `__all__` list in the `elements.__init__.py` module.
* Removed package `compas_timber._fabrication`.
* Removed `btlx_processes` anf `joint_factories` from `compas_timber.fabrication` package.
* Removed `.btlx` files from `.gitignore`.


## [0.12.0] 2025-01-07

### Added

* Added new base class for timber elements `TimberElement`.
* Added property `is_beam` to `Beam` class.
* Added property `is_plate` to `Plate` class.
* Added property `is_wall` to `Wall` class.
* Added `side_as_surface` to `compas_timber.elements.Beam`.
* Added `opposing_side_index` to `compas_timber.elements.Beam`.
* Added `Plate` element.
* Added attribute `plates` to `TimberModel`.
* Added new temporary package `_fabrication`.
* Added new `compas_timber._fabrication.JackRafterCut`.
* Added new `compas_timber._fabrication.JackRafterCutParams`.
* Added new `compas_timber._fabrication.Drilling`.
* Added new `compas_timber._fabrication.DrillingParams`.
* Added new `compas_timber._fabrication.StepJoint`.
* Added new `compas_timber._fabrication.StepJointNotch`.
* Added new `compas_timber._fabrication.DovetailTenon`.
* Added new `compas_timber._fabrication.DovetailMortise`.
* Added new `compas_timber.connections.TStepJoint`.
* Added new `compas_timber.connections.TDovetailJoint`.
* Added new `utilities` module in `connections` package.
* Added new `compas_timber._fabrication.DoubleCut`.
* Added new `compas_timber.connections.TBirdsmouthJoint`.
* Added new method `add_group_element` to `TimberModel`.
* Added new method `has_group` to `TimberModel`.
* Added new method `get_elements_in_group` to `TimberModel`.
* Added attribute `is_group_element` to `TimberElement`.
* Added `JointRule.joints_from_beams_and_rules()` static method 
* Added `Element.reset()` method.
* Added new `fasteners.py` module with new `Fastener` element type.
* Added new `compas_timber._fabrication.Lap`.
* Added `Joint_Rule_From_List` GH Component that takes lists of beams to create joints.
* Added `MIN_ELEMENT_COUNT` and `MAX_ELEMENT_COUNT` class attributes to `Joint`.
* Added `element_count_complies` class method to `Joint`.
* Added `compas_timber.fasteners.FastenerTimberInterface`.
* Added `compas_timber.connections.BallNodeJoint`.
* Added `compas_timber.elements.BallNodeFastener`.
* Added `transform()` method to `Feature` types.
* Added `FastenerInterfaceComponent` GH component.
* Added `ShowElementsByType` GH Component.
* Added `fasteners` property to `TimberModel`.
* Added `BTLx_Feature` GH component.
* Added `CT_Beams_From_Mesh` GH component.
* Added new `compas_timber._fabrication.FrenchRidgeLap`.
* Added new `compas_timber.connections.LFrenchRidgeLapJoint`.
* Added new `compas_timber._fabrication.Tenon` and `compas_timber._fabrication.Mortise`.
* Added new `compas_timber.connections.TTenonMortiseJoint`.
* Added `create` override to `BallNodeJoint`.
* Added `PlateFastener` class.
* Added `errors` directory and `__init__.py` module.
* Added new `compas_timber._fabrication.Slot`.
* Added new `compas_timber._fabrication.SlotParams`.

 

### Changed

* Changed incorrect import of `compas.geometry.intersection_line_plane()` to `compas_timber.utils.intersection_line_plane()`
* Renamed `intersection_line_plane` to `intersection_line_plane_param`.
* Renamed `intersection_line_line_3D` to `intersection_line_line_param`.
* Adjusted functions in `compas_timber._fabrication.DovetailMortise` and `compas_timber.connections.TDovetailJoint`.
* Added `conda-forge` channel to installation instructions.
* Fixed `**kwargs` inheritance in `__init__` for joint modules: `LMiterJoint`, `TStepJoint`, `TDovetailJoint`, `TBirdsmouthJoint`.
* Fixed GUID assignment logic from `**kwargs` to ensure correct fallback behavior for joint modules: `LMiterJoint`, `TStepJoint`, `TDovetailJoint`, `TBirdsmouthJoint`.
* Changed `model.element_by_guid()` instead of direct `elementsdict[]` access for beam retrieval in joint modules: `LMiterJoint`, `TStepJoint`, `TDovetailJoint`, `TBirdsmouthJoint`.
* Reworked the model generation pipeline.
* Reworked `comply` methods for `JointRule`s. 
* Fixed error with angle and inclination calculation in `compas_timber._fabrication.JackRafterCut` 
* Changed `compas_timber.connections.TButtJoint` and `compas_timber.connections.LButtJoint` by using the new implemented BTLx Processes to define the Joints
* Changed `DirectJointRule` to allow for more than 2 elements per joint.
* Changed `beam` objects get added to `Joint.elements` in `Joint.create()`.
* Fixed bug in vizualization of tenon/mortise in `compas_timber._fabrication.StepJoint`and `compas_timber._fabrication.StepJointNotch`.
* Changed `model.process_joinery()`so that it calls `joint.check_elements_compatibility()` before adding extensions and features.
* Fixed incorrect data keys for `beam_guid` in the `__data__` property for joint modules: `LMiterJoint`, `TStepJoint`, `TDovetailJoint`, `TBirdsmouthJoint`, `LFrenchRidgeLapJoint`.
* Fixed `JointRuleFromList` GH component.
* Changed `TButtJoint` to take an optional `PlateFastener`.
* Moved `FeatureApplicationError`, `BeamJoiningError`, and `FastenerApplicationError` to `errors.__init__.py`.
* Fixed a bug that occured when parallel beams are joined in the BallNodeJoint.
* Fixed `L_TopoJointRule`, `T_TopoJointRule` and `X_TopoJointRule` for cases where `Joint.SUPPORTED_TOPOLOGY` is a single value or a list.
* Fixed bug in `JointRule.joints_from_beams_and_rules()` that caused failures when topology was not recognized.
* Implemented `max_distance` parameter in `JointRule.joints_from_beams_and_rules()` and `JointRule.comply` methods.
* Bux fixes from extra comma argument and `max_distance` not implemented in `DirectRule.comply`.

### Removed

* Removed module `compas_timber.utils.compas_extra`.
* Removed a bunch of spaghetti from `CT_model` GH component.
* Removed module `compas_timber.fabrication.joint_factories.t_butt_factory`.
* Removed module `compas_timber.fabrication.joint_factories.l_butt_factory`.
* Removed module `compas_timber.connections.butt_joint`.
* Removed module `compas_timber.connections.french_ridge_lap`.
* Removed module `compas_timber.fabrication.joint_factories.french_ridge_factory`.
* Removed module `compas_timber.fabrication.btlx_processes.btlx_french_ridge_lap`.

## [0.11.0] 2024-09-17

### Added

* Added bake component for `Plate` elements.
* Added default paramteters for `Surface Model` in the GH Component

### Changed

* Fixed wrong image file paths in the Documentation.
* Changed `TimberModel.beams` to return generator of `Beam` elements.
* Changed `TimberModel.walls` to return generator of `Wall` elements.
* Changed `TimberModel.plates` to return generator of `Plate` elements.
* Changed `TimberModel.joints` to return generator of `Joint` elements.
* Fixed polyline analysis for generating `SurfaceModel`
* Fixed errors in debug info components.

### Removed


## [0.10.1] 2024-09-11

### Added

### Changed

* Implemented a workaround for https://github.com/gramaziokohler/compas_timber/issues/280.

### Removed


## [0.10.0] 2024-09-11

### Added

* Added `SurfaceModelJointOverride` GH Component.
* Added `Plate` element.
* Added attribute `plates` to `TimberModel`.
* Added `SurfaceModelJointOverride` GH Component
* Added `ShowSurfaceModelBeamType` GH Component
* Re-introduced attribute `key` in `Beam`.
* Added attribute `key` to `Plate`.
* Added generation of `plate` elements to the `SurfaceModel`

### Changed

* Updated documentation for Grasshopper components.
* Fixed missing input parameter in `SurfaceModelOptions` GH Component.
* Fixed error with tolerances for `SurfaceModel`s modeled in meters.
* Renamed `beam` to `element` in different locations to make it more generic.
* Fixed `AttributeError` in `SurfaceModel`.
* Updated example scripts.
* Calling `process_joinery` in `SurfaceModel`.
* Changed how `BeamDefinition` and `Plate` types are handled in `SurfaceModel`
* Changed the `get_interior_segment_indices` function to work when there are multiple openings.
* Renamed `ShowSurfaceModelBeamType` to `ShowBeamsByCategory`.
* Changed `SurfaceModel` component input handling to give warnings instead of errors.

### Removed

* Removed `add_beam` from `TimberModel`, use `add_element` instead.
* Removed `add_plate` from `TimberModel`, use `add_element` instead.
* Removed `add_wall` from `TimberModel`, use `add_element` instead.

## [0.9.1] 2024-07-05

### Added

* Added `ref_frame` attribute to `Beam`.
* Added `ref_sides` attribute to `Beam`.
* Added `ref_edges` attribute to `Beam`.

### Changed

* Fixed error in BakeWithBoxMap component.
* Added `add_extensions` to `Joint` interface.
* Added `process_joinery` to `TimberModel`.
* Features are not automatically added when creating a joint using `Joint.create()`.
* Features are not automatically added when de-serializing.

### Removed


## [0.9.0] 2024-06-14

### Added

* Added `birdsmouth` parameter to `butt_joint` which applies a `btlx_double_cut` process to the part. 
* Added `BTLxDoubleCut` BTLx Processing class.
* Added BTLx support for `TButtJoint` and `LButtJoint`
* Added `BTLxLap` process class.

### Changed

* Moved module `workflow` from package `ghpython` to new package `design`.
* Moved `compas_timber.ghpython.CategoryRule` to `compas_timber.design`.
* Moved `compas_timber.ghpython.DirectRule` to `compas_timber.design`.
* Moved `compas_timber.ghpython.JointRule` to `compas_timber.design`.
* Moved `compas_timber.ghpython.TopologyRule` to `compas_timber.design`.
* Moved `compas_timber.ghpython.JointDefinition` to `compas_timber.design`.
* Moved `compas_timber.ghpython.FeatureDefinition` to `compas_timber.design`.
* Moved `compas_timber.ghpython.DebugInfomation` to `compas_timber.design`.

### Removed


## [0.8.1] 2024-06-13

### Added

### Changed

* Fixed import errors in GH components.
* Updated GH example file.

### Removed


## [0.8.0] 2024-06-12

### Added

* Added attribute `geometry` to `Beam`.
* Added `center_of_mass` property to Assembly class.
* Added `volume` property to Assembly class.
* Added new element type `Wall`.

### Changed

* Reduced some boilerplate code in `Joint` subclasses.
* Added argument `beams` to `Joint.__init__()` which expects tuple containing beams from implementing class instance.
* Renamed `TimberAssembly` to `TimberModel`.
* Renamed `compas_timber.assembly` to `compas_timber.model`.
* Renamed `compas_timber.parts` to `compas_timber.elements`.
* Based `Beam` on new `compas_model.elements.Element`.
* Based `TimberModel` on new `compas_model.model.Model`.
* Based `Joint` on new `compas_model.interactions.Interaction`.
* Removed support for Python `3.8`.

### Removed

* Removed `joint_type` attributes from all `Joint` classes.
* Removed argument `cutoff` from `LMiterJoint` as it was not used anywhere.
* Removed argument `gap` from `TButtJoint` as it was not used anywhere.
* Removed argument `gap` from `FrenchRidgeLap` as it was not used anywhere.
* Removed class `JointOptions` as not used anymore.
* Removed module `compas_timber.consumers`.
* Removed unused method `TButtJoint.get_cutting_plane()`.

## [0.7.0] 2024-02-15

### Added

* Added `debug_geometries` attribute to `BeamJoiningError`.
* (Re)added `BooleanSubtraction` feature.
* Added flag `modify_cross` to `L-Butt` joint.
* Added flag `reject_i` to `L-Butt` joint.
* Added new `NullJoint`.
* Added `mill_depth` argument to butt joints, with geometric representation of milled recess in cross beam.
* Added `ButtJoint` class with methods common to `LButtJoint` and `TButtJoint`
* Added new `L_TopologyJointRule`, `T_TopologyJointRule`, `X_TopologyJointRule` GH components
* Added GH component param support functions in `compas_timber.ghpython.ghcomponent_helpers.py`
* Added `topos` attribute to `CategoryRule` to filter when joints get applied
* Added new `SurfaceAssembly` class
* Added GH component `SurfaceAssembly` which directly generates a `TimberAssembly` with standard wall framing from a planar surface. 
* Added GH component `SurfaceAssemblyOptions`
* Added GH component `CustomBeamDimensions` for `SurfaceAssembly`

### Changed

* `BeamFromCurve` GH component accepts now referenced Rhino curves, referenced Rhino object IDs and internalized lines.
* `BeamFromCurve` GH component accepts now referenced Rhino curves, referenced Rhino object IDs and internalized lines.
* Fixed `FeatureError` when L-Butt applies the cutting plane.
* Fixed T-Butt doesn't get extended to cross beam's plane.
* `SimpleSequenceGenerator` updated to work with `compas.datastructures.assembly` and generates building plan acording to type.
* Changed GH Categories for joint rules.
* Made `beam_side_incident` a `staticmethod` of `Joint` and reworked it.
* Extended `DecomposeBeam` component to optionally show beam frame and faces.
* Changed `CategoryJointRule` and `DirectJointRule` to a dynamic interface where joint type is selected with right click menu
* Changed `Assembly` GH component to apply category joints if the detected topology is in `CategoryRule.topos`
* Changed `TopologyJoints` GH component to `DefaultJoints` Component, which applies default joints based on topology. 

### Removed

* Removed component `ShowBeamFrame`.
* Changed GH Categories for joint rules
* `BrepGeometryConsumer` continues to apply features even after the first error.
* `DrillHole` component calculates length from input line.
* `DrillHole` has default diameter proportional to beam cross-section.
* Removed input `Length` from `DrillHole` component.
* Fixed broken `TrimmingFeature` component.
* Removed all `JointOption` components. these are accessed in context menu of joint rules.

## [0.6.1] 2024-02-02

### Added

### Changed

### Removed


## [0.6.0] 2024-02-02

### Added

### Changed

* Updated COMPAS dependency to `2.0.0`!

### Removed


## [0.5.1] 2024-01-31

### Added

* Added missing documentation for module `ghpython.workflow.py`.
* Added missing documentation for package `connections`.
* `compas_timber.__version__` now returns current version.

### Changed

### Removed


## [0.5.0] 2024-01-31

### Added

* Added class `DebugInformation` to `workflow.py`.
* Added new component `ShowFeatureErrors`.
* Added new component `ShowJoiningErrors`.
* Added `FeatureApplicator` classes which report errors during feature application.
* Added `L-HalfLapJoint`.
* Added `T-HalfLapJoint`.
* Added `ShowTopologyTypes` GH Component.

### Changed

* Feature application now fails more gracefully (un-processed geometry is returned).
* Attempting to join beams which are already joined raises `BeamJoiningError` instead of `AssemblyError`
* `Joint.add_features` which fails to calculate anything raises `BeamJoiningError`.
* Changed COMPAS dependency to `compas==2.0.0beta.4`.
* Assembly component shows blanks when `CeateGeometry` flag is set to `False`. 

### Removed

* Removed `JointDef` GH components.
* Removed `AutomaticJoint` GH Component. Joint rules are now input directly into `TimberAssembly`.

## [0.4.0] 2024-01-24

### Added

* Added `fabrication` package 
* Added `BTLx` as a wrapper for `TimberAssembly` to generate .btlx files for machining timber beams
* Added `BTLxPart` as wrapper for `Beam`
* Added `joint_factories` folder and factories for existing joints except `X-HalfLap`
* Added `btlx_processes` folder and processes `JackCut` and `FrenchRidgeHalfLap`
* Added `BTLx` Grasshopper component
* Added `FrenchRidgeHalfLap` joint
* Added `DrillHole` Feature.
* Added `DrillHoleFeature` Grasshopper component.
* added `JointOptions` GH Components for all current joint types. This allows joint parameter definition in GH
* added `DirectJointRules` GH Component 
* added `TopologyJointRules` GH Component 
* added `BTLx` as a wrapper for `TimberAssembly` to generate .btlx files for machining timber beams
* added `BTLxPart` as wrapper for `Beam`
* added `joint_factories` folder and factories for existing joints except `X-HalfLap`
* added `btlx_processes` folder and processes `JackCut` and `FrenchRidgeHalfLap`
* added `BTLx` Grasshopper component
* added `FrenchRidgeHalfLap` joint


### Changed

* Changed `Beam` definition to include `blank_frame` and `blank_length` attributes 
* Replaced `Artist` with the new `Scene`.
* Changed type hint for argument `Centerline` of GH component `BeamFromCurve` to `Guid`.
* Curve ID of beam curves are now always stored in `Beam.attributes["rhino_guid"]`.
* Fixed `FindBeamByGuid` component.
* Bumped required COMPAS version to `2.0.0beta.2`.
* Changed docs theme to the new `sphinx_compas2_theme`.
* Re-worked component `BakeBoxMap` to advanced mode.
* Removed call to `rs.Redraw()` in `BakeBoxMap` which was causing GH document to lock (cannot drag).

### Removed


## [0.3.2] 2023-11-17

### Added

* Added now released COMPAS `2.0.0a1` to requirements.

### Changed

* Explicitly added attribute `key` to (de)serialization of `Beam`.

### Removed


## [0.3.1] 2023-09-18

### Added

### Changed

### Removed


## [0.3.0] 2023-09-18

### Added

* Added new joint type: Half-lap joint.

### Changed

* Beam transformed geometry with features is available using property `geometry`.
* Adapted the `Data` interface of `Beam` and `Assembly` according to the changes in COMPAS core.
* Beam geometry is created on demand.
* Adapted the `Data` interface of `Joint` and its implementations according to the changes in COMPAS core.
* Explicitly choosing `Grasshopper` context for the `Artist` in `ShowAssembly` component.

### Removed

* Removed method `Beam.get_geometry`.

## [0.2.16] 2023-05-16

### Added

### Changed

### Removed


## [0.2.15] 2023-05-15

### Added

### Changed

### Removed


## [0.2.14] 2023-05-15

### Added

### Changed

### Removed


## [0.2.13] 2023-05-15

### Added

### Changed

### Removed


## [0.2.12] 2023-05-15

### Added

### Changed

### Removed


## [0.2.11] 2023-05-15

### Added

### Changed

### Removed


## [0.2.10] 2023-05-14

### Added

### Changed

### Removed


## [0.2.9] 2023-05-12

### Added

### Changed

### Removed


## [0.2.8] 2023-05-12

### Added

### Changed

### Removed


## [0.2.7] 2023-05-12

### Added

### Changed

### Removed


## [0.2.6] 2023-05-12

### Added

### Changed

### Removed


## [0.2.5] 2023-05-12

### Added

### Changed

### Removed


## [0.2.4] 2023-05-12

### Added

### Changed

### Removed


## [0.2.3] 2023-05-12

### Added

### Changed

### Removed


## [0.2.2] 2023-05-12

### Added

### Changed

### Removed


## [0.2.1] 2023-05-12

### Added

### Changed

### Removed


## [0.2.0] 2023-05-11

### Added

* Integrated RTree search for neighboring beams using Rhino and CPython plugins.

### Changed

### Removed<|MERGE_RESOLUTION|>--- conflicted
+++ resolved
@@ -46,26 +46,20 @@
 * Added new `BTLxProcessingError` to `compas_timber.errors`.
 * Added `errors` property to `BTLxWriter` class which can be used after call to `write()` to check for errors.
 * Added `joints_contribution_guide` in docs.
-<<<<<<< HEAD
 * Added `PlateJointCandidate` to `generic_joint.py`.
 * Added `Joint.from_cluster` and `Joint.from_generic_joint` constructors to `Joint`.
 * Added `PlateJoint.from_generic_joint` as override.
 * Added `joints_contribution_guide` in docs.
 * Added `JointRuleSolver` class.
-=======
->>>>>>> 47d613d6
 * Added `JointTopology.TOPO_Y` for Beam Connections.
 * Added `JointTopology.TOPO_K` for Beam Connections.
 * Added `JointTopology.TOPO_EDGE_EDGE` for Plate Connections.
 * Added `JointTopology.TOPO_EDGE_FACE` for Plate Connections.
 * Added `Cluster.topology`.
-<<<<<<< HEAD
-=======
 * Added `PlateSolverResult` and `BeamSolverResult` to package results from `PlateConnectionSolver.find_topology()` and `ConnectionSolver.find_topology()`.
 * Added `PlateJointCandidate` to `generic_joint.py`.
 * Added `Joint.from_cluster` and `Joint.from_generic_joint` constructors to `Joint`.
 * Added `PlateJoint.from_generic_joint` as override.
->>>>>>> 47d613d6
 
 ### Changed
 
@@ -87,7 +81,10 @@
 * Changed default value for `modify_cross` to `True` for `LButtJoint`.
 * Minor fixes to GH Components.
 * Fixed `elements` and geometry creation for `BallNodeJoint`.
-<<<<<<< HEAD
+* Changed `PlateConnectionSolver.find_topology()` to solve for `TOPO_EDGE_EDGE` or `TOPO_EDGE_FACE`.
+* Changed `PlateConnectionSolver.find_topology()` to return a `PlateSolverResult` instance.
+* Reworked `ConnectionSolver.find_topology()` for readability and to implement `TOPO_I`.
+* Changed `ConnectionSolver.find_topology()` to return a `BeamSolverResult` instance.
 * Removed `topology`, `a_segment_index` and `b_segment_index` from `PlateJoint` subclass `__init__()` methods. These can now be passed as kwargs.
 * `Platejoint`s can now be isntantiated with just 2 Plates as arguments. If no topology or segment index data is in kwargs, the joint will solve for those. 
 * Changed `PlateConnectionSolver.find_topology()` to return `TOPO_EDGE_EDGE` or `TOPO_EDGE_FACE`.
@@ -98,14 +95,6 @@
 * Fixed element order in `DirectJointRule` GH component.
 * Reworked `Model` GH component.
 * Changed `WallPopulator.create_joint_definitions()` to `WallPopulator.create_joints()`, which now returns Joint instances.
-=======
-* Changed `PlateConnectionSolver.find_topology()` to solve for `TOPO_EDGE_EDGE` or `TOPO_EDGE_FACE`.
-* Changed `PlateConnectionSolver.find_topology()` to return a `PlateSolverResult` instance.
-* Reworked `ConnectionSolver.find_topology()` for readability and to implement `TOPO_I`.
-* Changed `ConnectionSolver.find_topology()` to return a `BeamSolverResult` instance.
-* Removed `topology`, `a_segment_index` and `b_segment_index` from `PlateJoint` subclass `__init__()` methods. These can now be passed as kwargs.
-* `PlateJoint`s can now be instantiated with just 2 Plates as arguments. If no topology or segment index data is in kwargs, the joint will solve for those. 
->>>>>>> 47d613d6
 
 ### Removed
 
