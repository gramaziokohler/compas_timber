# Changelog

All notable changes to this project will be documented in this file.

The format is based on [Keep a Changelog](https://keepachangelog.com/en/1.0.0/),
and this project adheres to [Semantic Versioning](https://semver.org/spec/v2.0.0.html).

## Unreleased

### Added

* Added attribute `tolerance` to `TimberModel`.
* Added `scaled` method to `compas_timber.fabrication.BTLxProcessing` to scale the BTLx parameters.
* Added `scaled` method to `compas_timber.fabrication.BTLxPart` to scale the BTLx parameters.
* Added `scale` method to `compas_timber.fabrication.JackRafterCut`.
* Added `scale` method to `compas_timber.fabrication.Drilling`.
* Added `scale` method to `compas_timber.fabrication.DoubleCut`.
* Added `scale` method to `compas_timber.fabrication.Lap`.
* Added `scale` method to `compas_timber.fabrication.FrenchRidgeLap`.
* Added `scale` method to `compas_timber.fabrication.Tenon`.
* Added `scale` method to `compas_timber.fabrication.Mortise`.
* Added `scale` method to `compas_timber.fabrication.StepJoint`.
* Added `scale` method to `compas_timber.fabrication.StepJointNotch`.
* Added `scale` method to `compas_timber.fabrication.DovetailTenon`.
* Added `scale` method to `compas_timber.fabrication.DovetailMortise`.
* Added `scale` method to `compas_timber.fabrication.Slot`.
* Added `scale` method to `compas_timber.fabrication.Pocket`.
* Added `scale` method to `compas_timber.fabrication.Text`.
* Added `is_joinery` flag to `BTLxProcessing` to indicate if the processing is a result of joinery operation.
* Added new `compas_timber.fabrication.LongitudinalCut`.
* Added tasks `update-gh-header` to update the version in the header of the GH components.
<<<<<<< HEAD
* Added `topology` to class `Joint`.
* Added `location` to class `Joint`.
* Added `NBeamKDTreeAnalyzer` to `compas_timber.connections`.
* Added `TripletAnalyzer` to `compas_timber.connections`.
* Added `QuadAnalyzer` to `compas_timber.connections`.
* Added `CompositeAnalyzer` to `compas_timber.connections`.
=======
* Added new `compas_timber.connections.XNotchJoint`.
* Added a proxy class for `Pocket` BTLx processing for performance optimization. 
>>>>>>> c236b310

### Changed

* BTLx Write now considers the `TimberModel.tolerance` attribute and scales parts and processings it when units are set to meters.
* Added missing `__data__` to `compas_timber.fabrication.Drilling`.
* Added missing `__data__` to `compas_timber.fabrication.Slot`.
* Fixed `TypeError` when deepcopying beams with `debug_info` on them.
* Processings which are not the result of joinery are now serialized with `TimberElement`.
* Fixed visualization bug in `Plate` due to loft resulting in flipped volume.
* Fixed a few bugs in the `WallPopulator` workflow including GH component updates.
* Renamed `NullJoint` to `GenericJoint`.

### Removed

<<<<<<< HEAD
* Removed `get_face_most_towards_beam` from `Joint` as not used anywhere.
=======
* Removed Grasshopper after-install plugin. Components should be installed via Rhino's Plugin Manager.
>>>>>>> c236b310


## [0.16.2] 2025-05-07

### Added

### Changed

* Fixed max recursion depth error when copying `TimberModel`/`Beam` with proxy processings.

### Removed



## [0.16.1] 2025-04-30

### Added

### Changed

### Removed


## [0.16.0] 2025-04-30

### Added

* Added new `compas_timber.fabrication.Pocket`.
* Added `front_side`, `back_side`, `opp_side` methods to the `Beam` class for retrieving specific sides relative to a reference side.
* Added processing `Text` to `compas_timber.fabrication`.
* Added `TextParams` to `compas_timber.fabrication`.
* Added new Grasshopper components for Rhino8/cpython. 
* Added new methods to handle adaptive GH_component parameters using cpython.

### Changed

* Fixed `AttributeError` when deserializing a model with Lap joints.
### Removed


## [0.15.3] 2025-03-25

### Added

* Added `DualContour` BTLx Contour type for ruled surface Swarf contours.

### Changed

* Removed `main_ref_side_index` property from `TBirdsmouthJoint` since it's now defined in the `DoubleCut` BTLxProcessing.
* Added `mill_depth` argument in `TBirdsmouthJoint` for creating pockets on the cross_beam if asked.
* Refactored the `check_element_compatibility` method in `YButtJoint` so that it checks for coplanarity and dimensioning of the cross elements.
* Enhanced `DoubleCut.from_planes_and_beam` to verify that provided planes are not parallel and raise a `ValueError` if they are.
* Adjusted `process_joinery` method to catch `ValueError` exceptions during `BTLxProcessing` generation and wrap them in `BeamJoiningError` objects.
* Refactored and renamed `are_beams_coplanar` function to `are_beams_aligned_with_cross_vector`.
* Refactored `_create_negative_volumes()` in `LapJoint` so that it generates box-like volumes. 
* Refactored `XLapJoint`, `LLapJoint`, `TLapJoint` so that they use the `_create_negative_volumes()` method to get the negative volumes and use the alt constructor `Lap.from_volume_and_beam()`.
* Fixed an error occuring in `BTLxPart.shape_strings` by ensuring the polyline is always closed.
* Implemented `Inclination` in the `FreeContour` BTLx Processing.
* Changed `Plate` element to be defined by top and bottom contours instead of one contour and thickness. 

### Removed

* Removed `check_elements_compatibility` method from the parent `LapJoint` since non co-planar lap joints can be achieved.
* Removed the `is_pocket` argument in `Lap.from_plane_and_beam()` since this class method will now only serve for pockets in Butt joints.
* Removed `opposing_side_index` and `OPPOSING_SIDE_MAP` from `Beam` class since they have now been replaced by `front_side`, `back_side`, `opp_side` methods.
* Removed the deprecated `main_beam_opposing_side_index` property from `LButtJoint` and `TButtJoint` as it is no longer in use.

## [0.15.2] 2025-03-05

### Added

### Changed

* Fixed `ValueError` occurring when connecting just a slab to the GH model component.

### Removed


## [0.15.1] 2025-03-04

### Added

### Changed

* Fixed "No intersection found between walls" error when walls connect in unsupported topology.
* Implemented slab perimeter offset workaround.

### Removed


## [0.15.0] 2025-03-04

### Added

* Added `BTLx_From_Params` GH component which contains the definiton for class `DeferredBTLxProcessing` to allow directly defining BTLx parameters and passing them to the model.
* Added `Shape` to BTLx output, showing finished element geometry in BTLx Viewer instead of just blank.
* Added `as_plane()` to `WallToWallInterface`.
* Added optional argument `max_distance` to `WallPopulator.create_joint_definitions()`.

### Changed

* Added `max_distance` to `TimberModel.connect_adjacent_walls()`.
* Fixed plate doesn't get properly extended to the end of an L detail.
* Fixed detail edge beams don't get LButt.
* Fixed walls might not be considered connecting depending on the surface's orientation.

### Removed


## [0.14.2] 2025-02-17

### Added

### Changed

* Adjusted `LMiterJoint` so that it now applies an extra cut to elements when the `cutoff` flag is enabled.

### Removed


## [0.14.1] 2025-02-17

### Added

* Added missing arguments in configuration set component.
* Added `FlipDirection` flag to flip stud direction of a slab.

### Changed

* Fixed rotating stud direction in slab causes breaks plates and connections.
* Restructured some Gh Toolboxes & added Icons for Walls & Slabs

### Removed


## [0.14.0] 2025-02-17

### Added

* Added `distance_segment_segment` to `compas_timber.utils`
* Added `BTLxFromGeometryDefinition` class to replace the depricated `FeatureDefinition`. This allows deferred calculation of BTLx processings.
* Added `from_shapes_and_element` class method to `Drilling`, `JackRafterCut`, and `DoubleCut` as a wrapper for their geometry based constructors for use with `BTLxFromGeometryDefinition`.
* Added `YButtJoint` which joins the ends of three joints where the `cross_beams` get a miter cut and the `main_beam` gets a double cut.
* Added `JackRafterCutProxy` to allow for deferred calculation of the `JackRafterCut` geometry thus improving visualization performance.
* Added class "WallPopulator" to `compas_timber.design`.
* Added class "WallPopulatorConfigurationSet" to `compas_timber.design`.
* Added class "WallSelector" to `compas_timber.design`.
* Added class "AnyWallSelector" to `compas_timber.design`.
* Added class "LConnectionDetailA" to `compas_timber.design`.
* Added class "LConnectionDetailB" to `compas_timber.design`.
* Added class "TConnectionDetailA" to `compas_timber.design`.
* Added `from_brep` to `compas_timber.elements.Wall.
* Added `from_polyline` to `compas_timber.elements.Wall.
* Added `WallJoint` to `compas_timber.connections`.
* Added error handling when BTLx processing from geometry fails in GH.
* Added new `Slab` class to `compas_timber.elements`.
* Added `Slab` GH component.
* Added `FreeContour` BTLx processing and applied it to the `Plate` type so that plates can be machined.

### Changed

* Updated Grasshopper Toolbox and Icons
* Fixed `ValueErrorException` in `as_dict()` method of `BTLxProcessingParams` class by ensuring precision specifiers are used with floats.
* Removed model argument from `BTLxWriter` in the GH component and updated it to always return the BTLx string.
* Fixed a bug in `compas_timber.Fabrication.StepJointNotch` related to the `orientation` and `strut_inclination` parameters.
* Fixed the error message when beam endpoints coincide, e.g. when a closed polyline is used as input. 
* Changed `index` input of `ShowFeatureErrors` and `ShowJoiningErrors` do have default value of 0.
* Fixed spelling of `BeamJoinningError` to `BeamJoiningError`.
* Changed `process_joinery()` method to handle `BeamJoiningError` exceptions and return them. Also updated `Model` GH component.
* Updated `add_joint_error()` method in `DebugInformation` class to handle lists.
* Changed `compas_timber.fabrication.Lap` so that the volume is generated fully from the relevant BTLx params.
* Refactored `compas_timber.connections.LapJoint` to comply with the new system.
* Changed `THalfLapJoint`, `LHalfLapJoint`, `XHalfLapJoint` from `compas_timber.connections` so that they use the `Lap` BTLx processing.
* Renamed all `X/T/LHalfLapJoint` classes to `X/T/LLapJoint`.
* Enhanced lap behavior for optimal beam orientation in `LapJoint` class.
* Fixed `restore_beams_from_keys` in `LMiterJoint` to use the correct variable names.
* Reworked `DoubleCut` to more reliably produce the feature and geometry with the `from_planes_and_element` class method.
* Renamed `intersection_box_line()` to `intersection_beam_line_param()`, which now take a beam input and outputs the intersecting ref_face_index.
* Added `max_distance` argument to `JointRule` subclasses and GH components so that max_distance can be set for each joint rule individually.
* Changed referenced to `beam` in `Drilling` to `element`. 
* Changed `Drill Hole` and `Trim Feature` GH components to generate the relevant `BTLxProcessing` type rather than the deprecated `FeatureDefinition` type.
* Changed `Show_beam_faces` gh component to `Show_ref_sides`, which now takes an `int` index and shows the corresponding face including origin corner.
* Bug fixes after adding `max_distance` to joint defs.
* Using new `JackRafterCutProxy` in LMiterJoint, LButtJoint and TButtJoint.
* Changed input type from `Element` to `Beam` in components that currently only support beams.
* Fixed drilling GH component not taking diameter as a string.
* Reworked `Wall` class to be defined with a standard polyline, frame and thickness.
* Changed labels in `Show_ref_sides` GH component to be 1-based to match the spec.

### Removed


## [0.13.0] 2025-01-13

### Added

* Added API documentation for `design` and `error` packages.
* Added `guess_joint_topology_2beams` and `set_default_joints` functions to `design.__init__.py`.
* Added `list_input_valid`, `item_input_valid`, `get_leaf_subclasses`, `rename_gh_input` functions to `ghpython.__init__.py`.
* Added `Instruction`, `Model3d`, `Text3d`, `LinearDimension`, `BuildingPlanParser` classes to `planning.__init__.py`.
* Added `subprocessings` property to `BTLxProcessing` to allow nesting of processings.

### Changed

* Fixed comma incompatible with py27 in `Slot` module.
* Updated the API documentation for `connections`, `elements`, `fabrication`, `ghpython`, `planning` packages.
* Refactored all btlx `process` references to `processing`, including base classes, properties, variables, and docstrings.
* Refactored `BTLx` to `BTLxWriter` in the `compas_timber.Fabrication` package.

### Removed

* Removed `BeamJoiningError` from `connections.__init__.py`.
* Removed duplicate entries from the `__all__` list in the `elements.__init__.py` module.
* Removed package `compas_timber._fabrication`.
* Removed `btlx_processes` anf `joint_factories` from `compas_timber.fabrication` package.
* Removed `.btlx` files from `.gitignore`.


## [0.12.0] 2025-01-07

### Added

* Added new base class for timber elements `TimberElement`.
* Added property `is_beam` to `Beam` class.
* Added property `is_plate` to `Plate` class.
* Added property `is_wall` to `Wall` class.
* Added `side_as_surface` to `compas_timber.elements.Beam`.
* Added `opposing_side_index` to `compas_timber.elements.Beam`.
* Added `Plate` element.
* Added attribute `plates` to `TimberModel`.
* Added new temporary package `_fabrication`.
* Added new `compas_timber._fabrication.JackRafterCut`.
* Added new `compas_timber._fabrication.JackRafterCutParams`.
* Added new `compas_timber._fabrication.Drilling`.
* Added new `compas_timber._fabrication.DrillingParams`.
* Added new `compas_timber._fabrication.StepJoint`.
* Added new `compas_timber._fabrication.StepJointNotch`.
* Added new `compas_timber._fabrication.DovetailTenon`.
* Added new `compas_timber._fabrication.DovetailMortise`.
* Added new `compas_timber.connections.TStepJoint`.
* Added new `compas_timber.connections.TDovetailJoint`.
* Added new `utilities` module in `connections` package.
* Added new `compas_timber._fabrication.DoubleCut`.
* Added new `compas_timber.connections.TBirdsmouthJoint`.
* Added new method `add_group_element` to `TimberModel`.
* Added new method `has_group` to `TimberModel`.
* Added new method `get_elements_in_group` to `TimberModel`.
* Added attribute `is_group_element` to `TimberElement`.
* Added `JointRule.joints_from_beams_and_rules()` static method 
* Added `Element.reset()` method.
* Added new `fasteners.py` module with new `Fastener` element type.
* Added new `compas_timber._fabrication.Lap`.
* Added `Joint_Rule_From_List` GH Component that takes lists of beams to create joints.
* Added `MIN_ELEMENT_COUNT` and `MAX_ELEMENT_COUNT` class attributes to `Joint`.
* Added `element_count_complies` class method to `Joint`.
* Added `compas_timber.fasteners.FastenerTimberInterface`.
* Added `compas_timber.connections.BallNodeJoint`.
* Added `compas_timber.elements.BallNodeFastener`.
* Added `transform()` method to `Feature` types.
* Added `FastenerInterfaceComponent` GH component.
* Added `ShowElementsByType` GH Component.
* Added `fasteners` property to `TimberModel`.
* Added `BTLx_Feature` GH component.
* Added `CT_Beams_From_Mesh` GH component.
* Added new `compas_timber._fabrication.FrenchRidgeLap`.
* Added new `compas_timber.connections.LFrenchRidgeLapJoint`.
* Added new `compas_timber._fabrication.Tenon` and `compas_timber._fabrication.Mortise`.
* Added new `compas_timber.connections.TTenonMortiseJoint`.
* Added `create` override to `BallNodeJoint`.
* Added `PlateFastener` class.
* Added `errors` directory and `__init__.py` module.
* Added new `compas_timber._fabrication.Slot`.
* Added new `compas_timber._fabrication.SlotParams`.

### Changed

* Changed incorrect import of `compas.geometry.intersection_line_plane()` to `compas_timber.utils.intersection_line_plane()`
* Renamed `intersection_line_plane` to `intersection_line_plane_param`.
* Renamed `intersection_line_line_3D` to `intersection_line_line_param`.
* Adjusted functions in `compas_timber._fabrication.DovetailMortise` and `compas_timber.connections.TDovetailJoint`.
* Added `conda-forge` channel to installation instructions.
* Fixed `**kwargs` inheritance in `__init__` for joint modules: `LMiterJoint`, `TStepJoint`, `TDovetailJoint`, `TBirdsmouthJoint`.
* Fixed GUID assignment logic from `**kwargs` to ensure correct fallback behavior for joint modules: `LMiterJoint`, `TStepJoint`, `TDovetailJoint`, `TBirdsmouthJoint`.
* Changed `model.element_by_guid()` instead of direct `elementsdict[]` access for beam retrieval in joint modules: `LMiterJoint`, `TStepJoint`, `TDovetailJoint`, `TBirdsmouthJoint`.
* Reworked the model generation pipeline.
* Reworked `comply` methods for `JointRule`s. 
* Fixed error with angle and inclination calculation in `compas_timber._fabrication.JackRafterCut` 
* Changed `compas_timber.connections.TButtJoint` and `compas_timber.connections.LButtJoint` by using the new implemented BTLx Processes to define the Joints
* Changed `DirectJointRule` to allow for more than 2 elements per joint.
* Changed `beam` objects get added to `Joint.elements` in `Joint.create()`.
* Fixed bug in vizualization of tenon/mortise in `compas_timber._fabrication.StepJoint`and `compas_timber._fabrication.StepJointNotch`.
* Changed `model.process_joinery()`so that it calls `joint.check_elements_compatibility()` before adding extensions and features.
* Fixed incorrect data keys for `beam_guid` in the `__data__` property for joint modules: `LMiterJoint`, `TStepJoint`, `TDovetailJoint`, `TBirdsmouthJoint`, `LFrenchRidgeLapJoint`.
* Fixed `JointRuleFromList` GH component.
* Changed `TButtJoint` to take an optional `PlateFastener`.
* Moved `FeatureApplicationError`, `BeamJoiningError`, and `FastenerApplicationError` to `errors.__init__.py`.
* Fixed a bug that occured when parallel beams are joined in the BallNodeJoint.
* Fixed `L_TopoJointRule`, `T_TopoJointRule` and `X_TopoJointRule` for cases where `Joint.SUPPORTED_TOPOLOGY` is a single value or a list.
* Fixed bug in `JointRule.joints_from_beams_and_rules()` that caused failures when topology was not recognized.
* Implemented `max_distance` parameter in `JointRule.joints_from_beams_and_rules()` and `JointRule.comply` methods.
* Bux fixes from extra comma argument and `max_distance` not implemented in `DirectRule.comply`.

### Removed

* Removed module `compas_timber.utils.compas_extra`.
* Removed a bunch of spaghetti from `CT_model` GH component.
* Removed module `compas_timber.fabrication.joint_factories.t_butt_factory`.
* Removed module `compas_timber.fabrication.joint_factories.l_butt_factory`.
* Removed module `compas_timber.connections.butt_joint`.
* Removed module `compas_timber.connections.french_ridge_lap`.
* Removed module `compas_timber.fabrication.joint_factories.french_ridge_factory`.
* Removed module `compas_timber.fabrication.btlx_processes.btlx_french_ridge_lap`.



## [0.11.0] 2024-09-17

### Added

* Added bake component for `Plate` elements.
* Added default paramteters for `Surface Model` in the GH Component

### Changed

* Fixed wrong image file paths in the Documentation.
* Changed `TimberModel.beams` to return generator of `Beam` elements.
* Changed `TimberModel.walls` to return generator of `Wall` elements.
* Changed `TimberModel.plates` to return generator of `Plate` elements.
* Changed `TimberModel.joints` to return generator of `Joint` elements.
* Fixed polyline analysis for generating `SurfaceModel`
* Fixed errors in debug info components.

### Removed


## [0.10.1] 2024-09-11

### Added

### Changed

* Implemented a workaround for https://github.com/gramaziokohler/compas_timber/issues/280.

### Removed


## [0.10.0] 2024-09-11

### Added

* Added `SurfaceModelJointOverride` GH Component.
* Added `Plate` element.
* Added attribute `plates` to `TimberModel`.
* Added `SurfaceModelJointOverride` GH Component
* Added `ShowSurfaceModelBeamType` GH Component
* Re-introduced attribute `key` in `Beam`.
* Added attribute `key` to `Plate`.
* Added generation of `plate` elements to the `SurfaceModel`

### Changed

* Updated documentation for Grasshopper components.
* Fixed missing input parameter in `SurfaceModelOptions` GH Component.
* Fixed error with tolerances for `SurfaceModel`s modeled in meters.
* Renamed `beam` to `element` in different locations to make it more generic.
* Fixed `AttributeError` in `SurfaceModel`.
* Updated example scripts.
* Calling `process_joinery` in `SurfaceModel`.
* Changed how `BeamDefinition` and `Plate` types are handled in `SurfaceModel`
* Changed the `get_interior_segment_indices` function to work when there are multiple openings.
* Renamed `ShowSurfaceModelBeamType` to `ShowBeamsByCategory`.
* Changed `SurfaceModel` component input handling to give warnings instead of errors.

### Removed

* Removed `add_beam` from `TimberModel`, use `add_element` instead.
* Removed `add_plate` from `TimberModel`, use `add_element` instead.
* Removed `add_wall` from `TimberModel`, use `add_element` instead.

## [0.9.1] 2024-07-05

### Added

* Added `ref_frame` attribute to `Beam`.
* Added `ref_sides` attribute to `Beam`.
* Added `ref_edges` attribute to `Beam`.

### Changed

* Fixed error in BakeWithBoxMap component.
* Added `add_extensions` to `Joint` interface.
* Added `process_joinery` to `TimberModel`.
* Features are not automatically added when creating a joint using `Joint.create()`.
* Features are not automatically added when de-serializing.

### Removed


## [0.9.0] 2024-06-14

### Added

* Added `birdsmouth` parameter to `butt_joint` which applies a `btlx_double_cut` process to the part. 
* Added `BTLxDoubleCut` BTLx Processing class.
* Added BTLx support for `TButtJoint` and `LButtJoint`
* Added `BTLxLap` process class.

### Changed

* Moved module `workflow` from package `ghpython` to new package `design`.
* Moved `compas_timber.ghpython.CategoryRule` to `compas_timber.design`.
* Moved `compas_timber.ghpython.DirectRule` to `compas_timber.design`.
* Moved `compas_timber.ghpython.JointRule` to `compas_timber.design`.
* Moved `compas_timber.ghpython.TopologyRule` to `compas_timber.design`.
* Moved `compas_timber.ghpython.JointDefinition` to `compas_timber.design`.
* Moved `compas_timber.ghpython.FeatureDefinition` to `compas_timber.design`.
* Moved `compas_timber.ghpython.DebugInfomation` to `compas_timber.design`.

### Removed


## [0.8.1] 2024-06-13

### Added

### Changed

* Fixed import errors in GH components.
* Updated GH example file.

### Removed


## [0.8.0] 2024-06-12

### Added

* Added attribute `geometry` to `Beam`.
* Added `center_of_mass` property to Assembly class.
* Added `volume` property to Assembly class.
* Added new element type `Wall`.

### Changed

* Reduced some boilerplate code in `Joint` subclasses.
* Added argument `beams` to `Joint.__init__()` which expects tuple containing beams from implementing class instance.
* Renamed `TimberAssembly` to `TimberModel`.
* Renamed `compas_timber.assembly` to `compas_timber.model`.
* Renamed `compas_timber.parts` to `compas_timber.elements`.
* Based `Beam` on new `compas_model.elements.Element`.
* Based `TimberModel` on new `compas_model.model.Model`.
* Based `Joint` on new `compas_model.interactions.Interaction`.
* Removed support for Python `3.8`.

### Removed

* Removed `joint_type` attributes from all `Joint` classes.
* Removed argument `cutoff` from `LMiterJoint` as it was not used anywhere.
* Removed argument `gap` from `TButtJoint` as it was not used anywhere.
* Removed argument `gap` from `FrenchRidgeLap` as it was not used anywhere.
* Removed class `JointOptions` as not used anymore.
* Removed module `compas_timber.consumers`.
* Removed unused method `TButtJoint.get_cutting_plane()`.

## [0.7.0] 2024-02-15

### Added

* Added `debug_geometries` attribute to `BeamJoiningError`.
* (Re)added `BooleanSubtraction` feature.
* Added flag `modify_cross` to `L-Butt` joint.
* Added flag `reject_i` to `L-Butt` joint.
* Added new `NullJoint`.
* Added `mill_depth` argument to butt joints, with geometric representation of milled recess in cross beam.
* Added `ButtJoint` class with methods common to `LButtJoint` and `TButtJoint`
* Added new `L_TopologyJointRule`, `T_TopologyJointRule`, `X_TopologyJointRule` GH components
* Added GH component param support functions in `compas_timber.ghpython.ghcomponent_helpers.py`
* Added `topos` attribute to `CategoryRule` to filter when joints get applied
* Added new `SurfaceAssembly` class
* Added GH component `SurfaceAssembly` which directly generates a `TimberAssembly` with standard wall framing from a planar surface. 
* Added GH component `SurfaceAssemblyOptions`
* Added GH component `CustomBeamDimensions` for `SurfaceAssembly`

### Changed

* `BeamFromCurve` GH component accepts now referenced Rhino curves, referenced Rhino object IDs and internalized lines.
* `BeamFromCurve` GH component accepts now referenced Rhino curves, referenced Rhino object IDs and internalized lines.
* Fixed `FeatureError` when L-Butt applies the cutting plane.
* Fixed T-Butt doesn't get extended to cross beam's plane.
* `SimpleSequenceGenerator` updated to work with `compas.datastructures.assembly` and generates building plan acording to type.
* Changed GH Categories for joint rules.
* Made `beam_side_incident` a `staticmethod` of `Joint` and reworked it.
* Extended `DecomposeBeam` component to optionally show beam frame and faces.
* Changed `CategoryJointRule` and `DirectJointRule` to a dynamic interface where joint type is selected with right click menu
* Changed `Assembly` GH component to apply category joints if the detected topology is in `CategoryRule.topos`
* Changed `TopologyJoints` GH component to `DefaultJoints` Component, which applies default joints based on topology. 

### Removed

* Removed component `ShowBeamFrame`.
* Changed GH Categories for joint rules
* `BrepGeometryConsumer` continues to apply features even after the first error.
* `DrillHole` component calculates length from input line.
* `DrillHole` has default diameter proportional to beam cross-section.
* Removed input `Length` from `DrillHole` component.
* Fixed broken `TrimmingFeature` component.
* Removed all `JointOption` components. these are accessed in context menu of joint rules.

## [0.6.1] 2024-02-02

### Added

### Changed

### Removed


## [0.6.0] 2024-02-02

### Added

### Changed

* Updated COMPAS dependency to `2.0.0`!

### Removed


## [0.5.1] 2024-01-31

### Added

* Added missing documentation for module `ghpython.workflow.py`.
* Added missing documentation for package `connections`.
* `compas_timber.__version__` now returns current version.

### Changed

### Removed


## [0.5.0] 2024-01-31

### Added

* Added class `DebugInformation` to `workflow.py`.
* Added new component `ShowFeatureErrors`.
* Added new component `ShowJoiningErrors`.
* Added `FeatureApplicator` classes which report errors during feature application.
* Added `L-HalfLapJoint`.
* Added `T-HalfLapJoint`.
* Added `ShowTopologyTypes` GH Component.

### Changed

* Feature application now fails more gracefully (un-processed geometry is returned).
* Attempting to join beams which are already joined raises `BeamJoiningError` instead of `AssemblyError`
* `Joint.add_features` which fails to calculate anything raises `BeamJoiningError`.
* Changed COMPAS dependency to `compas==2.0.0beta.4`.
* Assembly component shows blanks when `CeateGeometry` flag is set to `False`. 

### Removed

* Removed `JointDef` GH components.
* Removed `AutomaticJoint` GH Component. Joint rules are now input directly into `TimberAssembly`.

## [0.4.0] 2024-01-24

### Added

* Added `fabrication` package 
* Added `BTLx` as a wrapper for `TimberAssembly` to generate .btlx files for machining timber beams
* Added `BTLxPart` as wrapper for `Beam`
* Added `joint_factories` folder and factories for existing joints except `X-HalfLap`
* Added `btlx_processes` folder and processes `JackCut` and `FrenchRidgeHalfLap`
* Added `BTLx` Grasshopper component
* Added `FrenchRidgeHalfLap` joint
* Added `DrillHole` Feature.
* Added `DrillHoleFeature` Grasshopper component.
* added `JointOptions` GH Components for all current joint types. This allows joint parameter definition in GH
* added `DirectJointRules` GH Component 
* added `TopologyJointRules` GH Component 
* added `BTLx` as a wrapper for `TimberAssembly` to generate .btlx files for machining timber beams
* added `BTLxPart` as wrapper for `Beam`
* added `joint_factories` folder and factories for existing joints except `X-HalfLap`
* added `btlx_processes` folder and processes `JackCut` and `FrenchRidgeHalfLap`
* added `BTLx` Grasshopper component
* added `FrenchRidgeHalfLap` joint


### Changed

* Changed `Beam` definition to include `blank_frame` and `blank_length` attributes 
* Replaced `Artist` with the new `Scene`.
* Changed type hint for argument `Centerline` of GH component `BeamFromCurve` to `Guid`.
* Curve ID of beam curves are now always stored in `Beam.attributes["rhino_guid"]`.
* Fixed `FindBeamByGuid` component.
* Bumped required COMPAS version to `2.0.0beta.2`.
* Changed docs theme to the new `sphinx_compas2_theme`.
* Re-worked component `BakeBoxMap` to advanced mode.
* Removed call to `rs.Redraw()` in `BakeBoxMap` which was causing GH document to lock (cannot drag).

### Removed


## [0.3.2] 2023-11-17

### Added

* Added now released COMPAS `2.0.0a1` to requirements.

### Changed

* Explicitly added attribute `key` to (de)serialization of `Beam`.

### Removed


## [0.3.1] 2023-09-18

### Added

### Changed

### Removed


## [0.3.0] 2023-09-18

### Added

* Added new joint type: Half-lap joint.

### Changed

* Beam transformed geometry with features is available using property `geometry`.
* Adapted the `Data` interface of `Beam` and `Assembly` according to the changes in COMPAS core.
* Beam geometry is created on demand.
* Adapted the `Data` interface of `Joint` and its implementations according to the changes in COMPAS core.
* Explicitly choosing `Grasshopper` context for the `Artist` in `ShowAssembly` component.

### Removed

* Removed method `Beam.get_geometry`.

## [0.2.16] 2023-05-16

### Added

### Changed

### Removed


## [0.2.15] 2023-05-15

### Added

### Changed

### Removed


## [0.2.14] 2023-05-15

### Added

### Changed

### Removed


## [0.2.13] 2023-05-15

### Added

### Changed

### Removed


## [0.2.12] 2023-05-15

### Added

### Changed

### Removed


## [0.2.11] 2023-05-15

### Added

### Changed

### Removed


## [0.2.10] 2023-05-14

### Added

### Changed

### Removed


## [0.2.9] 2023-05-12

### Added

### Changed

### Removed


## [0.2.8] 2023-05-12

### Added

### Changed

### Removed


## [0.2.7] 2023-05-12

### Added

### Changed

### Removed


## [0.2.6] 2023-05-12

### Added

### Changed

### Removed


## [0.2.5] 2023-05-12

### Added

### Changed

### Removed


## [0.2.4] 2023-05-12

### Added

### Changed

### Removed


## [0.2.3] 2023-05-12

### Added

### Changed

### Removed


## [0.2.2] 2023-05-12

### Added

### Changed

### Removed


## [0.2.1] 2023-05-12

### Added

### Changed

### Removed


## [0.2.0] 2023-05-11

### Added

* Integrated RTree search for neighboring beams using Rhino and CPython plugins.

### Changed

### Removed<|MERGE_RESOLUTION|>--- conflicted
+++ resolved
@@ -29,17 +29,14 @@
 * Added `is_joinery` flag to `BTLxProcessing` to indicate if the processing is a result of joinery operation.
 * Added new `compas_timber.fabrication.LongitudinalCut`.
 * Added tasks `update-gh-header` to update the version in the header of the GH components.
-<<<<<<< HEAD
+* Added new `compas_timber.connections.XNotchJoint`.
+* Added a proxy class for `Pocket` BTLx processing for performance optimization. 
 * Added `topology` to class `Joint`.
 * Added `location` to class `Joint`.
 * Added `NBeamKDTreeAnalyzer` to `compas_timber.connections`.
 * Added `TripletAnalyzer` to `compas_timber.connections`.
 * Added `QuadAnalyzer` to `compas_timber.connections`.
 * Added `CompositeAnalyzer` to `compas_timber.connections`.
-=======
-* Added new `compas_timber.connections.XNotchJoint`.
-* Added a proxy class for `Pocket` BTLx processing for performance optimization. 
->>>>>>> c236b310
 
 ### Changed
 
@@ -54,11 +51,8 @@
 
 ### Removed
 
-<<<<<<< HEAD
+* Removed Grasshopper after-install plugin. Components should be installed via Rhino's Plugin Manager.
 * Removed `get_face_most_towards_beam` from `Joint` as not used anywhere.
-=======
-* Removed Grasshopper after-install plugin. Components should be installed via Rhino's Plugin Manager.
->>>>>>> c236b310
 
 
 ## [0.16.2] 2025-05-07
