--- conflicted
+++ resolved
@@ -66,16 +66,13 @@
 * Fixed `graph_node` is `None` after deserializing a `TimberModel`.
 * Fixed a bug in `BeamsFromMesh` GH Component.
 * Fixed attribute error when creating a `TButtJoint`.
-<<<<<<< HEAD
+* Fixed a bug in `BeamsFromMesh` GH Component.
+* Changed default value for `modify_cross` to `True` for `LButtJoint`.
 * Changed `JointRule.joints_from_beams_and_rules()` to `JointRule.joints_from_rules_and_elements` which now returns Joint instances instead of `JointDefinition`s.
 * Changed `PlateConnectionSolver.find_topology()` to return `TOPO_EDGE_EDGE` or `TOPO_EDGE_FACE`.
 * Fixed element order in `DirectJointRule` GH component.
 * Reworked `Model` GH component.
 * Changed `WallPopulator.create_joint_definitions()` to `WallPopulator.create_joints()`, which now returns Joint instances.
-=======
-* Fixed a bug in `BeamsFromMesh` GH Component.
-* Changed default value for `modify_cross` to `True` for `LButtJoint`.
->>>>>>> 9f491baa
 
 ### Removed
 
