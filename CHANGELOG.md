--- conflicted
+++ resolved
@@ -14,12 +14,9 @@
 ### Changed
 
 * Fixed `TypeError` when deepcopying beams with `debug_info` on them.
-<<<<<<< HEAD
-* Fixed a few bugs in the `WallPopulator` workflow including GH component updates.
-=======
 * Processings which are not the result of joinery are now serialized with `TimberElement`.
 * Fixed visualization bug in `Plate` due to loft resulting in flipped volume.
->>>>>>> 4d2d7b4c
+* Fixed a few bugs in the `WallPopulator` workflow including GH component updates.
 
 ### Removed
 
