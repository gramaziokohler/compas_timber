# Changelog

All notable changes to this project will be documented in this file.

The format is based on [Keep a Changelog](https://keepachangelog.com/en/1.0.0/),
and this project adheres to [Semantic Versioning](https://semver.org/spec/v2.0.0.html).

## Unreleased

### Added

* Added `BTLx_From_Params` GH component which contains the definiton for class `DeferredBTLxProcessing` to allow directly defining BTLx parameters and passing them to the model.
<<<<<<< HEAD
* Added `as_plane()` to `WallToWallInterface`.
=======
* Added `Shape` to BTLx output, showing finished element geometry in BTLx Viewer instead of just blank.
>>>>>>> 458db699

### Changed

* Added `max_distance` to `TimberModel.connect_adjacent_walls()`.
* Fixed plate doesn't get properly extended to the end of an L detail.
* Fixed detail edge beams don't get LButt.
* Fixed walls might not be considered connecting depending on the surface's orientation.

### Removed


## [0.14.2] 2025-02-17

### Added

### Changed

### Removed


## [0.14.1] 2025-02-17

### Added

* Added missing arguments in configuration set component.
* Added `FlipDirection` flag to flip stud direction of a slab.

### Changed

* Fixed rotating stud direction in slab causes breaks plates and connections.
* Restructured some Gh Toolboxes & added Icons for Walls & Slabs

### Removed


## [0.14.0] 2025-02-17

### Added

* Added `distance_segment_segment` to `compas_timber.utils`
* Added `BTLxFromGeometryDefinition` class to replace the depricated `FeatureDefinition`. This allows deferred calculation of BTLx processings.
* Added `from_shapes_and_element` class method to `Drilling`, `JackRafterCut`, and `DoubleCut` as a wrapper for their geometry based constructors for use with `BTLxFromGeometryDefinition`.
* Added `YButtJoint` which joins the ends of three joints where the `cross_beams` get a miter cut and the `main_beam` gets a double cut.
* Added `JackRafterCutProxy` to allow for deferred calculation of the `JackRafterCut` geometry thus improving visualization performance.
* Added class "WallPopulator" to `compas_timber.design`.
* Added class "WallPopulatorConfigurationSet" to `compas_timber.design`.
* Added class "WallSelector" to `compas_timber.design`.
* Added class "AnyWallSelector" to `compas_timber.design`.
* Added class "LConnectionDetailA" to `compas_timber.design`.
* Added class "LConnectionDetailB" to `compas_timber.design`.
* Added class "TConnectionDetailA" to `compas_timber.design`.
* Added `from_brep` to `compas_timber.elements.Wall.
* Added `from_polyline` to `compas_timber.elements.Wall.
* Added `WallJoint` to `compas_timber.connections`.
* Added error handling when BTLx processing from geometry fails in GH.
* Added new `Slab` class to `compas_timber.elements`.
* Added `Slab` GH component.

### Changed

* Updated Grasshopper Toolbox and Icons
* Fixed `ValueErrorException` in `as_dict()` method of `BTLxProcessingParams` class by ensuring precision specifiers are used with floats.
* Removed model argument from `BTLxWriter` in the GH component and updated it to always return the BTLx string.
* Fixed a bug in `compas_timber.Fabrication.StepJointNotch` related to the `orientation` and `strut_inclination` parameters.
* Fixed the error message when beam endpoints coincide, e.g. when a closed polyline is used as input. 
* Changed `index` input of `ShowFeatureErrors` and `ShowJoiningErrors` do have default value of 0.
* Fixed spelling of `BeamJoinningError` to `BeamJoiningError`.
* Changed `process_joinery()` method to handle `BeamJoiningError` exceptions and return them. Also updated `Model` GH component.
* Updated `add_joint_error()` method in `DebugInformation` class to handle lists.
* Changed `compas_timber.fabrication.Lap` so that the volume is generated fully from the relevant BTLx params.
* Refactored `compas_timber.connections.LapJoint` to comply with the new system.
* Changed `THalfLapJoint`, `LHalfLapJoint`, `XHalfLapJoint` from `compas_timber.connections` so that they use the `Lap` BTLx processing.
* Renamed all `X/T/LHalfLapJoint` classes to `X/T/LLapJoint`.
* Enhanced lap behavior for optimal beam orientation in `LapJoint` class.
* Fixed `restore_beams_from_keys` in `LMiterJoint` to use the correct variable names.
* Reworked `DoubleCut` to more reliably produce the feature and geometry with the `from_planes_and_element` class method.
* Renamed `intersection_box_line()` to `intersection_beam_line_param()`, which now take a beam input and outputs the intersecting ref_face_index.
* Added `max_distance` argument to `JointRule` subclasses and GH components so that max_distance can be set for each joint rule individually.
* Changed referenced to `beam` in `Drilling` to `element`. 
* Changed `Drill Hole` and `Trim Feature` GH components to generate the relevant `BTLxProcessing` type rather than the deprecated `FeatureDefinition` type.
* Changed `Show_beam_faces` gh component to `Show_ref_sides`, which now takes an `int` index and shows the corresponding face including origin corner.
* Bug fixes after adding `max_distance` to joint defs.
* Using new `JackRafterCutProxy` in LMiterJoint, LButtJoint and TButtJoint.
* Changed input type from `Element` to `Beam` in components that currently only support beams.
* Fixed drilling GH component not taking diameter as a string.
* Reworked `Wall` class to be defined with a standard polyline, frame and thickness.
* Changed labels in `Show_ref_sides` GH component to be 1-based to match the spec.

### Removed


## [0.13.0] 2025-01-13

### Added

* Added API documentation for `design` and `error` packages.
* Added `guess_joint_topology_2beams` and `set_default_joints` functions to `design.__init__.py`.
* Added `list_input_valid`, `item_input_valid`, `get_leaf_subclasses`, `rename_gh_input` functions to `ghpython.__init__.py`.
* Added `Instruction`, `Model3d`, `Text3d`, `LinearDimension`, `BuildingPlanParser` classes to `planning.__init__.py`.
* Added `subprocessings` property to `BTLxProcessing` to allow nesting of processings.

### Changed

* Fixed comma incompatible with py27 in `Slot` module.
* Updated the API documentation for `connections`, `elements`, `fabrication`, `ghpython`, `planning` packages.
* Refactored all btlx `process` references to `processing`, including base classes, properties, variables, and docstrings.
* Refactored `BTLx` to `BTLxWriter` in the `compas_timber.Fabrication` package.

### Removed

* Removed `BeamJoiningError` from `connections.__init__.py`.
* Removed duplicate entries from the `__all__` list in the `elements.__init__.py` module.
* Removed package `compas_timber._fabrication`.
* Removed `btlx_processes` anf `joint_factories` from `compas_timber.fabrication` package.
* Removed `.btlx` files from `.gitignore`.


## [0.12.0] 2025-01-07

### Added

* Added new base class for timber elements `TimberElement`.
* Added property `is_beam` to `Beam` class.
* Added property `is_plate` to `Plate` class.
* Added property `is_wall` to `Wall` class.
* Added `side_as_surface` to `compas_timber.elements.Beam`.
* Added `opposing_side_index` to `compas_timber.elements.Beam`.
* Added `Plate` element.
* Added attribute `plates` to `TimberModel`.
* Added new temporary package `_fabrication`.
* Added new `compas_timber._fabrication.JackRafterCut`.
* Added new `compas_timber._fabrication.JackRafterCutParams`.
* Added new `compas_timber._fabrication.Drilling`.
* Added new `compas_timber._fabrication.DrillingParams`.
* Added new `compas_timber._fabrication.StepJoint`.
* Added new `compas_timber._fabrication.StepJointNotch`.
* Added new `compas_timber._fabrication.DovetailTenon`.
* Added new `compas_timber._fabrication.DovetailMortise`.
* Added new `compas_timber.connections.TStepJoint`.
* Added new `compas_timber.connections.TDovetailJoint`.
* Added new `utilities` module in `connections` package.
* Added new `compas_timber._fabrication.DoubleCut`.
* Added new `compas_timber.connections.TBirdsmouthJoint`.
* Added new method `add_group_element` to `TimberModel`.
* Added new method `has_group` to `TimberModel`.
* Added new method `get_elements_in_group` to `TimberModel`.
* Added attribute `is_group_element` to `TimberElement`.
* Added `JointRule.joints_from_beams_and_rules()` static method 
* Added `Element.reset()` method.
* Added new `fasteners.py` module with new `Fastener` element type.
* Added new `compas_timber._fabrication.Lap`.
* Added `Joint_Rule_From_List` GH Component that takes lists of beams to create joints.
* Added `MIN_ELEMENT_COUNT` and `MAX_ELEMENT_COUNT` class attributes to `Joint`.
* Added `element_count_complies` class method to `Joint`.
* Added `compas_timber.fasteners.FastenerTimberInterface`.
* Added `compas_timber.connections.BallNodeJoint`.
* Added `compas_timber.elements.BallNodeFastener`.
* Added `transform()` method to `Feature` types.
* Added `FastenerInterfaceComponent` GH component.
* Added `ShowElementsByType` GH Component.
* Added `fasteners` property to `TimberModel`.
* Added `BTLx_Feature` GH component.
* Added `CT_Beams_From_Mesh` GH component.
* Added new `compas_timber._fabrication.FrenchRidgeLap`.
* Added new `compas_timber.connections.LFrenchRidgeLapJoint`.
* Added new `compas_timber._fabrication.Tenon` and `compas_timber._fabrication.Mortise`.
* Added new `compas_timber.connections.TTenonMortiseJoint`.
* Added `create` override to `BallNodeJoint`.
* Added `PlateFastener` class.
* Added `errors` directory and `__init__.py` module.
* Added new `compas_timber._fabrication.Slot`.
* Added new `compas_timber._fabrication.SlotParams`.

### Changed

* Changed incorrect import of `compas.geometry.intersection_line_plane()` to `compas_timber.utils.intersection_line_plane()`
* Renamed `intersection_line_plane` to `intersection_line_plane_param`.
* Renamed `intersection_line_line_3D` to `intersection_line_line_param`.
* Adjusted functions in `compas_timber._fabrication.DovetailMortise` and `compas_timber.connections.TDovetailJoint`.
* Added `conda-forge` channel to installation instructions.
* Fixed `**kwargs` inheritance in `__init__` for joint modules: `LMiterJoint`, `TStepJoint`, `TDovetailJoint`, `TBirdsmouthJoint`.
* Fixed GUID assignment logic from `**kwargs` to ensure correct fallback behavior for joint modules: `LMiterJoint`, `TStepJoint`, `TDovetailJoint`, `TBirdsmouthJoint`.
* Changed `model.element_by_guid()` instead of direct `elementsdict[]` access for beam retrieval in joint modules: `LMiterJoint`, `TStepJoint`, `TDovetailJoint`, `TBirdsmouthJoint`.
* Reworked the model generation pipeline.
* Reworked `comply` methods for `JointRule`s. 
* Fixed error with angle and inclination calculation in `compas_timber._fabrication.JackRafterCut` 
* Changed `compas_timber.connections.TButtJoint` and `compas_timber.connections.LButtJoint` by using the new implemented BTLx Processes to define the Joints
* Changed `DirectJointRule` to allow for more than 2 elements per joint.
* Changed `beam` objects get added to `Joint.elements` in `Joint.create()`.
* Fixed bug in vizualization of tenon/mortise in `compas_timber._fabrication.StepJoint`and `compas_timber._fabrication.StepJointNotch`.
* Changed `model.process_joinery()`so that it calls `joint.check_elements_compatibility()` before adding extensions and features.
* Fixed incorrect data keys for `beam_guid` in the `__data__` property for joint modules: `LMiterJoint`, `TStepJoint`, `TDovetailJoint`, `TBirdsmouthJoint`, `LFrenchRidgeLapJoint`.
* Fixed `JointRuleFromList` GH component.
* Changed `TButtJoint` to take an optional `PlateFastener`.
* Moved `FeatureApplicationError`, `BeamJoiningError`, and `FastenerApplicationError` to `errors.__init__.py`.
* Fixed a bug that occured when parallel beams are joined in the BallNodeJoint.
* Fixed `L_TopoJointRule`, `T_TopoJointRule` and `X_TopoJointRule` for cases where `Joint.SUPPORTED_TOPOLOGY` is a single value or a list.
* Fixed bug in `JointRule.joints_from_beams_and_rules()` that caused failures when topology was not recognized.
* Implemented `max_distance` parameter in `JointRule.joints_from_beams_and_rules()` and `JointRule.comply` methods.
* Bux fixes from extra comma argument and `max_distance` not implemented in `DirectRule.comply`.

### Removed

* Removed module `compas_timber.utils.compas_extra`.
* Removed a bunch of spaghetti from `CT_model` GH component.
* Removed module `compas_timber.fabrication.joint_factories.t_butt_factory`.
* Removed module `compas_timber.fabrication.joint_factories.l_butt_factory`.
* Removed module `compas_timber.connections.butt_joint`.
* Removed module `compas_timber.connections.french_ridge_lap`.
* Removed module `compas_timber.fabrication.joint_factories.french_ridge_factory`.
* Removed module `compas_timber.fabrication.btlx_processes.btlx_french_ridge_lap`.



## [0.11.0] 2024-09-17

### Added

* Added bake component for `Plate` elements.
* Added default paramteters for `Surface Model` in the GH Component

### Changed

* Fixed wrong image file paths in the Documentation.
* Changed `TimberModel.beams` to return generator of `Beam` elements.
* Changed `TimberModel.walls` to return generator of `Wall` elements.
* Changed `TimberModel.plates` to return generator of `Plate` elements.
* Changed `TimberModel.joints` to return generator of `Joint` elements.
* Fixed polyline analysis for generating `SurfaceModel`
* Fixed errors in debug info components.

### Removed


## [0.10.1] 2024-09-11

### Added

### Changed

* Implemented a workaround for https://github.com/gramaziokohler/compas_timber/issues/280.

### Removed


## [0.10.0] 2024-09-11

### Added

* Added `SurfaceModelJointOverride` GH Component.
* Added `Plate` element.
* Added attribute `plates` to `TimberModel`.
* Added `SurfaceModelJointOverride` GH Component
* Added `ShowSurfaceModelBeamType` GH Component
* Re-introduced attribute `key` in `Beam`.
* Added attribute `key` to `Plate`.
* Added generation of `plate` elements to the `SurfaceModel`

### Changed

* Updated documentation for Grasshopper components.
* Fixed missing input parameter in `SurfaceModelOptions` GH Component.
* Fixed error with tolerances for `SurfaceModel`s modeled in meters.
* Renamed `beam` to `element` in different locations to make it more generic.
* Fixed `AttributeError` in `SurfaceModel`.
* Updated example scripts.
* Calling `process_joinery` in `SurfaceModel`.
* Changed how `BeamDefinition` and `Plate` types are handled in `SurfaceModel`
* Changed the `get_interior_segment_indices` function to work when there are multiple openings.
* Renamed `ShowSurfaceModelBeamType` to `ShowBeamsByCategory`.
* Changed `SurfaceModel` component input handling to give warnings instead of errors.

### Removed

* Removed `add_beam` from `TimberModel`, use `add_element` instead.
* Removed `add_plate` from `TimberModel`, use `add_element` instead.
* Removed `add_wall` from `TimberModel`, use `add_element` instead.

## [0.9.1] 2024-07-05

### Added

* Added `ref_frame` attribute to `Beam`.
* Added `ref_sides` attribute to `Beam`.
* Added `ref_edges` attribute to `Beam`.

### Changed

* Fixed error in BakeWithBoxMap component.
* Added `add_extensions` to `Joint` interface.
* Added `process_joinery` to `TimberModel`.
* Features are not automatically added when creating a joint using `Joint.create()`.
* Features are not automatically added when de-serializing.

### Removed


## [0.9.0] 2024-06-14

### Added

* Added `birdsmouth` parameter to `butt_joint` which applies a `btlx_double_cut` process to the part. 
* Added `BTLxDoubleCut` BTLx Processing class.
* Added BTLx support for `TButtJoint` and `LButtJoint`
* Added `BTLxLap` process class.

### Changed

* Moved module `workflow` from package `ghpython` to new package `design`.
* Moved `compas_timber.ghpython.CategoryRule` to `compas_timber.design`.
* Moved `compas_timber.ghpython.DirectRule` to `compas_timber.design`.
* Moved `compas_timber.ghpython.JointRule` to `compas_timber.design`.
* Moved `compas_timber.ghpython.TopologyRule` to `compas_timber.design`.
* Moved `compas_timber.ghpython.JointDefinition` to `compas_timber.design`.
* Moved `compas_timber.ghpython.FeatureDefinition` to `compas_timber.design`.
* Moved `compas_timber.ghpython.DebugInfomation` to `compas_timber.design`.

### Removed


## [0.8.1] 2024-06-13

### Added

### Changed

* Fixed import errors in GH components.
* Updated GH example file.

### Removed


## [0.8.0] 2024-06-12

### Added

* Added attribute `geometry` to `Beam`.
* Added `center_of_mass` property to Assembly class.
* Added `volume` property to Assembly class.
* Added new element type `Wall`.

### Changed

* Reduced some boilerplate code in `Joint` subclasses.
* Added argument `beams` to `Joint.__init__()` which expects tuple containing beams from implementing class instance.
* Renamed `TimberAssembly` to `TimberModel`.
* Renamed `compas_timber.assembly` to `compas_timber.model`.
* Renamed `compas_timber.parts` to `compas_timber.elements`.
* Based `Beam` on new `compas_model.elements.Element`.
* Based `TimberModel` on new `compas_model.model.Model`.
* Based `Joint` on new `compas_model.interactions.Interaction`.
* Removed support for Python `3.8`.

### Removed

* Removed `joint_type` attributes from all `Joint` classes.
* Removed argument `cutoff` from `LMiterJoint` as it was not used anywhere.
* Removed argument `gap` from `TButtJoint` as it was not used anywhere.
* Removed argument `gap` from `FrenchRidgeLap` as it was not used anywhere.
* Removed class `JointOptions` as not used anymore.
* Removed module `compas_timber.consumers`.
* Removed unused method `TButtJoint.get_cutting_plane()`.

## [0.7.0] 2024-02-15

### Added

* Added `debug_geometries` attribute to `BeamJoiningError`.
* (Re)added `BooleanSubtraction` feature.
* Added flag `modify_cross` to `L-Butt` joint.
* Added flag `reject_i` to `L-Butt` joint.
* Added new `NullJoint`.
* Added `mill_depth` argument to butt joints, with geometric representation of milled recess in cross beam.
* Added `ButtJoint` class with methods common to `LButtJoint` and `TButtJoint`
* Added new `L_TopologyJointRule`, `T_TopologyJointRule`, `X_TopologyJointRule` GH components
* Added GH component param support functions in `compas_timber.ghpython.ghcomponent_helpers.py`
* Added `topos` attribute to `CategoryRule` to filter when joints get applied
* Added new `SurfaceAssembly` class
* Added GH component `SurfaceAssembly` which directly generates a `TimberAssembly` with standard wall framing from a planar surface. 
* Added GH component `SurfaceAssemblyOptions`
* Added GH component `CustomBeamDimensions` for `SurfaceAssembly`

### Changed

* `BeamFromCurve` GH component accepts now referenced Rhino curves, referenced Rhino object IDs and internalized lines.
* `BeamFromCurve` GH component accepts now referenced Rhino curves, referenced Rhino object IDs and internalized lines.
* Fixed `FeatureError` when L-Butt applies the cutting plane.
* Fixed T-Butt doesn't get extended to cross beam's plane.
* `SimpleSequenceGenerator` updated to work with `compas.datastructures.assembly` and generates building plan acording to type.
* Changed GH Categories for joint rules.
* Made `beam_side_incident` a `staticmethod` of `Joint` and reworked it.
* Extended `DecomposeBeam` component to optionally show beam frame and faces.
* Changed `CategoryJointRule` and `DirectJointRule` to a dynamic interface where joint type is selected with right click menu
* Changed `Assembly` GH component to apply category joints if the detected topology is in `CategoryRule.topos`
* Changed `TopologyJoints` GH component to `DefaultJoints` Component, which applies default joints based on topology. 

### Removed

* Removed component `ShowBeamFrame`.
* Changed GH Categories for joint rules
* `BrepGeometryConsumer` continues to apply features even after the first error.
* `DrillHole` component calculates length from input line.
* `DrillHole` has default diameter proportional to beam cross-section.
* Removed input `Length` from `DrillHole` component.
* Fixed broken `TrimmingFeature` component.
* Removed all `JointOption` components. these are accessed in context menu of joint rules.

## [0.6.1] 2024-02-02

### Added

### Changed

### Removed


## [0.6.0] 2024-02-02

### Added

### Changed

* Updated COMPAS dependency to `2.0.0`!

### Removed


## [0.5.1] 2024-01-31

### Added

* Added missing documentation for module `ghpython.workflow.py`.
* Added missing documentation for package `connections`.
* `compas_timber.__version__` now returns current version.

### Changed

### Removed


## [0.5.0] 2024-01-31

### Added

* Added class `DebugInformation` to `workflow.py`.
* Added new component `ShowFeatureErrors`.
* Added new component `ShowJoiningErrors`.
* Added `FeatureApplicator` classes which report errors during feature application.
* Added `L-HalfLapJoint`.
* Added `T-HalfLapJoint`.
* Added `ShowTopologyTypes` GH Component.

### Changed

* Feature application now fails more gracefully (un-processed geometry is returned).
* Attempting to join beams which are already joined raises `BeamJoiningError` instead of `AssemblyError`
* `Joint.add_features` which fails to calculate anything raises `BeamJoiningError`.
* Changed COMPAS dependency to `compas==2.0.0beta.4`.
* Assembly component shows blanks when `CeateGeometry` flag is set to `False`. 

### Removed

* Removed `JointDef` GH components.
* Removed `AutomaticJoint` GH Component. Joint rules are now input directly into `TimberAssembly`.

## [0.4.0] 2024-01-24

### Added

* Added `fabrication` package 
* Added `BTLx` as a wrapper for `TimberAssembly` to generate .btlx files for machining timber beams
* Added `BTLxPart` as wrapper for `Beam`
* Added `joint_factories` folder and factories for existing joints except `X-HalfLap`
* Added `btlx_processes` folder and processes `JackCut` and `FrenchRidgeHalfLap`
* Added `BTLx` Grasshopper component
* Added `FrenchRidgeHalfLap` joint
* Added `DrillHole` Feature.
* Added `DrillHoleFeature` Grasshopper component.
* added `JointOptions` GH Components for all current joint types. This allows joint parameter definition in GH
* added `DirectJointRules` GH Component 
* added `TopologyJointRules` GH Component 
* added `BTLx` as a wrapper for `TimberAssembly` to generate .btlx files for machining timber beams
* added `BTLxPart` as wrapper for `Beam`
* added `joint_factories` folder and factories for existing joints except `X-HalfLap`
* added `btlx_processes` folder and processes `JackCut` and `FrenchRidgeHalfLap`
* added `BTLx` Grasshopper component
* added `FrenchRidgeHalfLap` joint


### Changed

* Changed `Beam` definition to include `blank_frame` and `blank_length` attributes 
* Replaced `Artist` with the new `Scene`.
* Changed type hint for argument `Centerline` of GH component `BeamFromCurve` to `Guid`.
* Curve ID of beam curves are now always stored in `Beam.attributes["rhino_guid"]`.
* Fixed `FindBeamByGuid` component.
* Bumped required COMPAS version to `2.0.0beta.2`.
* Changed docs theme to the new `sphinx_compas2_theme`.
* Re-worked component `BakeBoxMap` to advanced mode.
* Removed call to `rs.Redraw()` in `BakeBoxMap` which was causing GH document to lock (cannot drag).

### Removed


## [0.3.2] 2023-11-17

### Added

* Added now released COMPAS `2.0.0a1` to requirements.

### Changed

* Explicitly added attribute `key` to (de)serialization of `Beam`.

### Removed


## [0.3.1] 2023-09-18

### Added

### Changed

### Removed


## [0.3.0] 2023-09-18

### Added

* Added new joint type: Half-lap joint.

### Changed

* Beam transformed geometry with features is available using property `geometry`.
* Adapted the `Data` interface of `Beam` and `Assembly` according to the changes in COMPAS core.
* Beam geometry is created on demand.
* Adapted the `Data` interface of `Joint` and its implementations according to the changes in COMPAS core.
* Explicitly choosing `Grasshopper` context for the `Artist` in `ShowAssembly` component.

### Removed

* Removed method `Beam.get_geometry`.

## [0.2.16] 2023-05-16

### Added

### Changed

### Removed


## [0.2.15] 2023-05-15

### Added

### Changed

### Removed


## [0.2.14] 2023-05-15

### Added

### Changed

### Removed


## [0.2.13] 2023-05-15

### Added

### Changed

### Removed


## [0.2.12] 2023-05-15

### Added

### Changed

### Removed


## [0.2.11] 2023-05-15

### Added

### Changed

### Removed


## [0.2.10] 2023-05-14

### Added

### Changed

### Removed


## [0.2.9] 2023-05-12

### Added

### Changed

### Removed


## [0.2.8] 2023-05-12

### Added

### Changed

### Removed


## [0.2.7] 2023-05-12

### Added

### Changed

### Removed


## [0.2.6] 2023-05-12

### Added

### Changed

### Removed


## [0.2.5] 2023-05-12

### Added

### Changed

### Removed


## [0.2.4] 2023-05-12

### Added

### Changed

### Removed


## [0.2.3] 2023-05-12

### Added

### Changed

### Removed


## [0.2.2] 2023-05-12

### Added

### Changed

### Removed


## [0.2.1] 2023-05-12

### Added

### Changed

### Removed


## [0.2.0] 2023-05-11

### Added

* Integrated RTree search for neighboring beams using Rhino and CPython plugins.

### Changed

### Removed<|MERGE_RESOLUTION|>--- conflicted
+++ resolved
@@ -10,11 +10,8 @@
 ### Added
 
 * Added `BTLx_From_Params` GH component which contains the definiton for class `DeferredBTLxProcessing` to allow directly defining BTLx parameters and passing them to the model.
-<<<<<<< HEAD
+* Added `Shape` to BTLx output, showing finished element geometry in BTLx Viewer instead of just blank.
 * Added `as_plane()` to `WallToWallInterface`.
-=======
-* Added `Shape` to BTLx output, showing finished element geometry in BTLx Viewer instead of just blank.
->>>>>>> 458db699
 
 ### Changed
 
