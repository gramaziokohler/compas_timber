--- conflicted
+++ resolved
@@ -39,10 +39,7 @@
 * Added `Element.reset()` method.
 
 * Added new `fasteners.py` module with new `Fastener` element type.
-<<<<<<< HEAD
 * Added unit tests for `fasteners.py` module.
-=======
->>>>>>> 7c21e447
 
 ### Changed
 
