# Changelog

All notable changes to this project will be documented in this file.

The format is based on [Keep a Changelog](https://keepachangelog.com/en/1.0.0/),
and this project adheres to [Semantic Versioning](https://semver.org/spec/v2.0.0.html).

## Unreleased

### Added

* Added attribute `tolerance` to `TimberModel`.
* Added `scaled` method to `compas_timber.fabrication.BTLxProcessing` to scale the BTLx parameters.
* Added `scaled` method to `compas_timber.fabrication.BTLxPart` to scale the BTLx parameters.
* Added `scale` method to `compas_timber.fabrication.JackRafterCut`.
* Added `scale` method to `compas_timber.fabrication.Drilling`.
* Added `scale` method to `compas_timber.fabrication.DoubleCut`.
* Added `scale` method to `compas_timber.fabrication.Lap`.
* Added `scale` method to `compas_timber.fabrication.FrenchRidgeLap`.
* Added `scale` method to `compas_timber.fabrication.Tenon`.
* Added `scale` method to `compas_timber.fabrication.Mortise`.
* Added `scale` method to `compas_timber.fabrication.StepJoint`.
* Added `scale` method to `compas_timber.fabrication.StepJointNotch`.
* Added `scale` method to `compas_timber.fabrication.DovetailTenon`.
* Added `scale` method to `compas_timber.fabrication.DovetailMortise`.
* Added `scale` method to `compas_timber.fabrication.Slot`.
* Added `scale` method to `compas_timber.fabrication.Pocket`.
* Added `scale` method to `compas_timber.fabrication.Text`.
* Added `is_joinery` flag to `BTLxProcessing` to indicate if the processing is a result of joinery operation.
* Added new `compas_timber.fabrication.LongitudinalCut`.
* Added tasks `update-gh-header` to update the version in the header of the GH components.
* Added new `compas_timber.connections.XNotchJoint`.
* Added a proxy class for `Pocket` BTLx processing for performance optimization. 
* Added `topology` to class `Joint`.
* Added `location` to class `Joint`.
* Added `NBeamKDTreeAnalyzer` to `compas_timber.connections`.
* Added `TripletAnalyzer` to `compas_timber.connections`.
* Added `QuadAnalyzer` to `compas_timber.connections`.
* Added `CompositeAnalyzer` to `compas_timber.connections`.
* Added method `connect_adjacent_beams` to `TimberModel`.
* Added `PlateJoint`.
* Added `PlateButtJoint`.
* Added `PlateMiterJoint`.
* Added `PlateConnectionSolver`.
* Added generic `ButtJoint` class from which `TButtJoint` and `LButtJoint` inherit.
<<<<<<< HEAD
* Added `joints_contribution_guide` in docs.
=======
* Added new `BTLxProcessingError` to `compas_timber.errors`.
* Added `errors` property to `BTLxWriter` class which can be used after call to `write()` to check for errors.
>>>>>>> 71b96d02

### Changed

* BTLx Write now considers the `TimberModel.tolerance` attribute and scales parts and processings it when units are set to meters.
* Added missing `__data__` to `compas_timber.fabrication.Drilling`.
* Added missing `__data__` to `compas_timber.fabrication.Slot`.
* Fixed `TypeError` when deepcopying beams with `debug_info` on them.
* Processings which are not the result of joinery are now serialized with `TimberElement`.
* Fixed visualization bug in `Plate` due to loft resulting in flipped volume.
* Fixed a few bugs in the `WallPopulator` workflow including GH component updates.
* Renamed `NullJoint` to `GenericJoint`.
* Fixed bug in show_ref_faces GH component.
* `BTLxProcessing.ref_side_index` defaults to `0` if not set, instead of the invalid `None`.
* Updated `BTLx_contribution_guide` in docs.
* Fixed several GH Components for Rhino8 compatibility.
* Fixed `graph_node` is `None` after deserializing a `TimberModel`.
* Fixed attribute error when creating a `TButtJoint`.
* Fixed a bug in `BeamsFromMesh` GH Component.
* Changed default value for `modify_cross` to `True` for `LButtJoint`.
* Minor fixes to GH Components.
* Fixed `elements` and geometry creation for `BallNodeJoint`.

### Removed

* Removed Grasshopper after-install plugin. Components should be installed via Rhino's Plugin Manager.
* Removed `get_face_most_towards_beam` from `Joint` as not used anywhere.
* Removed `get_face_most_ortho_to_beam` from `Joint` as not used anywhere.
* Removed `angle_vectors_projected` from `compas_timber.utils` since this has been upstreamed to core.


## [0.16.2] 2025-05-07

### Added

### Changed

* Fixed max recursion depth error when copying `TimberModel`/`Beam` with proxy processings.

### Removed



## [0.16.1] 2025-04-30

### Added

### Changed

### Removed


## [0.16.0] 2025-04-30

### Added

* Added new `compas_timber.fabrication.Pocket`.
* Added `front_side`, `back_side`, `opp_side` methods to the `Beam` class for retrieving specific sides relative to a reference side.
* Added processing `Text` to `compas_timber.fabrication`.
* Added `TextParams` to `compas_timber.fabrication`.
* Added new Grasshopper components for Rhino8/cpython. 
* Added new methods to handle adaptive GH_component parameters using cpython.

### Changed

* Fixed `AttributeError` when deserializing a model with Lap joints.
* Fixed a bug in `compas_timber.fabrication.Lap` where `ref_side_index` failed for `0` by checking for `None` instead.
* Fixed a bug in `compas_timber.fabrication.Lap` to handle the case when the vectors used to calculate the `inclination` angle are perpendicular.

### Removed


## [0.15.3] 2025-03-25

### Added

* Added `DualContour` BTLx Contour type for ruled surface Swarf contours.

### Changed

* Removed `main_ref_side_index` property from `TBirdsmouthJoint` since it's now defined in the `DoubleCut` BTLxProcessing.
* Added `mill_depth` argument in `TBirdsmouthJoint` for creating pockets on the cross_beam if asked.
* Refactored the `check_element_compatibility` method in `YButtJoint` so that it checks for coplanarity and dimensioning of the cross elements.
* Enhanced `DoubleCut.from_planes_and_beam` to verify that provided planes are not parallel and raise a `ValueError` if they are.
* Adjusted `process_joinery` method to catch `ValueError` exceptions during `BTLxProcessing` generation and wrap them in `BeamJoiningError` objects.
* Refactored and renamed `are_beams_coplanar` function to `are_beams_aligned_with_cross_vector`.
* Refactored `_create_negative_volumes()` in `LapJoint` so that it generates box-like volumes. 
* Refactored `XLapJoint`, `LLapJoint`, `TLapJoint` so that they use the `_create_negative_volumes()` method to get the negative volumes and use the alt constructor `Lap.from_volume_and_beam()`.
* Fixed an error occuring in `BTLxPart.shape_strings` by ensuring the polyline is always closed.
* Implemented `Inclination` in the `FreeContour` BTLx Processing.
* Changed `Plate` element to be defined by top and bottom contours instead of one contour and thickness. 

### Removed

* Removed `check_elements_compatibility` method from the parent `LapJoint` since non co-planar lap joints can be achieved.
* Removed the `is_pocket` argument in `Lap.from_plane_and_beam()` since this class method will now only serve for pockets in Butt joints.
* Removed `opposing_side_index` and `OPPOSING_SIDE_MAP` from `Beam` class since they have now been replaced by `front_side`, `back_side`, `opp_side` methods.
* Removed the deprecated `main_beam_opposing_side_index` property from `LButtJoint` and `TButtJoint` as it is no longer in use.

## [0.15.2] 2025-03-05

### Added

### Changed

* Fixed `ValueError` occurring when connecting just a slab to the GH model component.

### Removed


## [0.15.1] 2025-03-04

### Added

### Changed

* Fixed "No intersection found between walls" error when walls connect in unsupported topology.
* Implemented slab perimeter offset workaround.

### Removed


## [0.15.0] 2025-03-04

### Added

* Added `BTLx_From_Params` GH component which contains the definiton for class `DeferredBTLxProcessing` to allow directly defining BTLx parameters and passing them to the model.
* Added `Shape` to BTLx output, showing finished element geometry in BTLx Viewer instead of just blank.
* Added `as_plane()` to `WallToWallInterface`.
* Added optional argument `max_distance` to `WallPopulator.create_joint_definitions()`.

### Changed

* Added `max_distance` to `TimberModel.connect_adjacent_walls()`.
* Fixed plate doesn't get properly extended to the end of an L detail.
* Fixed detail edge beams don't get LButt.
* Fixed walls might not be considered connecting depending on the surface's orientation.

### Removed


## [0.14.2] 2025-02-17

### Added

### Changed

* Adjusted `LMiterJoint` so that it now applies an extra cut to elements when the `cutoff` flag is enabled.

### Removed


## [0.14.1] 2025-02-17

### Added

* Added missing arguments in configuration set component.
* Added `FlipDirection` flag to flip stud direction of a slab.

### Changed

* Fixed rotating stud direction in slab causes breaks plates and connections.
* Restructured some Gh Toolboxes & added Icons for Walls & Slabs

### Removed


## [0.14.0] 2025-02-17

### Added

* Added `distance_segment_segment` to `compas_timber.utils`
* Added `BTLxFromGeometryDefinition` class to replace the depricated `FeatureDefinition`. This allows deferred calculation of BTLx processings.
* Added `from_shapes_and_element` class method to `Drilling`, `JackRafterCut`, and `DoubleCut` as a wrapper for their geometry based constructors for use with `BTLxFromGeometryDefinition`.
* Added `YButtJoint` which joins the ends of three joints where the `cross_beams` get a miter cut and the `main_beam` gets a double cut.
* Added `JackRafterCutProxy` to allow for deferred calculation of the `JackRafterCut` geometry thus improving visualization performance.
* Added class "WallPopulator" to `compas_timber.design`.
* Added class "WallPopulatorConfigurationSet" to `compas_timber.design`.
* Added class "WallSelector" to `compas_timber.design`.
* Added class "AnyWallSelector" to `compas_timber.design`.
* Added class "LConnectionDetailA" to `compas_timber.design`.
* Added class "LConnectionDetailB" to `compas_timber.design`.
* Added class "TConnectionDetailA" to `compas_timber.design`.
* Added `from_brep` to `compas_timber.elements.Wall.
* Added `from_polyline` to `compas_timber.elements.Wall.
* Added `WallJoint` to `compas_timber.connections`.
* Added error handling when BTLx processing from geometry fails in GH.
* Added new `Slab` class to `compas_timber.elements`.
* Added `Slab` GH component.
* Added `FreeContour` BTLx processing and applied it to the `Plate` type so that plates can be machined.

### Changed

* Updated Grasshopper Toolbox and Icons
* Fixed `ValueErrorException` in `as_dict()` method of `BTLxProcessingParams` class by ensuring precision specifiers are used with floats.
* Removed model argument from `BTLxWriter` in the GH component and updated it to always return the BTLx string.
* Fixed a bug in `compas_timber.Fabrication.StepJointNotch` related to the `orientation` and `strut_inclination` parameters.
* Fixed the error message when beam endpoints coincide, e.g. when a closed polyline is used as input. 
* Changed `index` input of `ShowFeatureErrors` and `ShowJoiningErrors` do have default value of 0.
* Fixed spelling of `BeamJoinningError` to `BeamJoiningError`.
* Changed `process_joinery()` method to handle `BeamJoiningError` exceptions and return them. Also updated `Model` GH component.
* Updated `add_joint_error()` method in `DebugInformation` class to handle lists.
* Changed `compas_timber.fabrication.Lap` so that the volume is generated fully from the relevant BTLx params.
* Refactored `compas_timber.connections.LapJoint` to comply with the new system.
* Changed `THalfLapJoint`, `LHalfLapJoint`, `XHalfLapJoint` from `compas_timber.connections` so that they use the `Lap` BTLx processing.
* Renamed all `X/T/LHalfLapJoint` classes to `X/T/LLapJoint`.
* Enhanced lap behavior for optimal beam orientation in `LapJoint` class.
* Fixed `restore_beams_from_keys` in `LMiterJoint` to use the correct variable names.
* Reworked `DoubleCut` to more reliably produce the feature and geometry with the `from_planes_and_element` class method.
* Renamed `intersection_box_line()` to `intersection_beam_line_param()`, which now take a beam input and outputs the intersecting ref_face_index.
* Added `max_distance` argument to `JointRule` subclasses and GH components so that max_distance can be set for each joint rule individually.
* Changed referenced to `beam` in `Drilling` to `element`. 
* Changed `Drill Hole` and `Trim Feature` GH components to generate the relevant `BTLxProcessing` type rather than the deprecated `FeatureDefinition` type.
* Changed `Show_beam_faces` gh component to `Show_ref_sides`, which now takes an `int` index and shows the corresponding face including origin corner.
* Bug fixes after adding `max_distance` to joint defs.
* Using new `JackRafterCutProxy` in LMiterJoint, LButtJoint and TButtJoint.
* Changed input type from `Element` to `Beam` in components that currently only support beams.
* Fixed drilling GH component not taking diameter as a string.
* Reworked `Wall` class to be defined with a standard polyline, frame and thickness.
* Changed labels in `Show_ref_sides` GH component to be 1-based to match the spec.

### Removed


## [0.13.0] 2025-01-13

### Added

* Added API documentation for `design` and `error` packages.
* Added `guess_joint_topology_2beams` and `set_default_joints` functions to `design.__init__.py`.
* Added `list_input_valid`, `item_input_valid`, `get_leaf_subclasses`, `rename_gh_input` functions to `ghpython.__init__.py`.
* Added `Instruction`, `Model3d`, `Text3d`, `LinearDimension`, `BuildingPlanParser` classes to `planning.__init__.py`.
* Added `subprocessings` property to `BTLxProcessing` to allow nesting of processings.

### Changed

* Fixed comma incompatible with py27 in `Slot` module.
* Updated the API documentation for `connections`, `elements`, `fabrication`, `ghpython`, `planning` packages.
* Refactored all btlx `process` references to `processing`, including base classes, properties, variables, and docstrings.
* Refactored `BTLx` to `BTLxWriter` in the `compas_timber.Fabrication` package.

### Removed

* Removed `BeamJoiningError` from `connections.__init__.py`.
* Removed duplicate entries from the `__all__` list in the `elements.__init__.py` module.
* Removed package `compas_timber._fabrication`.
* Removed `btlx_processes` anf `joint_factories` from `compas_timber.fabrication` package.
* Removed `.btlx` files from `.gitignore`.


## [0.12.0] 2025-01-07

### Added

* Added new base class for timber elements `TimberElement`.
* Added property `is_beam` to `Beam` class.
* Added property `is_plate` to `Plate` class.
* Added property `is_wall` to `Wall` class.
* Added `side_as_surface` to `compas_timber.elements.Beam`.
* Added `opposing_side_index` to `compas_timber.elements.Beam`.
* Added `Plate` element.
* Added attribute `plates` to `TimberModel`.
* Added new temporary package `_fabrication`.
* Added new `compas_timber._fabrication.JackRafterCut`.
* Added new `compas_timber._fabrication.JackRafterCutParams`.
* Added new `compas_timber._fabrication.Drilling`.
* Added new `compas_timber._fabrication.DrillingParams`.
* Added new `compas_timber._fabrication.StepJoint`.
* Added new `compas_timber._fabrication.StepJointNotch`.
* Added new `compas_timber._fabrication.DovetailTenon`.
* Added new `compas_timber._fabrication.DovetailMortise`.
* Added new `compas_timber.connections.TStepJoint`.
* Added new `compas_timber.connections.TDovetailJoint`.
* Added new `utilities` module in `connections` package.
* Added new `compas_timber._fabrication.DoubleCut`.
* Added new `compas_timber.connections.TBirdsmouthJoint`.
* Added new method `add_group_element` to `TimberModel`.
* Added new method `has_group` to `TimberModel`.
* Added new method `get_elements_in_group` to `TimberModel`.
* Added attribute `is_group_element` to `TimberElement`.
* Added `JointRule.joints_from_beams_and_rules()` static method 
* Added `Element.reset()` method.
* Added new `fasteners.py` module with new `Fastener` element type.
* Added new `compas_timber._fabrication.Lap`.
* Added `Joint_Rule_From_List` GH Component that takes lists of beams to create joints.
* Added `MIN_ELEMENT_COUNT` and `MAX_ELEMENT_COUNT` class attributes to `Joint`.
* Added `element_count_complies` class method to `Joint`.
* Added `compas_timber.fasteners.FastenerTimberInterface`.
* Added `compas_timber.connections.BallNodeJoint`.
* Added `compas_timber.elements.BallNodeFastener`.
* Added `transform()` method to `Feature` types.
* Added `FastenerInterfaceComponent` GH component.
* Added `ShowElementsByType` GH Component.
* Added `fasteners` property to `TimberModel`.
* Added `BTLx_Feature` GH component.
* Added `CT_Beams_From_Mesh` GH component.
* Added new `compas_timber._fabrication.FrenchRidgeLap`.
* Added new `compas_timber.connections.LFrenchRidgeLapJoint`.
* Added new `compas_timber._fabrication.Tenon` and `compas_timber._fabrication.Mortise`.
* Added new `compas_timber.connections.TTenonMortiseJoint`.
* Added `create` override to `BallNodeJoint`.
* Added `PlateFastener` class.
* Added `errors` directory and `__init__.py` module.
* Added new `compas_timber._fabrication.Slot`.
* Added new `compas_timber._fabrication.SlotParams`.

### Changed

* Changed incorrect import of `compas.geometry.intersection_line_plane()` to `compas_timber.utils.intersection_line_plane()`
* Renamed `intersection_line_plane` to `intersection_line_plane_param`.
* Renamed `intersection_line_line_3D` to `intersection_line_line_param`.
* Adjusted functions in `compas_timber._fabrication.DovetailMortise` and `compas_timber.connections.TDovetailJoint`.
* Added `conda-forge` channel to installation instructions.
* Fixed `**kwargs` inheritance in `__init__` for joint modules: `LMiterJoint`, `TStepJoint`, `TDovetailJoint`, `TBirdsmouthJoint`.
* Fixed GUID assignment logic from `**kwargs` to ensure correct fallback behavior for joint modules: `LMiterJoint`, `TStepJoint`, `TDovetailJoint`, `TBirdsmouthJoint`.
* Changed `model.element_by_guid()` instead of direct `elementsdict[]` access for beam retrieval in joint modules: `LMiterJoint`, `TStepJoint`, `TDovetailJoint`, `TBirdsmouthJoint`.
* Reworked the model generation pipeline.
* Reworked `comply` methods for `JointRule`s. 
* Fixed error with angle and inclination calculation in `compas_timber._fabrication.JackRafterCut` 
* Changed `compas_timber.connections.TButtJoint` and `compas_timber.connections.LButtJoint` by using the new implemented BTLx Processes to define the Joints
* Changed `DirectJointRule` to allow for more than 2 elements per joint.
* Changed `beam` objects get added to `Joint.elements` in `Joint.create()`.
* Fixed bug in vizualization of tenon/mortise in `compas_timber._fabrication.StepJoint`and `compas_timber._fabrication.StepJointNotch`.
* Changed `model.process_joinery()`so that it calls `joint.check_elements_compatibility()` before adding extensions and features.
* Fixed incorrect data keys for `beam_guid` in the `__data__` property for joint modules: `LMiterJoint`, `TStepJoint`, `TDovetailJoint`, `TBirdsmouthJoint`, `LFrenchRidgeLapJoint`.
* Fixed `JointRuleFromList` GH component.
* Changed `TButtJoint` to take an optional `PlateFastener`.
* Moved `FeatureApplicationError`, `BeamJoiningError`, and `FastenerApplicationError` to `errors.__init__.py`.
* Fixed a bug that occured when parallel beams are joined in the BallNodeJoint.
* Fixed `L_TopoJointRule`, `T_TopoJointRule` and `X_TopoJointRule` for cases where `Joint.SUPPORTED_TOPOLOGY` is a single value or a list.
* Fixed bug in `JointRule.joints_from_beams_and_rules()` that caused failures when topology was not recognized.
* Implemented `max_distance` parameter in `JointRule.joints_from_beams_and_rules()` and `JointRule.comply` methods.
* Bux fixes from extra comma argument and `max_distance` not implemented in `DirectRule.comply`.

### Removed

* Removed module `compas_timber.utils.compas_extra`.
* Removed a bunch of spaghetti from `CT_model` GH component.
* Removed module `compas_timber.fabrication.joint_factories.t_butt_factory`.
* Removed module `compas_timber.fabrication.joint_factories.l_butt_factory`.
* Removed module `compas_timber.connections.butt_joint`.
* Removed module `compas_timber.connections.french_ridge_lap`.
* Removed module `compas_timber.fabrication.joint_factories.french_ridge_factory`.
* Removed module `compas_timber.fabrication.btlx_processes.btlx_french_ridge_lap`.



## [0.11.0] 2024-09-17

### Added

* Added bake component for `Plate` elements.
* Added default paramteters for `Surface Model` in the GH Component

### Changed

* Fixed wrong image file paths in the Documentation.
* Changed `TimberModel.beams` to return generator of `Beam` elements.
* Changed `TimberModel.walls` to return generator of `Wall` elements.
* Changed `TimberModel.plates` to return generator of `Plate` elements.
* Changed `TimberModel.joints` to return generator of `Joint` elements.
* Fixed polyline analysis for generating `SurfaceModel`
* Fixed errors in debug info components.

### Removed


## [0.10.1] 2024-09-11

### Added

### Changed

* Implemented a workaround for https://github.com/gramaziokohler/compas_timber/issues/280.

### Removed


## [0.10.0] 2024-09-11

### Added

* Added `SurfaceModelJointOverride` GH Component.
* Added `Plate` element.
* Added attribute `plates` to `TimberModel`.
* Added `SurfaceModelJointOverride` GH Component
* Added `ShowSurfaceModelBeamType` GH Component
* Re-introduced attribute `key` in `Beam`.
* Added attribute `key` to `Plate`.
* Added generation of `plate` elements to the `SurfaceModel`

### Changed

* Updated documentation for Grasshopper components.
* Fixed missing input parameter in `SurfaceModelOptions` GH Component.
* Fixed error with tolerances for `SurfaceModel`s modeled in meters.
* Renamed `beam` to `element` in different locations to make it more generic.
* Fixed `AttributeError` in `SurfaceModel`.
* Updated example scripts.
* Calling `process_joinery` in `SurfaceModel`.
* Changed how `BeamDefinition` and `Plate` types are handled in `SurfaceModel`
* Changed the `get_interior_segment_indices` function to work when there are multiple openings.
* Renamed `ShowSurfaceModelBeamType` to `ShowBeamsByCategory`.
* Changed `SurfaceModel` component input handling to give warnings instead of errors.

### Removed

* Removed `add_beam` from `TimberModel`, use `add_element` instead.
* Removed `add_plate` from `TimberModel`, use `add_element` instead.
* Removed `add_wall` from `TimberModel`, use `add_element` instead.

## [0.9.1] 2024-07-05

### Added

* Added `ref_frame` attribute to `Beam`.
* Added `ref_sides` attribute to `Beam`.
* Added `ref_edges` attribute to `Beam`.

### Changed

* Fixed error in BakeWithBoxMap component.
* Added `add_extensions` to `Joint` interface.
* Added `process_joinery` to `TimberModel`.
* Features are not automatically added when creating a joint using `Joint.create()`.
* Features are not automatically added when de-serializing.

### Removed


## [0.9.0] 2024-06-14

### Added

* Added `birdsmouth` parameter to `butt_joint` which applies a `btlx_double_cut` process to the part. 
* Added `BTLxDoubleCut` BTLx Processing class.
* Added BTLx support for `TButtJoint` and `LButtJoint`
* Added `BTLxLap` process class.

### Changed

* Moved module `workflow` from package `ghpython` to new package `design`.
* Moved `compas_timber.ghpython.CategoryRule` to `compas_timber.design`.
* Moved `compas_timber.ghpython.DirectRule` to `compas_timber.design`.
* Moved `compas_timber.ghpython.JointRule` to `compas_timber.design`.
* Moved `compas_timber.ghpython.TopologyRule` to `compas_timber.design`.
* Moved `compas_timber.ghpython.JointDefinition` to `compas_timber.design`.
* Moved `compas_timber.ghpython.FeatureDefinition` to `compas_timber.design`.
* Moved `compas_timber.ghpython.DebugInfomation` to `compas_timber.design`.

### Removed


## [0.8.1] 2024-06-13

### Added

### Changed

* Fixed import errors in GH components.
* Updated GH example file.

### Removed


## [0.8.0] 2024-06-12

### Added

* Added attribute `geometry` to `Beam`.
* Added `center_of_mass` property to Assembly class.
* Added `volume` property to Assembly class.
* Added new element type `Wall`.

### Changed

* Reduced some boilerplate code in `Joint` subclasses.
* Added argument `beams` to `Joint.__init__()` which expects tuple containing beams from implementing class instance.
* Renamed `TimberAssembly` to `TimberModel`.
* Renamed `compas_timber.assembly` to `compas_timber.model`.
* Renamed `compas_timber.parts` to `compas_timber.elements`.
* Based `Beam` on new `compas_model.elements.Element`.
* Based `TimberModel` on new `compas_model.model.Model`.
* Based `Joint` on new `compas_model.interactions.Interaction`.
* Removed support for Python `3.8`.

### Removed

* Removed `joint_type` attributes from all `Joint` classes.
* Removed argument `cutoff` from `LMiterJoint` as it was not used anywhere.
* Removed argument `gap` from `TButtJoint` as it was not used anywhere.
* Removed argument `gap` from `FrenchRidgeLap` as it was not used anywhere.
* Removed class `JointOptions` as not used anymore.
* Removed module `compas_timber.consumers`.
* Removed unused method `TButtJoint.get_cutting_plane()`.

## [0.7.0] 2024-02-15

### Added

* Added `debug_geometries` attribute to `BeamJoiningError`.
* (Re)added `BooleanSubtraction` feature.
* Added flag `modify_cross` to `L-Butt` joint.
* Added flag `reject_i` to `L-Butt` joint.
* Added new `NullJoint`.
* Added `mill_depth` argument to butt joints, with geometric representation of milled recess in cross beam.
* Added `ButtJoint` class with methods common to `LButtJoint` and `TButtJoint`
* Added new `L_TopologyJointRule`, `T_TopologyJointRule`, `X_TopologyJointRule` GH components
* Added GH component param support functions in `compas_timber.ghpython.ghcomponent_helpers.py`
* Added `topos` attribute to `CategoryRule` to filter when joints get applied
* Added new `SurfaceAssembly` class
* Added GH component `SurfaceAssembly` which directly generates a `TimberAssembly` with standard wall framing from a planar surface. 
* Added GH component `SurfaceAssemblyOptions`
* Added GH component `CustomBeamDimensions` for `SurfaceAssembly`

### Changed

* `BeamFromCurve` GH component accepts now referenced Rhino curves, referenced Rhino object IDs and internalized lines.
* `BeamFromCurve` GH component accepts now referenced Rhino curves, referenced Rhino object IDs and internalized lines.
* Fixed `FeatureError` when L-Butt applies the cutting plane.
* Fixed T-Butt doesn't get extended to cross beam's plane.
* `SimpleSequenceGenerator` updated to work with `compas.datastructures.assembly` and generates building plan acording to type.
* Changed GH Categories for joint rules.
* Made `beam_side_incident` a `staticmethod` of `Joint` and reworked it.
* Extended `DecomposeBeam` component to optionally show beam frame and faces.
* Changed `CategoryJointRule` and `DirectJointRule` to a dynamic interface where joint type is selected with right click menu
* Changed `Assembly` GH component to apply category joints if the detected topology is in `CategoryRule.topos`
* Changed `TopologyJoints` GH component to `DefaultJoints` Component, which applies default joints based on topology. 

### Removed

* Removed component `ShowBeamFrame`.
* Changed GH Categories for joint rules
* `BrepGeometryConsumer` continues to apply features even after the first error.
* `DrillHole` component calculates length from input line.
* `DrillHole` has default diameter proportional to beam cross-section.
* Removed input `Length` from `DrillHole` component.
* Fixed broken `TrimmingFeature` component.
* Removed all `JointOption` components. these are accessed in context menu of joint rules.

## [0.6.1] 2024-02-02

### Added

### Changed

### Removed


## [0.6.0] 2024-02-02

### Added

### Changed

* Updated COMPAS dependency to `2.0.0`!

### Removed


## [0.5.1] 2024-01-31

### Added

* Added missing documentation for module `ghpython.workflow.py`.
* Added missing documentation for package `connections`.
* `compas_timber.__version__` now returns current version.

### Changed

### Removed


## [0.5.0] 2024-01-31

### Added

* Added class `DebugInformation` to `workflow.py`.
* Added new component `ShowFeatureErrors`.
* Added new component `ShowJoiningErrors`.
* Added `FeatureApplicator` classes which report errors during feature application.
* Added `L-HalfLapJoint`.
* Added `T-HalfLapJoint`.
* Added `ShowTopologyTypes` GH Component.

### Changed

* Feature application now fails more gracefully (un-processed geometry is returned).
* Attempting to join beams which are already joined raises `BeamJoiningError` instead of `AssemblyError`
* `Joint.add_features` which fails to calculate anything raises `BeamJoiningError`.
* Changed COMPAS dependency to `compas==2.0.0beta.4`.
* Assembly component shows blanks when `CeateGeometry` flag is set to `False`. 

### Removed

* Removed `JointDef` GH components.
* Removed `AutomaticJoint` GH Component. Joint rules are now input directly into `TimberAssembly`.

## [0.4.0] 2024-01-24

### Added

* Added `fabrication` package 
* Added `BTLx` as a wrapper for `TimberAssembly` to generate .btlx files for machining timber beams
* Added `BTLxPart` as wrapper for `Beam`
* Added `joint_factories` folder and factories for existing joints except `X-HalfLap`
* Added `btlx_processes` folder and processes `JackCut` and `FrenchRidgeHalfLap`
* Added `BTLx` Grasshopper component
* Added `FrenchRidgeHalfLap` joint
* Added `DrillHole` Feature.
* Added `DrillHoleFeature` Grasshopper component.
* added `JointOptions` GH Components for all current joint types. This allows joint parameter definition in GH
* added `DirectJointRules` GH Component 
* added `TopologyJointRules` GH Component 
* added `BTLx` as a wrapper for `TimberAssembly` to generate .btlx files for machining timber beams
* added `BTLxPart` as wrapper for `Beam`
* added `joint_factories` folder and factories for existing joints except `X-HalfLap`
* added `btlx_processes` folder and processes `JackCut` and `FrenchRidgeHalfLap`
* added `BTLx` Grasshopper component
* added `FrenchRidgeHalfLap` joint


### Changed

* Changed `Beam` definition to include `blank_frame` and `blank_length` attributes 
* Replaced `Artist` with the new `Scene`.
* Changed type hint for argument `Centerline` of GH component `BeamFromCurve` to `Guid`.
* Curve ID of beam curves are now always stored in `Beam.attributes["rhino_guid"]`.
* Fixed `FindBeamByGuid` component.
* Bumped required COMPAS version to `2.0.0beta.2`.
* Changed docs theme to the new `sphinx_compas2_theme`.
* Re-worked component `BakeBoxMap` to advanced mode.
* Removed call to `rs.Redraw()` in `BakeBoxMap` which was causing GH document to lock (cannot drag).

### Removed


## [0.3.2] 2023-11-17

### Added

* Added now released COMPAS `2.0.0a1` to requirements.

### Changed

* Explicitly added attribute `key` to (de)serialization of `Beam`.

### Removed


## [0.3.1] 2023-09-18

### Added

### Changed

### Removed


## [0.3.0] 2023-09-18

### Added

* Added new joint type: Half-lap joint.

### Changed

* Beam transformed geometry with features is available using property `geometry`.
* Adapted the `Data` interface of `Beam` and `Assembly` according to the changes in COMPAS core.
* Beam geometry is created on demand.
* Adapted the `Data` interface of `Joint` and its implementations according to the changes in COMPAS core.
* Explicitly choosing `Grasshopper` context for the `Artist` in `ShowAssembly` component.

### Removed

* Removed method `Beam.get_geometry`.

## [0.2.16] 2023-05-16

### Added

### Changed

### Removed


## [0.2.15] 2023-05-15

### Added

### Changed

### Removed


## [0.2.14] 2023-05-15

### Added

### Changed

### Removed


## [0.2.13] 2023-05-15

### Added

### Changed

### Removed


## [0.2.12] 2023-05-15

### Added

### Changed

### Removed


## [0.2.11] 2023-05-15

### Added

### Changed

### Removed


## [0.2.10] 2023-05-14

### Added

### Changed

### Removed


## [0.2.9] 2023-05-12

### Added

### Changed

### Removed


## [0.2.8] 2023-05-12

### Added

### Changed

### Removed


## [0.2.7] 2023-05-12

### Added

### Changed

### Removed


## [0.2.6] 2023-05-12

### Added

### Changed

### Removed


## [0.2.5] 2023-05-12

### Added

### Changed

### Removed


## [0.2.4] 2023-05-12

### Added

### Changed

### Removed


## [0.2.3] 2023-05-12

### Added

### Changed

### Removed


## [0.2.2] 2023-05-12

### Added

### Changed

### Removed


## [0.2.1] 2023-05-12

### Added

### Changed

### Removed


## [0.2.0] 2023-05-11

### Added

* Integrated RTree search for neighboring beams using Rhino and CPython plugins.

### Changed

### Removed<|MERGE_RESOLUTION|>--- conflicted
+++ resolved
@@ -43,12 +43,9 @@
 * Added `PlateMiterJoint`.
 * Added `PlateConnectionSolver`.
 * Added generic `ButtJoint` class from which `TButtJoint` and `LButtJoint` inherit.
-<<<<<<< HEAD
-* Added `joints_contribution_guide` in docs.
-=======
 * Added new `BTLxProcessingError` to `compas_timber.errors`.
 * Added `errors` property to `BTLxWriter` class which can be used after call to `write()` to check for errors.
->>>>>>> 71b96d02
+* Added `joints_contribution_guide` in docs.
 
 ### Changed
 
