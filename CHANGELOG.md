# Changelog

All notable changes to this project will be documented in this file.

The format is based on [Keep a Changelog](https://keepachangelog.com/en/1.0.0/),
and this project adheres to [Semantic Versioning](https://semver.org/spec/v2.0.0.html).

## Unreleased

### Added
* Added `add_elements()` method to `compas_timber.model.TimberModel`, following its removal from the base `Model`.
* Added `geometry` property in `compas_timber.elements.TimberElement` following its removal from the base `Element` that returns the result of `compute_modelgeometry()`.
* Added `compute_elementgeometry` method in `TimberElement` that returns the element geometry in local coordinates.
* Added `reset_computed_properties()` method to `TimberElement` to provide interface for invalidating `@reset_computed` decorated properties.
* Added `transform()` method override to `TimberModel` to properly invalidate element caches when model transformation is applied, fixing inconsistent element transformation behavior.
* Added `__from_data__` class method override in `TimberElement` to handle frame/transformation conversion during deserialization.
* Added standalone element support through minimal overrides in `compute_modeltransformation()` and `compute_modelgeometry()` methods in `TimberElement`.

* Added new `compas_timber.planning.Stock` base class for representing raw material stock pieces with polymorphic element handling.
* Added new `compas_timber.planning.BeamStock` class for 1D beam stock pieces with length-based nesting and dimensional compatibility checking.
* Added new `compas_timber.planning.PlateStock` class for 2D plate stock pieces with area-based nesting and dimensional compatibility checking.
* Added new `compas_timber.planning.BeamNester` class for automated beam nesting with first-fit and best-fit decreasing algorithms.
* Added new `compas_timber.planning.NestingResult` class as a serializable wrapper for nesting results with analysis properties and enhanced dimensional reporting.
* Added new `compas_timber.fabrication.BTLxGenericPart` as a new base class for BTLx part representations, upstreaming shared functionality from `BTLxPart` and `BTLxRawpart`.
* Added new `compas_timber.fabrication.BTLxRawpart`, inheriting from `BTLxGenericPart`, to support raw part handling and nesting operations within the BTLx framework.
* Added `reset_timber_attrs` decorator to invalidate cached `TimberElement` attributes.
* Added `PlateJoint.add_extensions()` which does the initial extension of plate outline edges. 
* Added `PlateGeometry` class.
* Fixed `TimberElement.transform` doesn't reflect in drawn geometry due to caching.
<<<<<<< HEAD
* Added `SlabJoint`, `SlabMiterJoint`, `SlabButtJoint`, `SlabLButtJoint`, `SlabTButtJoint`.
=======
* Added new `DrillingProxy` and `DoubleCutProxy` classes.
* Added `planar_surface_point_at` to `compas_timber.utils`.
>>>>>>> fd7d2d2d

### Changed
* Updated `compas_model` version pinning from `0.4.4` to `0.9.1` to align with the latest development.
* Changed `compas_timber.connections.Joint` to inherit from `Data` instead of the deprecated `Interaction`.
* Replaced `face.frame_at()` with `surface.frame_at()` on NURBS surfaces in `Lap.from_volume_and_element` to avoid `NotImplementedError` in `OCC`.
* Changed `TimberModel.element_by_guid()` to use `self._elements[guid]` instead of `self._guid_element[guid]` for element lookup.
* Replaced all `GroupNode` references with the new `Group` element class from `compas_model`.
* Changed `joints` and `joint_candidates` properties in `TimberModel` to use direct edge-based lookup instead of interactions.
* Updated default edge attributes in the model graph to include `joints` and `candidates`.
* Updated `graph_node` property to `graphnode` following the changes in the parent `compas_model.elements.Element` class.
* Upstreamed `ref_frame` property from `compas_timber.elements.Beam` to `compas_timber.elements.TimberElement`.
* Upstreamed `ref_sides` property from `compas_timber.elements.Beam` and `compas_timber.elements.Plate` to `compas_timber.elements.TimberElement`.
* Upstreamed `ref_edges` property from `compas_timber.elements.Beam` and `compas_timber.elements.Plate` to `compas_timber.elements.TimberElement`.
* Upstreamed `front_side`, `back_side`, `opp_side` methods from `compas_timber.elements.Beam` to `compas_timber.elements.TimberElement`.
* Upstreamed `side_as_surface` method from `compas_timber.elements.Beam` to `compas_timber.elements.TimberElement`.
* Upstreamed `get_dimensions_relative_to_side` method from `compas_timber.elements.Beam` to `compas_timber.elements.TimberElement`.
* Refactored `TimberElement.__init__()` to accept `frame` parameter and convert to `transformation` for parent `Element` class, bridging frame-based user interface with transformation-based inheritance.
* Changed the way the `ref_frame` is computed from the `Blank`'s geometry in `TimberElement`.
* Changed the way the `blank` is computed in `compas_timber.elements.Beam` applying the `modeltransformation` to a locally generated geometry.
* Changed the `apply()` method in `DoubleCut`, `DovetailMortise`, `DovetailTenon`, `Drilling`, `FrenchRidgeLap`, `JackRafterCut`, `Lap`, `LongitudinalCut`, `Mortise`, `Pocket`, `StepJointNotch`, `StepJoint`, `Tenon` by transforming the computed feature geometry in the element's local space to allow the element geometry computation to happen in local coordinates.
* Fixed bug in `LongitudinalCut` that occured when the cutting plane intersected a ref_side but the normals pointed away from each other, resulting in the cut parameter being out of range. 
* Changed `JointRuleSolver.apply_rules_to_model()` to consider `JointCandidate`s pairwise if larger clusters fail to create joints. 
* Improved performance of `TimberModel.process_joinery()` by caching some attributes of `TimberElement`. 
* Changed `Fastener`, `Slab`, `Wall` to inherit from `compas_model.Element` instead of `TimberElement`. `TimberElement` now represents BTLx parts exclusively.
* Changed core definition of `Plate` to be same as `Beam`, (frame, length, width, height) with `outline_a` and `outline_b` optional arguments.
* Changed `Plate` to inherit from `TimberElement` and `PlateGeometry`.
* Fixed the `ShowTopologyTypes` GH Component.
<<<<<<< HEAD
* Changed `Slab` to inherit from `PlateGeometry`
* Changed `Slab.from_boundary` to `Slab.from_outline_thickness`, inherited from `PlateGeometry`.
=======
* Changed `Slot.apply()` to visualize the slot geometry. 
* Changed `BTLxProcessing` `*Proxy` classes to define geometry locally to the element to enable transform operations on elements with features defined with Proxies.
* Replaced calls to `PlanarSurface.point_at()` with calls to the new `planar_surface_point_at` to fix processing visualization issue since `compas==2.15.0`. 
>>>>>>> fd7d2d2d

### Removed
* Removed `PlateToPlateInterface`, as plates will take `BTLxProcessing` features.
* Removed the `add_element()` method from `compas_timber.model.TimberModel`, as the inherited method from `Model` now covers this functionality.
* Removed `interactions` property from `TimberModel` in favor of direct edge-based joint lookup.
* Removed `blank_frame` property from `compas_timber.elements.Beam` since the ref_frame could serve it's purpose.
* Removed `faces` property from `compas_timber.elements.Beam` since it wasn't used anywhere.
* Removed `has_features` property from `compas_timber.elements.Beam` since it wasn't used anywhere.
* Removed `key` property from `compas_timber.elements.Beam` and `compas_timber.elements.Plate` since it is not used anymore.
* Removed all Rhino7 components!
* Removed method `add_group_element` from `TimberModel`.
* Removed `PlateToPlateInterface` since plates should be given `BTLxProcessing` features.
* Removed `Wall`, `WallJoint`, `WallToWallInterface`, `InterfaceRole`, `InterfaceLocation`, `Opening`, `OpeningType`,
  `TimberModel.connect_adjacent_walls`, `TimberModel._clear_wall_joints` and related
  GH components and component functionality.

## [1.0.1] 2025-10-16

### Added
* Added `TimberElement.add_feature` to override the `Element` method.
* Added new GH helper `get_createable_joints` to get all createable Joint classes.

### Changed

* Fixed a bug in `TLapJoint` and `XLapJoint` where the `cut_plane_bias` parameter was not passed to the `_create_negative_volumes()` method after its signature was changed.
* Replaced `JackRafterCut` and `Lap` with their Proxy counterparts in `LLapJoint` and `TLapJoint`.
* Changed `BTLxPart` transformation GUID to use the `TimberElement`'s GUID instead of generating a random UUID in `compas_timber.fabrication.BTLxPart`.
* Updated the `write()` and `model_to_xml()` methods of the `BTLxWriter` class to optionally accept a `NestingResult` object, enabling inclusion of beam nesting information in the BTLx output.
* Fixed a bug in `TStepJoint` where beam dimensions were calculated incorrectly for certain reference side orientations. 
* Renamed `TOliGinaJoint` to `OliginaJoint` for consistency wrt to the supported topology.
* Replaced `get_leaf_subclasses(Joint)` with `get_createable_joints()` in the relevant GH components.
* Added inflation of the negative volume in `LapProxy` to fix boolean difference artifact.

### Removed

## [1.0.0] 2025-09-01

### Added

* Added attribute `tolerance` to `TimberModel`.
* Added `scaled` method to `compas_timber.fabrication.BTLxProcessing` to scale the BTLx parameters.
* Added `scaled` method to `compas_timber.fabrication.BTLxPart` to scale the BTLx parameters.
* Added `scale` method to `compas_timber.fabrication.JackRafterCut`.
* Added `scale` method to `compas_timber.fabrication.Drilling`.
* Added `scale` method to `compas_timber.fabrication.DoubleCut`.
* Added `scale` method to `compas_timber.fabrication.Lap`.
* Added `scale` method to `compas_timber.fabrication.FrenchRidgeLap`.
* Added `scale` method to `compas_timber.fabrication.Tenon`.
* Added `scale` method to `compas_timber.fabrication.Mortise`.
* Added `scale` method to `compas_timber.fabrication.StepJoint`.
* Added `scale` method to `compas_timber.fabrication.StepJointNotch`.
* Added `scale` method to `compas_timber.fabrication.DovetailTenon`.
* Added `scale` method to `compas_timber.fabrication.DovetailMortise`.
* Added `scale` method to `compas_timber.fabrication.Slot`.
* Added `scale` method to `compas_timber.fabrication.Pocket`.
* Added `scale` method to `compas_timber.fabrication.Text`.
* Added `is_joinery` flag to `BTLxProcessing` to indicate if the processing is a result of joinery operation.
* Added new `compas_timber.fabrication.LongitudinalCut`.
* Added tasks `update-gh-header` to update the version in the header of the GH components.
* Added new `compas_timber.connections.XNotchJoint`.
* Added a proxy class for `Pocket` BTLx processing for performance optimization. 
* Added `topology` to class `Joint`.
* Added `location` to class `Joint`.
* Added `NBeamKDTreeAnalyzer` to `compas_timber.connections`.
* Added `TripletAnalyzer` to `compas_timber.connections`.
* Added `QuadAnalyzer` to `compas_timber.connections`.
* Added `CompositeAnalyzer` to `compas_timber.connections`.
* Added method `connect_adjacent_beams` to `TimberModel`.
* Added `PlateJoint`.
* Added `PlateButtJoint`.
* Added `PlateMiterJoint`.
* Added `PlateConnectionSolver`.
* Added generic `ButtJoint` class from which `TButtJoint` and `LButtJoint` inherit.
* Added new `BTLxProcessingError` to `compas_timber.errors`.
* Added `errors` property to `BTLxWriter` class which can be used after call to `write()` to check for errors.
* Added `CategoryPlateJointRule`, `DirectPlateJointRule`, `EdgeEdgeTopologyPlateJointRule`, and `EdgeFaceTopologyPlateJointRule` Plate joint rule GH components.
* Added `joints_contribution_guide` in docs.
* Added `PlateJointCandidate` to `generic_joint.py`.
* Added `Joint.promote_cluster` and `Joint.promote_joint_candidate` constructors to `Joint`.
* Added `PlateJoint.promote_joint_candidate` as override.
* Added `joints_contribution_guide` in docs.
* Added `JointRuleSolver` class.
* Added `JointTopology.TOPO_Y` for Beam Connections.
* Added `JointTopology.TOPO_K` for Beam Connections.
* Added `JointTopology.TOPO_EDGE_EDGE` for Plate Connections.
* Added `JointTopology.TOPO_EDGE_FACE` for Plate Connections.
* Added `Cluster.topology`.
* Added `PlateSolverResult` and `BeamSolverResult` to package results from `PlateConnectionSolver.find_topology()` and `ConnectionSolver.find_topology()`.
* Added `joint_candidates` property to `TimberModel`.
* Added `add_joint_candidate` method to `TimberModel`.
* Added `remove_joint_candidate` method to `TimberModel`.

### Changed

* BTLx Write now considers the `TimberModel.tolerance` attribute and scales parts and processings it when units are set to meters.
* Added missing `__data__` to `compas_timber.fabrication.Drilling`.
* Added missing `__data__` to `compas_timber.fabrication.Slot`.
* Fixed `TypeError` when deepcopying beams with `debug_info` on them.
* Processings which are not the result of joinery are now serialized with `TimberElement`.
* Fixed visualization bug in `Plate` due to loft resulting in flipped volume.
* Fixed a few bugs in the `WallPopulator` workflow including GH component updates.
* Renamed `NullJoint` to `JointCandidate`.
* Fixed bug in show_ref_faces GH component.
* `BTLxProcessing.ref_side_index` defaults to `0` if not set, instead of the invalid `None`.
* Updated `BTLx_contribution_guide` in docs.
* Fixed several GH Components for Rhino8 compatibility.
* Fixed `graph_node` is `None` after deserializing a `TimberModel`.
* Fixed a bug in `BeamsFromMesh` GH Component.
* Fixed attribute error when creating a `TButtJoint`.
* Changed default value for `modify_cross` to `True` for `LButtJoint`.
* Minor fixes to GH Components.
* Fixed `elements` and geometry creation for `BallNodeJoint`.
* Changed `PlateConnectionSolver.find_topology()` to solve for `TOPO_EDGE_EDGE` or `TOPO_EDGE_FACE`.
* Changed `PlateConnectionSolver.find_topology()` to return a `PlateSolverResult` instance.
* Reworked `ConnectionSolver.find_topology()` for readability and to implement `TOPO_I`.
* Changed `ConnectionSolver.find_topology()` to return a `BeamSolverResult` instance.
* Removed `topology`, `a_segment_index` and `b_segment_index` from `PlateJoint` subclass `__init__()` methods. These can now be passed as kwargs.
* `Platejoint`s can now be isntantiated with just 2 Plates as arguments. If no topology or segment index data is in kwargs, the joint will solve for those. 
* Fixed ironpython compatibility issues.
* `NBeamKDTreeAnalyzer` now uses `model.joint_candidates` instead of filtering `model.joints`.
* Fixed element interaction gets removed even if there are still attributes on it.
* Changed `elements` argument in `promote_joint_candidate` to `reordered_elements` for clarity.
* Fixed `TStepJoint` deserialization error where `__init__()` was accessing beam properties before beams were restored from GUIDs.
* Removed the `cut_plane_bias` parameter from the `LapJoint.__init__()` method, as it is not required by all subclasses.
* Added the `cut_plane_bias` parameter to the constructors of `TLapJoint`, `LLapJoint`, and `XLapJoint`.
* Updated the `__data__` methods of `TLapJoint`, `LLapJoint`, and `XLapJoint` to serialize the `cut_plane_bias` value.
* Updated the `__data__` method of `LFrenchRidgeLapJoint` to serialize the `drillhole_diam` value.
* Changed the `_create_negative_volumes()` method in `LapJoint` to accept `cut_plane_bias` as an argument.
* Renamed `set_default_values()` to `_update_default_values()` and moved method call from `__init__()` to `add_features()` in `TenonMortiseJoint` to avoid inconsistencies during deserialization.
* Set minimum `compas_timber` version in CPython GH components to `1.0.0`.
* Reworked `ConnectionSolver.find_topology()` for readability and to implement `TOPO_I`.
* Changed `JointRule.joints_from_beams_and_rules()` to `JointRule.apply_rules_to_model` which now adds `Joint`s to the
  `TimberModel` directly.
* Changed `WallPopulator.create_joint_definitions()` to `WallPopulator.create_joints()`, which now returns `DirectRule` instances.
* Changed `tolerance` argument to `max_distance` in `NBeamKDTreeAnalyzer` for clarity and consisten naming. 
* Changed `Joint.check_elements_compatibility()` to a class method to check Joint-type specific requirements before instantiation. 

### Removed

* Removed Grasshopper after-install plugin. Components should be installed via Rhino's Plugin Manager.
* Removed `get_face_most_towards_beam` from `Joint` as not used anywhere.
* Removed `get_face_most_ortho_to_beam` from `Joint` as not used anywhere.
* Removed `angle_vectors_projected` from `compas_timber.utils` since this has been upstreamed to core.
* Removed `comply()` from JointRule and its child classes.
* Removed `JointDefinition`. 
* Removed `FeatureDefinition`. 
* Removed redundant checks in `TopologyRule` GH components.

## [0.16.2] 2025-05-07

### Added

### Changed

* Fixed max recursion depth error when copying `TimberModel`/`Beam` with proxy processings.

### Removed



## [0.16.1] 2025-04-30

### Added

### Changed

### Removed


## [0.16.0] 2025-04-30

### Added

* Added new `compas_timber.fabrication.Pocket`.
* Added `front_side`, `back_side`, `opp_side` methods to the `Beam` class for retrieving specific sides relative to a reference side.
* Added processing `Text` to `compas_timber.fabrication`.
* Added `TextParams` to `compas_timber.fabrication`.
* Added new Grasshopper components for Rhino8/cpython. 
* Added new methods to handle adaptive GH_component parameters using cpython.

### Changed

* Fixed `AttributeError` when deserializing a model with Lap joints.
* Fixed a bug in `compas_timber.fabrication.Lap` where `ref_side_index` failed for `0` by checking for `None` instead.
* Fixed a bug in `compas_timber.fabrication.Lap` to handle the case when the vectors used to calculate the `inclination` angle are perpendicular.

### Removed


## [0.15.3] 2025-03-25

### Added

* Added `DualContour` BTLx Contour type for ruled surface Swarf contours.

### Changed

* Removed `main_ref_side_index` property from `TBirdsmouthJoint` since it's now defined in the `DoubleCut` BTLxProcessing.
* Added `mill_depth` argument in `TBirdsmouthJoint` for creating pockets on the cross_beam if asked.
* Refactored the `check_element_compatibility` method in `YButtJoint` so that it checks for coplanarity and dimensioning of the cross elements.
* Enhanced `DoubleCut.from_planes_and_beam` to verify that provided planes are not parallel and raise a `ValueError` if they are.
* Adjusted `process_joinery` method to catch `ValueError` exceptions during `BTLxProcessing` generation and wrap them in `BeamJoiningError` objects.
* Refactored and renamed `are_beams_coplanar` function to `are_beams_aligned_with_cross_vector`.
* Refactored `_create_negative_volumes()` in `LapJoint` so that it generates box-like volumes. 
* Refactored `XLapJoint`, `LLapJoint`, `TLapJoint` so that they use the `_create_negative_volumes()` method to get the negative volumes and use the alt constructor `Lap.from_volume_and_beam()`.
* Fixed an error occuring in `BTLxPart.shape_strings` by ensuring the polyline is always closed.
* Implemented `Inclination` in the `FreeContour` BTLx Processing.
* Changed `Plate` element to be defined by top and bottom contours instead of one contour and thickness. 

### Removed

* Removed `check_elements_compatibility` method from the parent `LapJoint` since non co-planar lap joints can be achieved.
* Removed the `is_pocket` argument in `Lap.from_plane_and_beam()` since this class method will now only serve for pockets in Butt joints.
* Removed `opposing_side_index` and `OPPOSING_SIDE_MAP` from `Beam` class since they have now been replaced by `front_side`, `back_side`, `opp_side` methods.
* Removed the deprecated `main_beam_opposing_side_index` property from `LButtJoint` and `TButtJoint` as it is no longer in use.

## [0.15.2] 2025-03-05

### Added

### Changed

* Fixed `ValueError` occurring when connecting just a slab to the GH model component.

### Removed


## [0.15.1] 2025-03-04

### Added

### Changed

* Fixed "No intersection found between walls" error when walls connect in unsupported topology.
* Implemented slab perimeter offset workaround.

### Removed


## [0.15.0] 2025-03-04

### Added

* Added `BTLx_From_Params` GH component which contains the definiton for class `DeferredBTLxProcessing` to allow directly defining BTLx parameters and passing them to the model.
* Added `Shape` to BTLx output, showing finished element geometry in BTLx Viewer instead of just blank.
* Added `as_plane()` to `WallToWallInterface`.
* Added optional argument `max_distance` to `WallPopulator.create_joint_definitions()`.

### Changed

* Added `max_distance` to `TimberModel.connect_adjacent_walls()`.
* Fixed plate doesn't get properly extended to the end of an L detail.
* Fixed detail edge beams don't get LButt.
* Fixed walls might not be considered connecting depending on the surface's orientation.

### Removed


## [0.14.2] 2025-02-17

### Added

### Changed

* Adjusted `LMiterJoint` so that it now applies an extra cut to elements when the `cutoff` flag is enabled.

### Removed


## [0.14.1] 2025-02-17

### Added

* Added missing arguments in configuration set component.
* Added `FlipDirection` flag to flip stud direction of a slab.

### Changed

* Fixed rotating stud direction in slab causes breaks plates and connections.
* Restructured some Gh Toolboxes & added Icons for Walls & Slabs

### Removed


## [0.14.0] 2025-02-17

### Added

* Added `distance_segment_segment` to `compas_timber.utils`
* Added `BTLxFromGeometryDefinition` class to replace the depricated `FeatureDefinition`. This allows deferred calculation of BTLx processings.
* Added `from_shapes_and_element` class method to `Drilling`, `JackRafterCut`, and `DoubleCut` as a wrapper for their geometry based constructors for use with `BTLxFromGeometryDefinition`.
* Added `YButtJoint` which joins the ends of three joints where the `cross_beams` get a miter cut and the `main_beam` gets a double cut.
* Added `JackRafterCutProxy` to allow for deferred calculation of the `JackRafterCut` geometry thus improving visualization performance.
* Added class "WallPopulator" to `compas_timber.design`.
* Added class "WallPopulatorConfigurationSet" to `compas_timber.design`.
* Added class "WallSelector" to `compas_timber.design`.
* Added class "AnyWallSelector" to `compas_timber.design`.
* Added class "LConnectionDetailA" to `compas_timber.design`.
* Added class "LConnectionDetailB" to `compas_timber.design`.
* Added class "TConnectionDetailA" to `compas_timber.design`.
* Added `from_brep` to `compas_timber.elements.Wall.
* Added `from_polyline` to `compas_timber.elements.Wall.
* Added `WallJoint` to `compas_timber.connections`.
* Added error handling when BTLx processing from geometry fails in GH.
* Added new `Slab` class to `compas_timber.elements`.
* Added `Slab` GH component.
* Added `FreeContour` BTLx processing and applied it to the `Plate` type so that plates can be machined.

### Changed

* Updated Grasshopper Toolbox and Icons
* Fixed `ValueErrorException` in `as_dict()` method of `BTLxProcessingParams` class by ensuring precision specifiers are used with floats.
* Removed model argument from `BTLxWriter` in the GH component and updated it to always return the BTLx string.
* Fixed a bug in `compas_timber.Fabrication.StepJointNotch` related to the `orientation` and `strut_inclination` parameters.
* Fixed the error message when beam endpoints coincide, e.g. when a closed polyline is used as input. 
* Changed `index` input of `ShowFeatureErrors` and `ShowJoiningErrors` do have default value of 0.
* Fixed spelling of `BeamJoinningError` to `BeamJoiningError`.
* Changed `process_joinery()` method to handle `BeamJoiningError` exceptions and return them. Also updated `Model` GH component.
* Updated `add_joint_error()` method in `DebugInformation` class to handle lists.
* Changed `compas_timber.fabrication.Lap` so that the volume is generated fully from the relevant BTLx params.
* Refactored `compas_timber.connections.LapJoint` to comply with the new system.
* Changed `THalfLapJoint`, `LHalfLapJoint`, `XHalfLapJoint` from `compas_timber.connections` so that they use the `Lap` BTLx processing.
* Renamed all `X/T/LHalfLapJoint` classes to `X/T/LLapJoint`.
* Enhanced lap behavior for optimal beam orientation in `LapJoint` class.
* Fixed `restore_beams_from_keys` in `LMiterJoint` to use the correct variable names.
* Reworked `DoubleCut` to more reliably produce the feature and geometry with the `from_planes_and_element` class method.
* Renamed `intersection_box_line()` to `intersection_beam_line_param()`, which now take a beam input and outputs the intersecting ref_face_index.
* Added `max_distance` argument to `JointRule` subclasses and GH components so that max_distance can be set for each joint rule individually.
* Changed referenced to `beam` in `Drilling` to `element`. 
* Changed `Drill Hole` and `Trim Feature` GH components to generate the relevant `BTLxProcessing` type rather than the deprecated `FeatureDefinition` type.
* Changed `Show_beam_faces` gh component to `Show_ref_sides`, which now takes an `int` index and shows the corresponding face including origin corner.
* Bug fixes after adding `max_distance` to joint defs.
* Using new `JackRafterCutProxy` in LMiterJoint, LButtJoint and TButtJoint.
* Changed input type from `Element` to `Beam` in components that currently only support beams.
* Fixed drilling GH component not taking diameter as a string.
* Reworked `Wall` class to be defined with a standard polyline, frame and thickness.
* Changed labels in `Show_ref_sides` GH component to be 1-based to match the spec.

### Removed


## [0.13.0] 2025-01-13

### Added

* Added API documentation for `design` and `error` packages.
* Added `guess_joint_topology_2beams` and `set_default_joints` functions to `design.__init__.py`.
* Added `list_input_valid`, `item_input_valid`, `get_leaf_subclasses`, `rename_gh_input` functions to `ghpython.__init__.py`.
* Added `Instruction`, `Model3d`, `Text3d`, `LinearDimension`, `BuildingPlanParser` classes to `planning.__init__.py`.
* Added `subprocessings` property to `BTLxProcessing` to allow nesting of processings.

### Changed

* Fixed comma incompatible with py27 in `Slot` module.
* Updated the API documentation for `connections`, `elements`, `fabrication`, `ghpython`, `planning` packages.
* Refactored all btlx `process` references to `processing`, including base classes, properties, variables, and docstrings.
* Refactored `BTLx` to `BTLxWriter` in the `compas_timber.Fabrication` package.

### Removed

* Removed `BeamJoiningError` from `connections.__init__.py`.
* Removed duplicate entries from the `__all__` list in the `elements.__init__.py` module.
* Removed package `compas_timber._fabrication`.
* Removed `btlx_processes` anf `joint_factories` from `compas_timber.fabrication` package.
* Removed `.btlx` files from `.gitignore`.


## [0.12.0] 2025-01-07

### Added

* Added new base class for timber elements `TimberElement`.
* Added property `is_beam` to `Beam` class.
* Added property `is_plate` to `Plate` class.
* Added property `is_wall` to `Wall` class.
* Added `side_as_surface` to `compas_timber.elements.Beam`.
* Added `opposing_side_index` to `compas_timber.elements.Beam`.
* Added `Plate` element.
* Added attribute `plates` to `TimberModel`.
* Added new temporary package `_fabrication`.
* Added new `compas_timber._fabrication.JackRafterCut`.
* Added new `compas_timber._fabrication.JackRafterCutParams`.
* Added new `compas_timber._fabrication.Drilling`.
* Added new `compas_timber._fabrication.DrillingParams`.
* Added new `compas_timber._fabrication.StepJoint`.
* Added new `compas_timber._fabrication.StepJointNotch`.
* Added new `compas_timber._fabrication.DovetailTenon`.
* Added new `compas_timber._fabrication.DovetailMortise`.
* Added new `compas_timber.connections.TStepJoint`.
* Added new `compas_timber.connections.TDovetailJoint`.
* Added new `utilities` module in `connections` package.
* Added new `compas_timber._fabrication.DoubleCut`.
* Added new `compas_timber.connections.TBirdsmouthJoint`.
* Added new method `add_group_element` to `TimberModel`.
* Added new method `has_group` to `TimberModel`.
* Added new method `get_elements_in_group` to `TimberModel`.
* Added attribute `is_group_element` to `TimberElement`.
* Added `JointRule.joints_from_beams_and_rules()` static method 
* Added `Element.reset()` method.
* Added new `fasteners.py` module with new `Fastener` element type.
* Added new `compas_timber._fabrication.Lap`.
* Added `Joint_Rule_From_List` GH Component that takes lists of beams to create joints.
* Added `MIN_ELEMENT_COUNT` and `MAX_ELEMENT_COUNT` class attributes to `Joint`.
* Added `element_count_complies` class method to `Joint`.
* Added `compas_timber.fasteners.FastenerTimberInterface`.
* Added `compas_timber.connections.BallNodeJoint`.
* Added `compas_timber.elements.BallNodeFastener`.
* Added `transform()` method to `Feature` types.
* Added `FastenerInterfaceComponent` GH component.
* Added `ShowElementsByType` GH Component.
* Added `fasteners` property to `TimberModel`.
* Added `BTLx_Feature` GH component.
* Added `CT_Beams_From_Mesh` GH component.
* Added new `compas_timber._fabrication.FrenchRidgeLap`.
* Added new `compas_timber.connections.LFrenchRidgeLapJoint`.
* Added new `compas_timber._fabrication.Tenon` and `compas_timber._fabrication.Mortise`.
* Added new `compas_timber.connections.TTenonMortiseJoint`.
* Added `create` override to `BallNodeJoint`.
* Added `PlateFastener` class.
* Added `errors` directory and `__init__.py` module.
* Added new `compas_timber._fabrication.Slot`.
* Added new `compas_timber._fabrication.SlotParams`.

 

### Changed

* Changed incorrect import of `compas.geometry.intersection_line_plane()` to `compas_timber.utils.intersection_line_plane()`
* Renamed `intersection_line_plane` to `intersection_line_plane_param`.
* Renamed `intersection_line_line_3D` to `intersection_line_line_param`.
* Adjusted functions in `compas_timber._fabrication.DovetailMortise` and `compas_timber.connections.TDovetailJoint`.
* Added `conda-forge` channel to installation instructions.
* Fixed `**kwargs` inheritance in `__init__` for joint modules: `LMiterJoint`, `TStepJoint`, `TDovetailJoint`, `TBirdsmouthJoint`.
* Fixed GUID assignment logic from `**kwargs` to ensure correct fallback behavior for joint modules: `LMiterJoint`, `TStepJoint`, `TDovetailJoint`, `TBirdsmouthJoint`.
* Changed `model.element_by_guid()` instead of direct `elementsdict[]` access for beam retrieval in joint modules: `LMiterJoint`, `TStepJoint`, `TDovetailJoint`, `TBirdsmouthJoint`.
* Reworked the model generation pipeline.
* Reworked `comply` methods for `JointRule`s. 
* Fixed error with angle and inclination calculation in `compas_timber._fabrication.JackRafterCut` 
* Changed `compas_timber.connections.TButtJoint` and `compas_timber.connections.LButtJoint` by using the new implemented BTLx Processes to define the Joints
* Changed `DirectJointRule` to allow for more than 2 elements per joint.
* Changed `beam` objects get added to `Joint.elements` in `Joint.create()`.
* Fixed bug in vizualization of tenon/mortise in `compas_timber._fabrication.StepJoint`and `compas_timber._fabrication.StepJointNotch`.
* Changed `model.process_joinery()`so that it calls `joint.check_elements_compatibility()` before adding extensions and features.
* Fixed incorrect data keys for `beam_guid` in the `__data__` property for joint modules: `LMiterJoint`, `TStepJoint`, `TDovetailJoint`, `TBirdsmouthJoint`, `LFrenchRidgeLapJoint`.
* Fixed `JointRuleFromList` GH component.
* Changed `TButtJoint` to take an optional `PlateFastener`.
* Moved `FeatureApplicationError`, `BeamJoiningError`, and `FastenerApplicationError` to `errors.__init__.py`.
* Fixed a bug that occured when parallel beams are joined in the BallNodeJoint.
* Fixed `L_TopoJointRule`, `T_TopoJointRule` and `X_TopoJointRule` for cases where `Joint.SUPPORTED_TOPOLOGY` is a single value or a list.
* Fixed bug in `JointRule.joints_from_beams_and_rules()` that caused failures when topology was not recognized.
* Implemented `max_distance` parameter in `JointRule.joints_from_beams_and_rules()` and `JointRule.comply` methods.
* Bux fixes from extra comma argument and `max_distance` not implemented in `DirectRule.comply`.

### Removed

* Removed module `compas_timber.utils.compas_extra`.
* Removed a bunch of spaghetti from `CT_model` GH component.
* Removed module `compas_timber.fabrication.joint_factories.t_butt_factory`.
* Removed module `compas_timber.fabrication.joint_factories.l_butt_factory`.
* Removed module `compas_timber.connections.butt_joint`.
* Removed module `compas_timber.connections.french_ridge_lap`.
* Removed module `compas_timber.fabrication.joint_factories.french_ridge_factory`.
* Removed module `compas_timber.fabrication.btlx_processes.btlx_french_ridge_lap`.

## [0.11.0] 2024-09-17

### Added

* Added bake component for `Plate` elements.
* Added default paramteters for `Surface Model` in the GH Component

### Changed

* Fixed wrong image file paths in the Documentation.
* Changed `TimberModel.beams` to return generator of `Beam` elements.
* Changed `TimberModel.walls` to return generator of `Wall` elements.
* Changed `TimberModel.plates` to return generator of `Plate` elements.
* Changed `TimberModel.joints` to return generator of `Joint` elements.
* Fixed polyline analysis for generating `SurfaceModel`
* Fixed errors in debug info components.

### Removed


## [0.10.1] 2024-09-11

### Added

### Changed

* Implemented a workaround for https://github.com/gramaziokohler/compas_timber/issues/280.

### Removed


## [0.10.0] 2024-09-11

### Added

* Added `SurfaceModelJointOverride` GH Component.
* Added `Plate` element.
* Added attribute `plates` to `TimberModel`.
* Added `SurfaceModelJointOverride` GH Component
* Added `ShowSurfaceModelBeamType` GH Component
* Re-introduced attribute `key` in `Beam`.
* Added attribute `key` to `Plate`.
* Added generation of `plate` elements to the `SurfaceModel`

### Changed

* Updated documentation for Grasshopper components.
* Fixed missing input parameter in `SurfaceModelOptions` GH Component.
* Fixed error with tolerances for `SurfaceModel`s modeled in meters.
* Renamed `beam` to `element` in different locations to make it more generic.
* Fixed `AttributeError` in `SurfaceModel`.
* Updated example scripts.
* Calling `process_joinery` in `SurfaceModel`.
* Changed how `BeamDefinition` and `Plate` types are handled in `SurfaceModel`
* Changed the `get_interior_segment_indices` function to work when there are multiple openings.
* Renamed `ShowSurfaceModelBeamType` to `ShowBeamsByCategory`.
* Changed `SurfaceModel` component input handling to give warnings instead of errors.

### Removed

* Removed `add_beam` from `TimberModel`, use `add_element` instead.
* Removed `add_plate` from `TimberModel`, use `add_element` instead.
* Removed `add_wall` from `TimberModel`, use `add_element` instead.

## [0.9.1] 2024-07-05

### Added

* Added `ref_frame` attribute to `Beam`.
* Added `ref_sides` attribute to `Beam`.
* Added `ref_edges` attribute to `Beam`.

### Changed

* Fixed error in BakeWithBoxMap component.
* Added `add_extensions` to `Joint` interface.
* Added `process_joinery` to `TimberModel`.
* Features are not automatically added when creating a joint using `Joint.create()`.
* Features are not automatically added when de-serializing.

### Removed


## [0.9.0] 2024-06-14

### Added

* Added `birdsmouth` parameter to `butt_joint` which applies a `btlx_double_cut` process to the part. 
* Added `BTLxDoubleCut` BTLx Processing class.
* Added BTLx support for `TButtJoint` and `LButtJoint`
* Added `BTLxLap` process class.

### Changed

* Moved module `workflow` from package `ghpython` to new package `design`.
* Moved `compas_timber.ghpython.CategoryRule` to `compas_timber.design`.
* Moved `compas_timber.ghpython.DirectRule` to `compas_timber.design`.
* Moved `compas_timber.ghpython.JointRule` to `compas_timber.design`.
* Moved `compas_timber.ghpython.TopologyRule` to `compas_timber.design`.
* Moved `compas_timber.ghpython.JointDefinition` to `compas_timber.design`.
* Moved `compas_timber.ghpython.FeatureDefinition` to `compas_timber.design`.
* Moved `compas_timber.ghpython.DebugInfomation` to `compas_timber.design`.

### Removed


## [0.8.1] 2024-06-13

### Added

### Changed

* Fixed import errors in GH components.
* Updated GH example file.

### Removed


## [0.8.0] 2024-06-12

### Added

* Added attribute `geometry` to `Beam`.
* Added `center_of_mass` property to Assembly class.
* Added `volume` property to Assembly class.
* Added new element type `Wall`.

### Changed

* Reduced some boilerplate code in `Joint` subclasses.
* Added argument `beams` to `Joint.__init__()` which expects tuple containing beams from implementing class instance.
* Renamed `TimberAssembly` to `TimberModel`.
* Renamed `compas_timber.assembly` to `compas_timber.model`.
* Renamed `compas_timber.parts` to `compas_timber.elements`.
* Based `Beam` on new `compas_model.elements.Element`.
* Based `TimberModel` on new `compas_model.model.Model`.
* Based `Joint` on new `compas_model.interactions.Interaction`.
* Removed support for Python `3.8`.

### Removed

* Removed `joint_type` attributes from all `Joint` classes.
* Removed argument `cutoff` from `LMiterJoint` as it was not used anywhere.
* Removed argument `gap` from `TButtJoint` as it was not used anywhere.
* Removed argument `gap` from `FrenchRidgeLap` as it was not used anywhere.
* Removed class `JointOptions` as not used anymore.
* Removed module `compas_timber.consumers`.
* Removed unused method `TButtJoint.get_cutting_plane()`.

## [0.7.0] 2024-02-15

### Added

* Added `debug_geometries` attribute to `BeamJoiningError`.
* (Re)added `BooleanSubtraction` feature.
* Added flag `modify_cross` to `L-Butt` joint.
* Added flag `reject_i` to `L-Butt` joint.
* Added new `NullJoint`.
* Added `mill_depth` argument to butt joints, with geometric representation of milled recess in cross beam.
* Added `ButtJoint` class with methods common to `LButtJoint` and `TButtJoint`
* Added new `L_TopologyJointRule`, `T_TopologyJointRule`, `X_TopologyJointRule` GH components
* Added GH component param support functions in `compas_timber.ghpython.ghcomponent_helpers.py`
* Added `topos` attribute to `CategoryRule` to filter when joints get applied
* Added new `SurfaceAssembly` class
* Added GH component `SurfaceAssembly` which directly generates a `TimberAssembly` with standard wall framing from a planar surface. 
* Added GH component `SurfaceAssemblyOptions`
* Added GH component `CustomBeamDimensions` for `SurfaceAssembly`

### Changed

* `BeamFromCurve` GH component accepts now referenced Rhino curves, referenced Rhino object IDs and internalized lines.
* `BeamFromCurve` GH component accepts now referenced Rhino curves, referenced Rhino object IDs and internalized lines.
* Fixed `FeatureError` when L-Butt applies the cutting plane.
* Fixed T-Butt doesn't get extended to cross beam's plane.
* `SimpleSequenceGenerator` updated to work with `compas.datastructures.assembly` and generates building plan acording to type.
* Changed GH Categories for joint rules.
* Made `beam_side_incident` a `staticmethod` of `Joint` and reworked it.
* Extended `DecomposeBeam` component to optionally show beam frame and faces.
* Changed `CategoryJointRule` and `DirectJointRule` to a dynamic interface where joint type is selected with right click menu
* Changed `Assembly` GH component to apply category joints if the detected topology is in `CategoryRule.topos`
* Changed `TopologyJoints` GH component to `DefaultJoints` Component, which applies default joints based on topology. 

### Removed

* Removed component `ShowBeamFrame`.
* Changed GH Categories for joint rules
* `BrepGeometryConsumer` continues to apply features even after the first error.
* `DrillHole` component calculates length from input line.
* `DrillHole` has default diameter proportional to beam cross-section.
* Removed input `Length` from `DrillHole` component.
* Fixed broken `TrimmingFeature` component.
* Removed all `JointOption` components. these are accessed in context menu of joint rules.

## [0.6.1] 2024-02-02

### Added

### Changed

### Removed


## [0.6.0] 2024-02-02

### Added

### Changed

* Updated COMPAS dependency to `2.0.0`!

### Removed


## [0.5.1] 2024-01-31

### Added

* Added missing documentation for module `ghpython.workflow.py`.
* Added missing documentation for package `connections`.
* `compas_timber.__version__` now returns current version.

### Changed

### Removed


## [0.5.0] 2024-01-31

### Added

* Added class `DebugInformation` to `workflow.py`.
* Added new component `ShowFeatureErrors`.
* Added new component `ShowJoiningErrors`.
* Added `FeatureApplicator` classes which report errors during feature application.
* Added `L-HalfLapJoint`.
* Added `T-HalfLapJoint`.
* Added `ShowTopologyTypes` GH Component.

### Changed

* Feature application now fails more gracefully (un-processed geometry is returned).
* Attempting to join beams which are already joined raises `BeamJoiningError` instead of `AssemblyError`
* `Joint.add_features` which fails to calculate anything raises `BeamJoiningError`.
* Changed COMPAS dependency to `compas==2.0.0beta.4`.
* Assembly component shows blanks when `CeateGeometry` flag is set to `False`. 

### Removed

* Removed `JointDef` GH components.
* Removed `AutomaticJoint` GH Component. Joint rules are now input directly into `TimberAssembly`.

## [0.4.0] 2024-01-24

### Added

* Added `fabrication` package 
* Added `BTLx` as a wrapper for `TimberAssembly` to generate .btlx files for machining timber beams
* Added `BTLxPart` as wrapper for `Beam`
* Added `joint_factories` folder and factories for existing joints except `X-HalfLap`
* Added `btlx_processes` folder and processes `JackCut` and `FrenchRidgeHalfLap`
* Added `BTLx` Grasshopper component
* Added `FrenchRidgeHalfLap` joint
* Added `DrillHole` Feature.
* Added `DrillHoleFeature` Grasshopper component.
* added `JointOptions` GH Components for all current joint types. This allows joint parameter definition in GH
* added `DirectJointRules` GH Component 
* added `TopologyJointRules` GH Component 
* added `BTLx` as a wrapper for `TimberAssembly` to generate .btlx files for machining timber beams
* added `BTLxPart` as wrapper for `Beam`
* added `joint_factories` folder and factories for existing joints except `X-HalfLap`
* added `btlx_processes` folder and processes `JackCut` and `FrenchRidgeHalfLap`
* added `BTLx` Grasshopper component
* added `FrenchRidgeHalfLap` joint


### Changed

* Changed `Beam` definition to include `blank_frame` and `blank_length` attributes 
* Replaced `Artist` with the new `Scene`.
* Changed type hint for argument `Centerline` of GH component `BeamFromCurve` to `Guid`.
* Curve ID of beam curves are now always stored in `Beam.attributes["rhino_guid"]`.
* Fixed `FindBeamByGuid` component.
* Bumped required COMPAS version to `2.0.0beta.2`.
* Changed docs theme to the new `sphinx_compas2_theme`.
* Re-worked component `BakeBoxMap` to advanced mode.
* Removed call to `rs.Redraw()` in `BakeBoxMap` which was causing GH document to lock (cannot drag).

### Removed


## [0.3.2] 2023-11-17

### Added

* Added now released COMPAS `2.0.0a1` to requirements.

### Changed

* Explicitly added attribute `key` to (de)serialization of `Beam`.

### Removed


## [0.3.1] 2023-09-18

### Added

### Changed

### Removed


## [0.3.0] 2023-09-18

### Added

* Added new joint type: Half-lap joint.

### Changed

* Beam transformed geometry with features is available using property `geometry`.
* Adapted the `Data` interface of `Beam` and `Assembly` according to the changes in COMPAS core.
* Beam geometry is created on demand.
* Adapted the `Data` interface of `Joint` and its implementations according to the changes in COMPAS core.
* Explicitly choosing `Grasshopper` context for the `Artist` in `ShowAssembly` component.

### Removed

* Removed method `Beam.get_geometry`.

## [0.2.16] 2023-05-16

### Added

### Changed

### Removed


## [0.2.15] 2023-05-15

### Added

### Changed

### Removed


## [0.2.14] 2023-05-15

### Added

### Changed

### Removed


## [0.2.13] 2023-05-15

### Added

### Changed

### Removed


## [0.2.12] 2023-05-15

### Added

### Changed

### Removed


## [0.2.11] 2023-05-15

### Added

### Changed

### Removed


## [0.2.10] 2023-05-14

### Added

### Changed

### Removed


## [0.2.9] 2023-05-12

### Added

### Changed

### Removed


## [0.2.8] 2023-05-12

### Added

### Changed

### Removed


## [0.2.7] 2023-05-12

### Added

### Changed

### Removed


## [0.2.6] 2023-05-12

### Added

### Changed

### Removed


## [0.2.5] 2023-05-12

### Added

### Changed

### Removed


## [0.2.4] 2023-05-12

### Added

### Changed

### Removed


## [0.2.3] 2023-05-12

### Added

### Changed

### Removed


## [0.2.2] 2023-05-12

### Added

### Changed

### Removed


## [0.2.1] 2023-05-12

### Added

### Changed

### Removed


## [0.2.0] 2023-05-11

### Added

* Integrated RTree search for neighboring beams using Rhino and CPython plugins.

### Changed

### Removed<|MERGE_RESOLUTION|>--- conflicted
+++ resolved
@@ -27,12 +27,9 @@
 * Added `PlateJoint.add_extensions()` which does the initial extension of plate outline edges. 
 * Added `PlateGeometry` class.
 * Fixed `TimberElement.transform` doesn't reflect in drawn geometry due to caching.
-<<<<<<< HEAD
-* Added `SlabJoint`, `SlabMiterJoint`, `SlabButtJoint`, `SlabLButtJoint`, `SlabTButtJoint`.
-=======
 * Added new `DrillingProxy` and `DoubleCutProxy` classes.
 * Added `planar_surface_point_at` to `compas_timber.utils`.
->>>>>>> fd7d2d2d
+* Added `SlabJoint`, `SlabMiterJoint`, `SlabButtJoint`, `SlabLButtJoint`, `SlabTButtJoint`.
 
 ### Changed
 * Updated `compas_model` version pinning from `0.4.4` to `0.9.1` to align with the latest development.
@@ -60,14 +57,11 @@
 * Changed core definition of `Plate` to be same as `Beam`, (frame, length, width, height) with `outline_a` and `outline_b` optional arguments.
 * Changed `Plate` to inherit from `TimberElement` and `PlateGeometry`.
 * Fixed the `ShowTopologyTypes` GH Component.
-<<<<<<< HEAD
-* Changed `Slab` to inherit from `PlateGeometry`
-* Changed `Slab.from_boundary` to `Slab.from_outline_thickness`, inherited from `PlateGeometry`.
-=======
 * Changed `Slot.apply()` to visualize the slot geometry. 
 * Changed `BTLxProcessing` `*Proxy` classes to define geometry locally to the element to enable transform operations on elements with features defined with Proxies.
 * Replaced calls to `PlanarSurface.point_at()` with calls to the new `planar_surface_point_at` to fix processing visualization issue since `compas==2.15.0`. 
->>>>>>> fd7d2d2d
+* Changed `Slab` to inherit from `PlateGeometry`
+* Changed `Slab.from_boundary` to `Slab.from_outline_thickness`, inherited from `PlateGeometry`.
 
 ### Removed
 * Removed `PlateToPlateInterface`, as plates will take `BTLxProcessing` features.
