--- conflicted
+++ resolved
@@ -9,11 +9,8 @@
 
 ### Added
 
-<<<<<<< HEAD
+* Added `is_joinery` flag to `BTLxProcessing` to indicate if the processing is a result of joinery operation.
 * Added tasks `update-gh-header` to update the version in the header of the GH components.
-=======
-* Added `is_joinery` flag to `BTLxProcessing` to indicate if the processing is a result of joinery operation.
->>>>>>> 2c55f664
 
 ### Changed
 
