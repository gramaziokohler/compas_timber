# Changelog

All notable changes to this project will be documented in this file.

The format is based on [Keep a Changelog](https://keepachangelog.com/en/1.0.0/),
and this project adheres to [Semantic Versioning](https://semver.org/spec/v2.0.0.html).

## Unreleased

### Added

### Changed

* Fixed `ValueErrorException` in `as_dict()` method of `BTLxProcessingParams` class by ensuring precision specifiers are used with floats.
* Fixed the error message when beam endpoints coincide, e.g. when a closed polyline is used as input. 
<<<<<<< HEAD
* Fixed spelling of `BeamJoinningError` to `BeamJoiningError`.
=======
* Changed `index` input of `ShowFeatureErrors` and `ShowJoiningErrors` do have default value of 0.
>>>>>>> fafe44b3

### Removed


## [0.13.0] 2025-01-13

### Added

* Added API documentation for `design` and `error` packages.
* Added `guess_joint_topology_2beams` and `set_default_joints` functions to `design.__init__.py`.
* Added `list_input_valid`, `item_input_valid`, `get_leaf_subclasses`, `rename_gh_input` functions to `ghpython.__init__.py`.
* Added `Instruction`, `Model3d`, `Text3d`, `LinearDimension`, `BuildingPlanParser` classes to `planning.__init__.py`.
* Added `subprocessings` property to `BTLxProcessing` to allow nesting of processings.

### Changed

* Fixed comma incompatible with py27 in `Slot` module.
* Updated the API documentation for `connections`, `elements`, `fabrication`, `ghpython`, `planning` packages.
* Refactored all btlx `process` references to `processing`, including base classes, properties, variables, and docstrings.
* Refactored `BTLx` to `BTLxWriter` in the `compas_timber.Fabrication` package.
* Removed model argument from `BTLxWriter` in the GH component and updated it to always return the BTLx string.
* Fixed a bug in `compas_timber.Fabrication.StepJointNotch` related to the `orientation` and `strut_inclination` parameters.

### Removed

* Removed `BeamJoiningError` from `connections.__init__.py`.
* Removed duplicate entries from the `__all__` list in the `elements.__init__.py` module.
* Removed package `compas_timber._fabrication`.
* Removed `btlx_processes` anf `joint_factories` from `compas_timber.fabrication` package.
* Removed `.btlx` files from `.gitignore`.


## [0.12.0] 2025-01-07

### Added

* Added new base class for timber elements `TimberElement`.
* Added property `is_beam` to `Beam` class.
* Added property `is_plate` to `Plate` class.
* Added property `is_wall` to `Wall` class.
* Added `side_as_surface` to `compas_timber.elements.Beam`.
* Added `opposing_side_index` to `compas_timber.elements.Beam`.
* Added `Plate` element.
* Added attribute `plates` to `TimberModel`.
* Added new temporary package `_fabrication`.
* Added new `compas_timber._fabrication.JackRafterCut`.
* Added new `compas_timber._fabrication.JackRafterCutParams`.
* Added new `compas_timber._fabrication.Drilling`.
* Added new `compas_timber._fabrication.DrillingParams`.
* Added new `compas_timber._fabrication.StepJoint`.
* Added new `compas_timber._fabrication.StepJointNotch`.
* Added new `compas_timber._fabrication.DovetailTenon`.
* Added new `compas_timber._fabrication.DovetailMortise`.
* Added new `compas_timber.connections.TStepJoint`.
* Added new `compas_timber.connections.TDovetailJoint`.
* Added new `utilities` module in `connections` package.
* Added new `compas_timber._fabrication.DoubleCut`.
* Added new `compas_timber.connections.TBirdsmouthJoint`.
* Added new method `add_group_element` to `TimberModel`.
* Added new method `has_group` to `TimberModel`.
* Added new method `get_elements_in_group` to `TimberModel`.
* Added attribute `is_group_element` to `TimberElement`.
* Added `JointRule.joints_from_beams_and_rules()` static method 
* Added `Element.reset()` method.
* Added new `fasteners.py` module with new `Fastener` element type.
* Added new `compas_timber._fabrication.Lap`.
* Added `Joint_Rule_From_List` GH Component that takes lists of beams to create joints.
* Added `MIN_ELEMENT_COUNT` and `MAX_ELEMENT_COUNT` class attributes to `Joint`.
* Added `element_count_complies` class method to `Joint`.
* Added `compas_timber.fasteners.FastenerTimberInterface`.
* Added `compas_timber.connections.BallNodeJoint`.
* Added `compas_timber.elements.BallNodeFastener`.
* Added `transform()` method to `Feature` types.
* Added `FastenerInterfaceComponent` GH component.
* Added `ShowElementsByType` GH Component.
* Added `fasteners` property to `TimberModel`.
* Added `BTLx_Feature` GH component.
* Added `CT_Beams_From_Mesh` GH component.
* Added new `compas_timber._fabrication.FrenchRidgeLap`.
* Added new `compas_timber.connections.LFrenchRidgeLapJoint`.
* Added new `compas_timber._fabrication.Tenon` and `compas_timber._fabrication.Mortise`.
* Added new `compas_timber.connections.TTenonMortiseJoint`.
* Added `create` override to `BallNodeJoint`.
* Added `PlateFastener` class.
* Added `errors` directory and `__init__.py` module.
* Added new `compas_timber._fabrication.Slot`.
* Added new `compas_timber._fabrication.SlotParams`.

### Changed

* Changed incorrect import of `compas.geometry.intersection_line_plane()` to `compas_timber.utils.intersection_line_plane()`
* Renamed `intersection_line_plane` to `intersection_line_plane_param`.
* Renamed `intersection_line_line_3D` to `intersection_line_line_param`.
* Adjusted functions in `compas_timber._fabrication.DovetailMortise` and `compas_timber.connections.TDovetailJoint`.
* Added `conda-forge` channel to installation instructions.
* Fixed `**kwargs` inheritance in `__init__` for joint modules: `LMiterJoint`, `TStepJoint`, `TDovetailJoint`, `TBirdsmouthJoint`.
* Fixed GUID assignment logic from `**kwargs` to ensure correct fallback behavior for joint modules: `LMiterJoint`, `TStepJoint`, `TDovetailJoint`, `TBirdsmouthJoint`.
* Changed `model.element_by_guid()` instead of direct `elementsdict[]` access for beam retrieval in joint modules: `LMiterJoint`, `TStepJoint`, `TDovetailJoint`, `TBirdsmouthJoint`.
* Reworked the model generation pipeline.
* Reworked `comply` methods for `JointRule`s. 
* Fixed error with angle and inclination calculation in `compas_timber._fabrication.JackRafterCut` 
* Changed `compas_timber.connections.TButtJoint` and `compas_timber.connections.LButtJoint` by using the new implemented BTLx Processes to define the Joints
* Changed `DirectJointRule` to allow for more than 2 elements per joint.
* Changed `beam` objects get added to `Joint.elements` in `Joint.create()`.
* Fixed bug in vizualization of tenon/mortise in `compas_timber._fabrication.StepJoint`and `compas_timber._fabrication.StepJointNotch`.
* Changed `model.process_joinery()`so that it calls `joint.check_elements_compatibility()` before adding extensions and features.
* Fixed incorrect data keys for `beam_guid` in the `__data__` property for joint modules: `LMiterJoint`, `TStepJoint`, `TDovetailJoint`, `TBirdsmouthJoint`, `LFrenchRidgeLapJoint`.
* Fixed `JointRuleFromList` GH component.
* Changed `TButtJoint` to take an optional `PlateFastener`.
* Moved `FeatureApplicationError`, `BeamJoiningError`, and `FastenerApplicationError` to `errors.__init__.py`.
* Fixed a bug that occured when parallel beams are joined in the BallNodeJoint.
* Fixed `L_TopoJointRule`, `T_TopoJointRule` and `X_TopoJointRule` for cases where `Joint.SUPPORTED_TOPOLOGY` is a single value or a list.
* Fixed bug in `JointRule.joints_from_beams_and_rules()` that caused failures when topology was not recognized.
* Implemented `max_distance` parameter in `JointRule.joints_from_beams_and_rules()` and `JointRule.comply` methods.
* Bux fixes from extra comma argument and `max_distance` not implemented in `DirectRule.comply`.

### Removed

* Removed module `compas_timber.utils.compas_extra`.
* Removed a bunch of spaghetti from `CT_model` GH component.
* Removed module `compas_timber.fabrication.joint_factories.t_butt_factory`.
* Removed module `compas_timber.fabrication.joint_factories.l_butt_factory`.
* Removed module `compas_timber.connections.butt_joint`.
* Removed module `compas_timber.connections.french_ridge_lap`.
* Removed module `compas_timber.fabrication.joint_factories.french_ridge_factory`.
* Removed module `compas_timber.fabrication.btlx_processes.btlx_french_ridge_lap`.



## [0.11.0] 2024-09-17

### Added

* Added bake component for `Plate` elements.
* Added default paramteters for `Surface Model` in the GH Component

### Changed

* Fixed wrong image file paths in the Documentation.
* Changed `TimberModel.beams` to return generator of `Beam` elements.
* Changed `TimberModel.walls` to return generator of `Wall` elements.
* Changed `TimberModel.plates` to return generator of `Plate` elements.
* Changed `TimberModel.joints` to return generator of `Joint` elements.
* Fixed polyline analysis for generating `SurfaceModel`
* Fixed errors in debug info components.

### Removed


## [0.10.1] 2024-09-11

### Added

### Changed

* Implemented a workaround for https://github.com/gramaziokohler/compas_timber/issues/280.

### Removed


## [0.10.0] 2024-09-11

### Added

* Added `SurfaceModelJointOverride` GH Component.
* Added `Plate` element.
* Added attribute `plates` to `TimberModel`.
* Added `SurfaceModelJointOverride` GH Component
* Added `ShowSurfaceModelBeamType` GH Component
* Re-introduced attribute `key` in `Beam`.
* Added attribute `key` to `Plate`.
* Added generation of `plate` elements to the `SurfaceModel`

### Changed

* Updated documentation for Grasshopper components.
* Fixed missing input parameter in `SurfaceModelOptions` GH Component.
* Fixed error with tolerances for `SurfaceModel`s modeled in meters.
* Renamed `beam` to `element` in different locations to make it more generic.
* Fixed `AttributeError` in `SurfaceModel`.
* Updated example scripts.
* Calling `process_joinery` in `SurfaceModel`.
* Changed how `BeamDefinition` and `Plate` types are handled in `SurfaceModel`
* Changed the `get_interior_segment_indices` function to work when there are multiple openings.
* Renamed `ShowSurfaceModelBeamType` to `ShowBeamsByCategory`.
* Changed `SurfaceModel` component input handling to give warnings instead of errors.

### Removed

* Removed `add_beam` from `TimberModel`, use `add_element` instead.
* Removed `add_plate` from `TimberModel`, use `add_element` instead.
* Removed `add_wall` from `TimberModel`, use `add_element` instead.

## [0.9.1] 2024-07-05

### Added

* Added `ref_frame` attribute to `Beam`.
* Added `ref_sides` attribute to `Beam`.
* Added `ref_edges` attribute to `Beam`.

### Changed

* Fixed error in BakeWithBoxMap component.
* Added `add_extensions` to `Joint` interface.
* Added `process_joinery` to `TimberModel`.
* Features are not automatically added when creating a joint using `Joint.create()`.
* Features are not automatically added when de-serializing.

### Removed


## [0.9.0] 2024-06-14

### Added

* Added `birdsmouth` parameter to `butt_joint` which applies a `btlx_double_cut` process to the part. 
* Added `BTLxDoubleCut` BTLx Processing class.
* Added BTLx support for `TButtJoint` and `LButtJoint`
* Added `BTLxLap` process class.

### Changed

* Moved module `workflow` from package `ghpython` to new package `design`.
* Moved `compas_timber.ghpython.CategoryRule` to `compas_timber.design`.
* Moved `compas_timber.ghpython.DirectRule` to `compas_timber.design`.
* Moved `compas_timber.ghpython.JointRule` to `compas_timber.design`.
* Moved `compas_timber.ghpython.TopologyRule` to `compas_timber.design`.
* Moved `compas_timber.ghpython.JointDefinition` to `compas_timber.design`.
* Moved `compas_timber.ghpython.FeatureDefinition` to `compas_timber.design`.
* Moved `compas_timber.ghpython.DebugInfomation` to `compas_timber.design`.

### Removed


## [0.8.1] 2024-06-13

### Added

### Changed

* Fixed import errors in GH components.
* Updated GH example file.

### Removed


## [0.8.0] 2024-06-12

### Added

* Added attribute `geometry` to `Beam`.
* Added `center_of_mass` property to Assembly class.
* Added `volume` property to Assembly class.
* Added new element type `Wall`.

### Changed

* Reduced some boilerplate code in `Joint` subclasses.
* Added argument `beams` to `Joint.__init__()` which expects tuple containing beams from implementing class instance.
* Renamed `TimberAssembly` to `TimberModel`.
* Renamed `compas_timber.assembly` to `compas_timber.model`.
* Renamed `compas_timber.parts` to `compas_timber.elements`.
* Based `Beam` on new `compas_model.elements.Element`.
* Based `TimberModel` on new `compas_model.model.Model`.
* Based `Joint` on new `compas_model.interactions.Interaction`.
* Removed support for Python `3.8`.

### Removed

* Removed `joint_type` attributes from all `Joint` classes.
* Removed argument `cutoff` from `LMiterJoint` as it was not used anywhere.
* Removed argument `gap` from `TButtJoint` as it was not used anywhere.
* Removed argument `gap` from `FrenchRidgeLap` as it was not used anywhere.
* Removed class `JointOptions` as not used anymore.
* Removed module `compas_timber.consumers`.
* Removed unused method `TButtJoint.get_cutting_plane()`.

## [0.7.0] 2024-02-15

### Added

* Added `debug_geometries` attribute to `BeamJoiningError`.
* (Re)added `BooleanSubtraction` feature.
* Added flag `modify_cross` to `L-Butt` joint.
* Added flag `reject_i` to `L-Butt` joint.
* Added new `NullJoint`.
* Added `mill_depth` argument to butt joints, with geometric representation of milled recess in cross beam.
* Added `ButtJoint` class with methods common to `LButtJoint` and `TButtJoint`
* Added new `L_TopologyJointRule`, `T_TopologyJointRule`, `X_TopologyJointRule` GH components
* Added GH component param support functions in `compas_timber.ghpython.ghcomponent_helpers.py`
* Added `topos` attribute to `CategoryRule` to filter when joints get applied
* Added new `SurfaceAssembly` class
* Added GH component `SurfaceAssembly` which directly generates a `TimberAssembly` with standard wall framing from a planar surface. 
* Added GH component `SurfaceAssemblyOptions`
* Added GH component `CustomBeamDimensions` for `SurfaceAssembly`

### Changed

* `BeamFromCurve` GH component accepts now referenced Rhino curves, referenced Rhino object IDs and internalized lines.
* `BeamFromCurve` GH component accepts now referenced Rhino curves, referenced Rhino object IDs and internalized lines.
* Fixed `FeatureError` when L-Butt applies the cutting plane.
* Fixed T-Butt doesn't get extended to cross beam's plane.
* `SimpleSequenceGenerator` updated to work with `compas.datastructures.assembly` and generates building plan acording to type.
* Changed GH Categories for joint rules.
* Made `beam_side_incident` a `staticmethod` of `Joint` and reworked it.
* Extended `DecomposeBeam` component to optionally show beam frame and faces.
* Changed `CategoryJointRule` and `DirectJointRule` to a dynamic interface where joint type is selected with right click menu
* Changed `Assembly` GH component to apply category joints if the detected topology is in `CategoryRule.topos`
* Changed `TopologyJoints` GH component to `DefaultJoints` Component, which applies default joints based on topology. 

### Removed

* Removed component `ShowBeamFrame`.
* Changed GH Categories for joint rules
* `BrepGeometryConsumer` continues to apply features even after the first error.
* `DrillHole` component calculates length from input line.
* `DrillHole` has default diameter proportional to beam cross-section.
* Removed input `Length` from `DrillHole` component.
* Fixed broken `TrimmingFeature` component.
* Removed all `JointOption` components. these are accessed in context menu of joint rules.

## [0.6.1] 2024-02-02

### Added

### Changed

### Removed


## [0.6.0] 2024-02-02

### Added

### Changed

* Updated COMPAS dependency to `2.0.0`!

### Removed


## [0.5.1] 2024-01-31

### Added

* Added missing documentation for module `ghpython.workflow.py`.
* Added missing documentation for package `connections`.
* `compas_timber.__version__` now returns current version.

### Changed

### Removed


## [0.5.0] 2024-01-31

### Added

* Added class `DebugInformation` to `workflow.py`.
* Added new component `ShowFeatureErrors`.
* Added new component `ShowJoiningErrors`.
* Added `FeatureApplicator` classes which report errors during feature application.
* Added `L-HalfLapJoint`.
* Added `T-HalfLapJoint`.
* Added `ShowTopologyTypes` GH Component.

### Changed

* Feature application now fails more gracefully (un-processed geometry is returned).
* Attempting to join beams which are already joined raises `BeamJoiningError` instead of `AssemblyError`
* `Joint.add_features` which fails to calculate anything raises `BeamJoiningError`.
* Changed COMPAS dependency to `compas==2.0.0beta.4`.
* Assembly component shows blanks when `CeateGeometry` flag is set to `False`. 

### Removed

* Removed `JointDef` GH components.
* Removed `AutomaticJoint` GH Component. Joint rules are now input directly into `TimberAssembly`.

## [0.4.0] 2024-01-24

### Added

* Added `fabrication` package 
* Added `BTLx` as a wrapper for `TimberAssembly` to generate .btlx files for machining timber beams
* Added `BTLxPart` as wrapper for `Beam`
* Added `joint_factories` folder and factories for existing joints except `X-HalfLap`
* Added `btlx_processes` folder and processes `JackCut` and `FrenchRidgeHalfLap`
* Added `BTLx` Grasshopper component
* Added `FrenchRidgeHalfLap` joint
* Added `DrillHole` Feature.
* Added `DrillHoleFeature` Grasshopper component.
* added `JointOptions` GH Components for all current joint types. This allows joint parameter definition in GH
* added `DirectJointRules` GH Component 
* added `TopologyJointRules` GH Component 
* added `BTLx` as a wrapper for `TimberAssembly` to generate .btlx files for machining timber beams
* added `BTLxPart` as wrapper for `Beam`
* added `joint_factories` folder and factories for existing joints except `X-HalfLap`
* added `btlx_processes` folder and processes `JackCut` and `FrenchRidgeHalfLap`
* added `BTLx` Grasshopper component
* added `FrenchRidgeHalfLap` joint


### Changed

* Changed `Beam` definition to include `blank_frame` and `blank_length` attributes 
* Replaced `Artist` with the new `Scene`.
* Changed type hint for argument `Centerline` of GH component `BeamFromCurve` to `Guid`.
* Curve ID of beam curves are now always stored in `Beam.attributes["rhino_guid"]`.
* Fixed `FindBeamByGuid` component.
* Bumped required COMPAS version to `2.0.0beta.2`.
* Changed docs theme to the new `sphinx_compas2_theme`.
* Re-worked component `BakeBoxMap` to advanced mode.
* Removed call to `rs.Redraw()` in `BakeBoxMap` which was causing GH document to lock (cannot drag).

### Removed


## [0.3.2] 2023-11-17

### Added

* Added now released COMPAS `2.0.0a1` to requirements.

### Changed

* Explicitly added attribute `key` to (de)serialization of `Beam`.

### Removed


## [0.3.1] 2023-09-18

### Added

### Changed

### Removed


## [0.3.0] 2023-09-18

### Added

* Added new joint type: Half-lap joint.

### Changed

* Beam transformed geometry with features is available using property `geometry`.
* Adapted the `Data` interface of `Beam` and `Assembly` according to the changes in COMPAS core.
* Beam geometry is created on demand.
* Adapted the `Data` interface of `Joint` and its implementations according to the changes in COMPAS core.
* Explicitly choosing `Grasshopper` context for the `Artist` in `ShowAssembly` component.

### Removed

* Removed method `Beam.get_geometry`.

## [0.2.16] 2023-05-16

### Added

### Changed

### Removed


## [0.2.15] 2023-05-15

### Added

### Changed

### Removed


## [0.2.14] 2023-05-15

### Added

### Changed

### Removed


## [0.2.13] 2023-05-15

### Added

### Changed

### Removed


## [0.2.12] 2023-05-15

### Added

### Changed

### Removed


## [0.2.11] 2023-05-15

### Added

### Changed

### Removed


## [0.2.10] 2023-05-14

### Added

### Changed

### Removed


## [0.2.9] 2023-05-12

### Added

### Changed

### Removed


## [0.2.8] 2023-05-12

### Added

### Changed

### Removed


## [0.2.7] 2023-05-12

### Added

### Changed

### Removed


## [0.2.6] 2023-05-12

### Added

### Changed

### Removed


## [0.2.5] 2023-05-12

### Added

### Changed

### Removed


## [0.2.4] 2023-05-12

### Added

### Changed

### Removed


## [0.2.3] 2023-05-12

### Added

### Changed

### Removed


## [0.2.2] 2023-05-12

### Added

### Changed

### Removed


## [0.2.1] 2023-05-12

### Added

### Changed

### Removed


## [0.2.0] 2023-05-11

### Added

* Integrated RTree search for neighboring beams using Rhino and CPython plugins.

### Changed

### Removed<|MERGE_RESOLUTION|>--- conflicted
+++ resolved
@@ -13,11 +13,8 @@
 
 * Fixed `ValueErrorException` in `as_dict()` method of `BTLxProcessingParams` class by ensuring precision specifiers are used with floats.
 * Fixed the error message when beam endpoints coincide, e.g. when a closed polyline is used as input. 
-<<<<<<< HEAD
+* Changed `index` input of `ShowFeatureErrors` and `ShowJoiningErrors` do have default value of 0.
 * Fixed spelling of `BeamJoinningError` to `BeamJoiningError`.
-=======
-* Changed `index` input of `ShowFeatureErrors` and `ShowJoiningErrors` do have default value of 0.
->>>>>>> fafe44b3
 
 ### Removed
 
