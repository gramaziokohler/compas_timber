# Changelog

All notable changes to this project will be documented in this file.

The format is based on [Keep a Changelog](https://keepachangelog.com/en/1.0.0/),
and this project adheres to [Semantic Versioning](https://semver.org/spec/v2.0.0.html).

## Unreleased

### Added

* Added attribute `tolerance` to `TimberModel`.
* Added `scaled` method to `compas_timber.fabrication.BTLxProcessing` to scale the BTLx parameters.
* Added `scaled` method to `compas_timber.fabrication.BTLxPart` to scale the BTLx parameters.
* Added `scale` method to `compas_timber.fabrication.JackRafterCut`.
* Added `scale` method to `compas_timber.fabrication.Drilling`.
* Added `scale` method to `compas_timber.fabrication.DoubleCut`.
* Added `scale` method to `compas_timber.fabrication.Lap`.
* Added `scale` method to `compas_timber.fabrication.FrenchRidgeLap`.
* Added `scale` method to `compas_timber.fabrication.Tenon`.
* Added `scale` method to `compas_timber.fabrication.Mortise`.
* Added `scale` method to `compas_timber.fabrication.StepJoint`.
* Added `scale` method to `compas_timber.fabrication.StepJointNotch`.
* Added `scale` method to `compas_timber.fabrication.DovetailTenon`.
* Added `scale` method to `compas_timber.fabrication.DovetailMortise`.
* Added `scale` method to `compas_timber.fabrication.Slot`.
* Added `scale` method to `compas_timber.fabrication.Pocket`.
* Added `scale` method to `compas_timber.fabrication.Text`.
* Added `is_joinery` flag to `BTLxProcessing` to indicate if the processing is a result of joinery operation.
* Added new `compas_timber.fabrication.LongitudinalCut`.
* Added tasks `update-gh-header` to update the version in the header of the GH components.
* Added new `compas_timber.connections.XNotchJoint`.
* Added a proxy class for `Pocket` BTLx processing for performance optimization. 
* Added `topology` to class `Joint`.
* Added `location` to class `Joint`.
* Added `NBeamKDTreeAnalyzer` to `compas_timber.connections`.
* Added `TripletAnalyzer` to `compas_timber.connections`.
* Added `QuadAnalyzer` to `compas_timber.connections`.
* Added `CompositeAnalyzer` to `compas_timber.connections`.
* Added method `connect_adjacent_beams` to `TimberModel`.
* Added `PlateJoint`.
* Added `PlateButtJoint`.
* Added `PlateMiterJoint`.
* Added `PlateConnectionSolver`.
* Added generic `ButtJoint` class from which `TButtJoint` and `LButtJoint` inherit.
* Added `DirectRule.get_joint()`.
* Added `TopologyRule.try_get_joint`.
* Added `CategoryRule.try_get_rule`.
* Added `JointTopology.TOPO_EDGE_EDGE` for Plate Connections.
* Added `JointTopology.TOPO_EDGE_FACE` for Plate Connections.
* Added `CategoryPlateJointRule`, `DirectPlateJointRule`, `EdgeEdgeTopologyPlateJointRule`, and `EdgeFaceTopologyPlateJointRule` Plate joint rule GH components.

### Changed

* BTLx Write now considers the `TimberModel.tolerance` attribute and scales parts and processings it when units are set to meters.
* Added missing `__data__` to `compas_timber.fabrication.Drilling`.
* Added missing `__data__` to `compas_timber.fabrication.Slot`.
* Fixed `TypeError` when deepcopying beams with `debug_info` on them.
* Processings which are not the result of joinery are now serialized with `TimberElement`.
* Fixed visualization bug in `Plate` due to loft resulting in flipped volume.
* Fixed a few bugs in the `WallPopulator` workflow including GH component updates.
* Renamed `NullJoint` to `GenericJoint`.
* Fixed bug in show_ref_faces GH component.
* `BTLxProcessing.ref_side_index` defaults to `0` if not set, instead of the invalid `None`.
* Fixed several GH Components for Rhino8 compatibility.
* Fixed `graph_node` is `None` after deserializing a `TimberModel`.
<<<<<<< HEAD
* Changed `JointRule.joints_from_beams_and_rules()` to `JointRule.joints_from_rules_and_elements` which now returns Joint instances instead of `JointDefinition`s.
* Changed `PlateConnectionSolver.find_topology()` to return `TOPO_EDGE_EDGE` or `TOPO_EDGE_FACE`.
* Fixed element order in `DirectJointRule` GH component.
* Reworked `Model` GH component.
* Changed `WallPopulator.create_joint_definitions()` to `WallPopulator.create_joints()`, which now returns Joint instances.
=======
* Fixed attribute error when creating a `TButtJoint`.
>>>>>>> 07826e04

### Removed

* Removed Grasshopper after-install plugin. Components should be installed via Rhino's Plugin Manager.
* Removed `get_face_most_towards_beam` from `Joint` as not used anywhere.
* Removed `get_face_most_ortho_to_beam` from `Joint` as not used anywhere.
* Removed `comply()` from JointRule and its child classes.
* Removed `JointDefinition`. 
* Removed redundant checks in `TopologyRule` GH components.

## [0.16.2] 2025-05-07

### Added

### Changed

* Fixed max recursion depth error when copying `TimberModel`/`Beam` with proxy processings.

### Removed



## [0.16.1] 2025-04-30

### Added

### Changed

### Removed


## [0.16.0] 2025-04-30

### Added

* Added new `compas_timber.fabrication.Pocket`.
* Added `front_side`, `back_side`, `opp_side` methods to the `Beam` class for retrieving specific sides relative to a reference side.
* Added processing `Text` to `compas_timber.fabrication`.
* Added `TextParams` to `compas_timber.fabrication`.
* Added new Grasshopper components for Rhino8/cpython. 
* Added new methods to handle adaptive GH_component parameters using cpython.

### Changed

* Fixed `AttributeError` when deserializing a model with Lap joints.
### Removed


## [0.15.3] 2025-03-25

### Added

* Added `DualContour` BTLx Contour type for ruled surface Swarf contours.

### Changed

* Removed `main_ref_side_index` property from `TBirdsmouthJoint` since it's now defined in the `DoubleCut` BTLxProcessing.
* Added `mill_depth` argument in `TBirdsmouthJoint` for creating pockets on the cross_beam if asked.
* Refactored the `check_element_compatibility` method in `YButtJoint` so that it checks for coplanarity and dimensioning of the cross elements.
* Enhanced `DoubleCut.from_planes_and_beam` to verify that provided planes are not parallel and raise a `ValueError` if they are.
* Adjusted `process_joinery` method to catch `ValueError` exceptions during `BTLxProcessing` generation and wrap them in `BeamJoiningError` objects.
* Refactored and renamed `are_beams_coplanar` function to `are_beams_aligned_with_cross_vector`.
* Refactored `_create_negative_volumes()` in `LapJoint` so that it generates box-like volumes. 
* Refactored `XLapJoint`, `LLapJoint`, `TLapJoint` so that they use the `_create_negative_volumes()` method to get the negative volumes and use the alt constructor `Lap.from_volume_and_beam()`.
* Fixed an error occuring in `BTLxPart.shape_strings` by ensuring the polyline is always closed.
* Implemented `Inclination` in the `FreeContour` BTLx Processing.
* Changed `Plate` element to be defined by top and bottom contours instead of one contour and thickness. 

### Removed

* Removed `check_elements_compatibility` method from the parent `LapJoint` since non co-planar lap joints can be achieved.
* Removed the `is_pocket` argument in `Lap.from_plane_and_beam()` since this class method will now only serve for pockets in Butt joints.
* Removed `opposing_side_index` and `OPPOSING_SIDE_MAP` from `Beam` class since they have now been replaced by `front_side`, `back_side`, `opp_side` methods.
* Removed the deprecated `main_beam_opposing_side_index` property from `LButtJoint` and `TButtJoint` as it is no longer in use.

## [0.15.2] 2025-03-05

### Added

### Changed

* Fixed `ValueError` occurring when connecting just a slab to the GH model component.

### Removed


## [0.15.1] 2025-03-04

### Added

### Changed

* Fixed "No intersection found between walls" error when walls connect in unsupported topology.
* Implemented slab perimeter offset workaround.

### Removed


## [0.15.0] 2025-03-04

### Added

* Added `BTLx_From_Params` GH component which contains the definiton for class `DeferredBTLxProcessing` to allow directly defining BTLx parameters and passing them to the model.
* Added `Shape` to BTLx output, showing finished element geometry in BTLx Viewer instead of just blank.
* Added `as_plane()` to `WallToWallInterface`.
* Added optional argument `max_distance` to `WallPopulator.create_joint_definitions()`.

### Changed

* Added `max_distance` to `TimberModel.connect_adjacent_walls()`.
* Fixed plate doesn't get properly extended to the end of an L detail.
* Fixed detail edge beams don't get LButt.
* Fixed walls might not be considered connecting depending on the surface's orientation.

### Removed


## [0.14.2] 2025-02-17

### Added

### Changed

* Adjusted `LMiterJoint` so that it now applies an extra cut to elements when the `cutoff` flag is enabled.

### Removed


## [0.14.1] 2025-02-17

### Added

* Added missing arguments in configuration set component.
* Added `FlipDirection` flag to flip stud direction of a slab.

### Changed

* Fixed rotating stud direction in slab causes breaks plates and connections.
* Restructured some Gh Toolboxes & added Icons for Walls & Slabs

### Removed


## [0.14.0] 2025-02-17

### Added

* Added `distance_segment_segment` to `compas_timber.utils`
* Added `BTLxFromGeometryDefinition` class to replace the depricated `FeatureDefinition`. This allows deferred calculation of BTLx processings.
* Added `from_shapes_and_element` class method to `Drilling`, `JackRafterCut`, and `DoubleCut` as a wrapper for their geometry based constructors for use with `BTLxFromGeometryDefinition`.
* Added `YButtJoint` which joins the ends of three joints where the `cross_beams` get a miter cut and the `main_beam` gets a double cut.
* Added `JackRafterCutProxy` to allow for deferred calculation of the `JackRafterCut` geometry thus improving visualization performance.
* Added class "WallPopulator" to `compas_timber.design`.
* Added class "WallPopulatorConfigurationSet" to `compas_timber.design`.
* Added class "WallSelector" to `compas_timber.design`.
* Added class "AnyWallSelector" to `compas_timber.design`.
* Added class "LConnectionDetailA" to `compas_timber.design`.
* Added class "LConnectionDetailB" to `compas_timber.design`.
* Added class "TConnectionDetailA" to `compas_timber.design`.
* Added `from_brep` to `compas_timber.elements.Wall.
* Added `from_polyline` to `compas_timber.elements.Wall.
* Added `WallJoint` to `compas_timber.connections`.
* Added error handling when BTLx processing from geometry fails in GH.
* Added new `Slab` class to `compas_timber.elements`.
* Added `Slab` GH component.
* Added `FreeContour` BTLx processing and applied it to the `Plate` type so that plates can be machined.

### Changed

* Updated Grasshopper Toolbox and Icons
* Fixed `ValueErrorException` in `as_dict()` method of `BTLxProcessingParams` class by ensuring precision specifiers are used with floats.
* Removed model argument from `BTLxWriter` in the GH component and updated it to always return the BTLx string.
* Fixed a bug in `compas_timber.Fabrication.StepJointNotch` related to the `orientation` and `strut_inclination` parameters.
* Fixed the error message when beam endpoints coincide, e.g. when a closed polyline is used as input. 
* Changed `index` input of `ShowFeatureErrors` and `ShowJoiningErrors` do have default value of 0.
* Fixed spelling of `BeamJoinningError` to `BeamJoiningError`.
* Changed `process_joinery()` method to handle `BeamJoiningError` exceptions and return them. Also updated `Model` GH component.
* Updated `add_joint_error()` method in `DebugInformation` class to handle lists.
* Changed `compas_timber.fabrication.Lap` so that the volume is generated fully from the relevant BTLx params.
* Refactored `compas_timber.connections.LapJoint` to comply with the new system.
* Changed `THalfLapJoint`, `LHalfLapJoint`, `XHalfLapJoint` from `compas_timber.connections` so that they use the `Lap` BTLx processing.
* Renamed all `X/T/LHalfLapJoint` classes to `X/T/LLapJoint`.
* Enhanced lap behavior for optimal beam orientation in `LapJoint` class.
* Fixed `restore_beams_from_keys` in `LMiterJoint` to use the correct variable names.
* Reworked `DoubleCut` to more reliably produce the feature and geometry with the `from_planes_and_element` class method.
* Renamed `intersection_box_line()` to `intersection_beam_line_param()`, which now take a beam input and outputs the intersecting ref_face_index.
* Added `max_distance` argument to `JointRule` subclasses and GH components so that max_distance can be set for each joint rule individually.
* Changed referenced to `beam` in `Drilling` to `element`. 
* Changed `Drill Hole` and `Trim Feature` GH components to generate the relevant `BTLxProcessing` type rather than the deprecated `FeatureDefinition` type.
* Changed `Show_beam_faces` gh component to `Show_ref_sides`, which now takes an `int` index and shows the corresponding face including origin corner.
* Bug fixes after adding `max_distance` to joint defs.
* Using new `JackRafterCutProxy` in LMiterJoint, LButtJoint and TButtJoint.
* Changed input type from `Element` to `Beam` in components that currently only support beams.
* Fixed drilling GH component not taking diameter as a string.
* Reworked `Wall` class to be defined with a standard polyline, frame and thickness.
* Changed labels in `Show_ref_sides` GH component to be 1-based to match the spec.

### Removed


## [0.13.0] 2025-01-13

### Added

* Added API documentation for `design` and `error` packages.
* Added `guess_joint_topology_2beams` and `set_default_joints` functions to `design.__init__.py`.
* Added `list_input_valid`, `item_input_valid`, `get_leaf_subclasses`, `rename_gh_input` functions to `ghpython.__init__.py`.
* Added `Instruction`, `Model3d`, `Text3d`, `LinearDimension`, `BuildingPlanParser` classes to `planning.__init__.py`.
* Added `subprocessings` property to `BTLxProcessing` to allow nesting of processings.

### Changed

* Fixed comma incompatible with py27 in `Slot` module.
* Updated the API documentation for `connections`, `elements`, `fabrication`, `ghpython`, `planning` packages.
* Refactored all btlx `process` references to `processing`, including base classes, properties, variables, and docstrings.
* Refactored `BTLx` to `BTLxWriter` in the `compas_timber.Fabrication` package.

### Removed

* Removed `BeamJoiningError` from `connections.__init__.py`.
* Removed duplicate entries from the `__all__` list in the `elements.__init__.py` module.
* Removed package `compas_timber._fabrication`.
* Removed `btlx_processes` anf `joint_factories` from `compas_timber.fabrication` package.
* Removed `.btlx` files from `.gitignore`.


## [0.12.0] 2025-01-07

### Added

* Added new base class for timber elements `TimberElement`.
* Added property `is_beam` to `Beam` class.
* Added property `is_plate` to `Plate` class.
* Added property `is_wall` to `Wall` class.
* Added `side_as_surface` to `compas_timber.elements.Beam`.
* Added `opposing_side_index` to `compas_timber.elements.Beam`.
* Added `Plate` element.
* Added attribute `plates` to `TimberModel`.
* Added new temporary package `_fabrication`.
* Added new `compas_timber._fabrication.JackRafterCut`.
* Added new `compas_timber._fabrication.JackRafterCutParams`.
* Added new `compas_timber._fabrication.Drilling`.
* Added new `compas_timber._fabrication.DrillingParams`.
* Added new `compas_timber._fabrication.StepJoint`.
* Added new `compas_timber._fabrication.StepJointNotch`.
* Added new `compas_timber._fabrication.DovetailTenon`.
* Added new `compas_timber._fabrication.DovetailMortise`.
* Added new `compas_timber.connections.TStepJoint`.
* Added new `compas_timber.connections.TDovetailJoint`.
* Added new `utilities` module in `connections` package.
* Added new `compas_timber._fabrication.DoubleCut`.
* Added new `compas_timber.connections.TBirdsmouthJoint`.
* Added new method `add_group_element` to `TimberModel`.
* Added new method `has_group` to `TimberModel`.
* Added new method `get_elements_in_group` to `TimberModel`.
* Added attribute `is_group_element` to `TimberElement`.
* Added `JointRule.joints_from_beams_and_rules()` static method 
* Added `Element.reset()` method.
* Added new `fasteners.py` module with new `Fastener` element type.
* Added new `compas_timber._fabrication.Lap`.
* Added `Joint_Rule_From_List` GH Component that takes lists of beams to create joints.
* Added `MIN_ELEMENT_COUNT` and `MAX_ELEMENT_COUNT` class attributes to `Joint`.
* Added `element_count_complies` class method to `Joint`.
* Added `compas_timber.fasteners.FastenerTimberInterface`.
* Added `compas_timber.connections.BallNodeJoint`.
* Added `compas_timber.elements.BallNodeFastener`.
* Added `transform()` method to `Feature` types.
* Added `FastenerInterfaceComponent` GH component.
* Added `ShowElementsByType` GH Component.
* Added `fasteners` property to `TimberModel`.
* Added `BTLx_Feature` GH component.
* Added `CT_Beams_From_Mesh` GH component.
* Added new `compas_timber._fabrication.FrenchRidgeLap`.
* Added new `compas_timber.connections.LFrenchRidgeLapJoint`.
* Added new `compas_timber._fabrication.Tenon` and `compas_timber._fabrication.Mortise`.
* Added new `compas_timber.connections.TTenonMortiseJoint`.
* Added `create` override to `BallNodeJoint`.
* Added `PlateFastener` class.
* Added `errors` directory and `__init__.py` module.
* Added new `compas_timber._fabrication.Slot`.
* Added new `compas_timber._fabrication.SlotParams`.

 

### Changed

* Changed incorrect import of `compas.geometry.intersection_line_plane()` to `compas_timber.utils.intersection_line_plane()`
* Renamed `intersection_line_plane` to `intersection_line_plane_param`.
* Renamed `intersection_line_line_3D` to `intersection_line_line_param`.
* Adjusted functions in `compas_timber._fabrication.DovetailMortise` and `compas_timber.connections.TDovetailJoint`.
* Added `conda-forge` channel to installation instructions.
* Fixed `**kwargs` inheritance in `__init__` for joint modules: `LMiterJoint`, `TStepJoint`, `TDovetailJoint`, `TBirdsmouthJoint`.
* Fixed GUID assignment logic from `**kwargs` to ensure correct fallback behavior for joint modules: `LMiterJoint`, `TStepJoint`, `TDovetailJoint`, `TBirdsmouthJoint`.
* Changed `model.element_by_guid()` instead of direct `elementsdict[]` access for beam retrieval in joint modules: `LMiterJoint`, `TStepJoint`, `TDovetailJoint`, `TBirdsmouthJoint`.
* Reworked the model generation pipeline.
* Reworked `comply` methods for `JointRule`s. 
* Fixed error with angle and inclination calculation in `compas_timber._fabrication.JackRafterCut` 
* Changed `compas_timber.connections.TButtJoint` and `compas_timber.connections.LButtJoint` by using the new implemented BTLx Processes to define the Joints
* Changed `DirectJointRule` to allow for more than 2 elements per joint.
* Changed `beam` objects get added to `Joint.elements` in `Joint.create()`.
* Fixed bug in vizualization of tenon/mortise in `compas_timber._fabrication.StepJoint`and `compas_timber._fabrication.StepJointNotch`.
* Changed `model.process_joinery()`so that it calls `joint.check_elements_compatibility()` before adding extensions and features.
* Fixed incorrect data keys for `beam_guid` in the `__data__` property for joint modules: `LMiterJoint`, `TStepJoint`, `TDovetailJoint`, `TBirdsmouthJoint`, `LFrenchRidgeLapJoint`.
* Fixed `JointRuleFromList` GH component.
* Changed `TButtJoint` to take an optional `PlateFastener`.
* Moved `FeatureApplicationError`, `BeamJoiningError`, and `FastenerApplicationError` to `errors.__init__.py`.
* Fixed a bug that occured when parallel beams are joined in the BallNodeJoint.
* Fixed `L_TopoJointRule`, `T_TopoJointRule` and `X_TopoJointRule` for cases where `Joint.SUPPORTED_TOPOLOGY` is a single value or a list.
* Fixed bug in `JointRule.joints_from_beams_and_rules()` that caused failures when topology was not recognized.
* Implemented `max_distance` parameter in `JointRule.joints_from_beams_and_rules()` and `JointRule.comply` methods.
* Bux fixes from extra comma argument and `max_distance` not implemented in `DirectRule.comply`.

### Removed

* Removed module `compas_timber.utils.compas_extra`.
* Removed a bunch of spaghetti from `CT_model` GH component.
* Removed module `compas_timber.fabrication.joint_factories.t_butt_factory`.
* Removed module `compas_timber.fabrication.joint_factories.l_butt_factory`.
* Removed module `compas_timber.connections.butt_joint`.
* Removed module `compas_timber.connections.french_ridge_lap`.
* Removed module `compas_timber.fabrication.joint_factories.french_ridge_factory`.
* Removed module `compas_timber.fabrication.btlx_processes.btlx_french_ridge_lap`.

## [0.11.0] 2024-09-17

### Added

* Added bake component for `Plate` elements.
* Added default paramteters for `Surface Model` in the GH Component

### Changed

* Fixed wrong image file paths in the Documentation.
* Changed `TimberModel.beams` to return generator of `Beam` elements.
* Changed `TimberModel.walls` to return generator of `Wall` elements.
* Changed `TimberModel.plates` to return generator of `Plate` elements.
* Changed `TimberModel.joints` to return generator of `Joint` elements.
* Fixed polyline analysis for generating `SurfaceModel`
* Fixed errors in debug info components.

### Removed


## [0.10.1] 2024-09-11

### Added

### Changed

* Implemented a workaround for https://github.com/gramaziokohler/compas_timber/issues/280.

### Removed


## [0.10.0] 2024-09-11

### Added

* Added `SurfaceModelJointOverride` GH Component.
* Added `Plate` element.
* Added attribute `plates` to `TimberModel`.
* Added `SurfaceModelJointOverride` GH Component
* Added `ShowSurfaceModelBeamType` GH Component
* Re-introduced attribute `key` in `Beam`.
* Added attribute `key` to `Plate`.
* Added generation of `plate` elements to the `SurfaceModel`

### Changed

* Updated documentation for Grasshopper components.
* Fixed missing input parameter in `SurfaceModelOptions` GH Component.
* Fixed error with tolerances for `SurfaceModel`s modeled in meters.
* Renamed `beam` to `element` in different locations to make it more generic.
* Fixed `AttributeError` in `SurfaceModel`.
* Updated example scripts.
* Calling `process_joinery` in `SurfaceModel`.
* Changed how `BeamDefinition` and `Plate` types are handled in `SurfaceModel`
* Changed the `get_interior_segment_indices` function to work when there are multiple openings.
* Renamed `ShowSurfaceModelBeamType` to `ShowBeamsByCategory`.
* Changed `SurfaceModel` component input handling to give warnings instead of errors.

### Removed

* Removed `add_beam` from `TimberModel`, use `add_element` instead.
* Removed `add_plate` from `TimberModel`, use `add_element` instead.
* Removed `add_wall` from `TimberModel`, use `add_element` instead.

## [0.9.1] 2024-07-05

### Added

* Added `ref_frame` attribute to `Beam`.
* Added `ref_sides` attribute to `Beam`.
* Added `ref_edges` attribute to `Beam`.

### Changed

* Fixed error in BakeWithBoxMap component.
* Added `add_extensions` to `Joint` interface.
* Added `process_joinery` to `TimberModel`.
* Features are not automatically added when creating a joint using `Joint.create()`.
* Features are not automatically added when de-serializing.

### Removed


## [0.9.0] 2024-06-14

### Added

* Added `birdsmouth` parameter to `butt_joint` which applies a `btlx_double_cut` process to the part. 
* Added `BTLxDoubleCut` BTLx Processing class.
* Added BTLx support for `TButtJoint` and `LButtJoint`
* Added `BTLxLap` process class.

### Changed

* Moved module `workflow` from package `ghpython` to new package `design`.
* Moved `compas_timber.ghpython.CategoryRule` to `compas_timber.design`.
* Moved `compas_timber.ghpython.DirectRule` to `compas_timber.design`.
* Moved `compas_timber.ghpython.JointRule` to `compas_timber.design`.
* Moved `compas_timber.ghpython.TopologyRule` to `compas_timber.design`.
* Moved `compas_timber.ghpython.JointDefinition` to `compas_timber.design`.
* Moved `compas_timber.ghpython.FeatureDefinition` to `compas_timber.design`.
* Moved `compas_timber.ghpython.DebugInfomation` to `compas_timber.design`.

### Removed


## [0.8.1] 2024-06-13

### Added

### Changed

* Fixed import errors in GH components.
* Updated GH example file.

### Removed


## [0.8.0] 2024-06-12

### Added

* Added attribute `geometry` to `Beam`.
* Added `center_of_mass` property to Assembly class.
* Added `volume` property to Assembly class.
* Added new element type `Wall`.

### Changed

* Reduced some boilerplate code in `Joint` subclasses.
* Added argument `beams` to `Joint.__init__()` which expects tuple containing beams from implementing class instance.
* Renamed `TimberAssembly` to `TimberModel`.
* Renamed `compas_timber.assembly` to `compas_timber.model`.
* Renamed `compas_timber.parts` to `compas_timber.elements`.
* Based `Beam` on new `compas_model.elements.Element`.
* Based `TimberModel` on new `compas_model.model.Model`.
* Based `Joint` on new `compas_model.interactions.Interaction`.
* Removed support for Python `3.8`.

### Removed

* Removed `joint_type` attributes from all `Joint` classes.
* Removed argument `cutoff` from `LMiterJoint` as it was not used anywhere.
* Removed argument `gap` from `TButtJoint` as it was not used anywhere.
* Removed argument `gap` from `FrenchRidgeLap` as it was not used anywhere.
* Removed class `JointOptions` as not used anymore.
* Removed module `compas_timber.consumers`.
* Removed unused method `TButtJoint.get_cutting_plane()`.

## [0.7.0] 2024-02-15

### Added

* Added `debug_geometries` attribute to `BeamJoiningError`.
* (Re)added `BooleanSubtraction` feature.
* Added flag `modify_cross` to `L-Butt` joint.
* Added flag `reject_i` to `L-Butt` joint.
* Added new `NullJoint`.
* Added `mill_depth` argument to butt joints, with geometric representation of milled recess in cross beam.
* Added `ButtJoint` class with methods common to `LButtJoint` and `TButtJoint`
* Added new `L_TopologyJointRule`, `T_TopologyJointRule`, `X_TopologyJointRule` GH components
* Added GH component param support functions in `compas_timber.ghpython.ghcomponent_helpers.py`
* Added `topos` attribute to `CategoryRule` to filter when joints get applied
* Added new `SurfaceAssembly` class
* Added GH component `SurfaceAssembly` which directly generates a `TimberAssembly` with standard wall framing from a planar surface. 
* Added GH component `SurfaceAssemblyOptions`
* Added GH component `CustomBeamDimensions` for `SurfaceAssembly`

### Changed

* `BeamFromCurve` GH component accepts now referenced Rhino curves, referenced Rhino object IDs and internalized lines.
* `BeamFromCurve` GH component accepts now referenced Rhino curves, referenced Rhino object IDs and internalized lines.
* Fixed `FeatureError` when L-Butt applies the cutting plane.
* Fixed T-Butt doesn't get extended to cross beam's plane.
* `SimpleSequenceGenerator` updated to work with `compas.datastructures.assembly` and generates building plan acording to type.
* Changed GH Categories for joint rules.
* Made `beam_side_incident` a `staticmethod` of `Joint` and reworked it.
* Extended `DecomposeBeam` component to optionally show beam frame and faces.
* Changed `CategoryJointRule` and `DirectJointRule` to a dynamic interface where joint type is selected with right click menu
* Changed `Assembly` GH component to apply category joints if the detected topology is in `CategoryRule.topos`
* Changed `TopologyJoints` GH component to `DefaultJoints` Component, which applies default joints based on topology. 

### Removed

* Removed component `ShowBeamFrame`.
* Changed GH Categories for joint rules
* `BrepGeometryConsumer` continues to apply features even after the first error.
* `DrillHole` component calculates length from input line.
* `DrillHole` has default diameter proportional to beam cross-section.
* Removed input `Length` from `DrillHole` component.
* Fixed broken `TrimmingFeature` component.
* Removed all `JointOption` components. these are accessed in context menu of joint rules.

## [0.6.1] 2024-02-02

### Added

### Changed

### Removed


## [0.6.0] 2024-02-02

### Added

### Changed

* Updated COMPAS dependency to `2.0.0`!

### Removed


## [0.5.1] 2024-01-31

### Added

* Added missing documentation for module `ghpython.workflow.py`.
* Added missing documentation for package `connections`.
* `compas_timber.__version__` now returns current version.

### Changed

### Removed


## [0.5.0] 2024-01-31

### Added

* Added class `DebugInformation` to `workflow.py`.
* Added new component `ShowFeatureErrors`.
* Added new component `ShowJoiningErrors`.
* Added `FeatureApplicator` classes which report errors during feature application.
* Added `L-HalfLapJoint`.
* Added `T-HalfLapJoint`.
* Added `ShowTopologyTypes` GH Component.

### Changed

* Feature application now fails more gracefully (un-processed geometry is returned).
* Attempting to join beams which are already joined raises `BeamJoiningError` instead of `AssemblyError`
* `Joint.add_features` which fails to calculate anything raises `BeamJoiningError`.
* Changed COMPAS dependency to `compas==2.0.0beta.4`.
* Assembly component shows blanks when `CeateGeometry` flag is set to `False`. 

### Removed

* Removed `JointDef` GH components.
* Removed `AutomaticJoint` GH Component. Joint rules are now input directly into `TimberAssembly`.

## [0.4.0] 2024-01-24

### Added

* Added `fabrication` package 
* Added `BTLx` as a wrapper for `TimberAssembly` to generate .btlx files for machining timber beams
* Added `BTLxPart` as wrapper for `Beam`
* Added `joint_factories` folder and factories for existing joints except `X-HalfLap`
* Added `btlx_processes` folder and processes `JackCut` and `FrenchRidgeHalfLap`
* Added `BTLx` Grasshopper component
* Added `FrenchRidgeHalfLap` joint
* Added `DrillHole` Feature.
* Added `DrillHoleFeature` Grasshopper component.
* added `JointOptions` GH Components for all current joint types. This allows joint parameter definition in GH
* added `DirectJointRules` GH Component 
* added `TopologyJointRules` GH Component 
* added `BTLx` as a wrapper for `TimberAssembly` to generate .btlx files for machining timber beams
* added `BTLxPart` as wrapper for `Beam`
* added `joint_factories` folder and factories for existing joints except `X-HalfLap`
* added `btlx_processes` folder and processes `JackCut` and `FrenchRidgeHalfLap`
* added `BTLx` Grasshopper component
* added `FrenchRidgeHalfLap` joint


### Changed

* Changed `Beam` definition to include `blank_frame` and `blank_length` attributes 
* Replaced `Artist` with the new `Scene`.
* Changed type hint for argument `Centerline` of GH component `BeamFromCurve` to `Guid`.
* Curve ID of beam curves are now always stored in `Beam.attributes["rhino_guid"]`.
* Fixed `FindBeamByGuid` component.
* Bumped required COMPAS version to `2.0.0beta.2`.
* Changed docs theme to the new `sphinx_compas2_theme`.
* Re-worked component `BakeBoxMap` to advanced mode.
* Removed call to `rs.Redraw()` in `BakeBoxMap` which was causing GH document to lock (cannot drag).

### Removed


## [0.3.2] 2023-11-17

### Added

* Added now released COMPAS `2.0.0a1` to requirements.

### Changed

* Explicitly added attribute `key` to (de)serialization of `Beam`.

### Removed


## [0.3.1] 2023-09-18

### Added

### Changed

### Removed


## [0.3.0] 2023-09-18

### Added

* Added new joint type: Half-lap joint.

### Changed

* Beam transformed geometry with features is available using property `geometry`.
* Adapted the `Data` interface of `Beam` and `Assembly` according to the changes in COMPAS core.
* Beam geometry is created on demand.
* Adapted the `Data` interface of `Joint` and its implementations according to the changes in COMPAS core.
* Explicitly choosing `Grasshopper` context for the `Artist` in `ShowAssembly` component.

### Removed

* Removed method `Beam.get_geometry`.

## [0.2.16] 2023-05-16

### Added

### Changed

### Removed


## [0.2.15] 2023-05-15

### Added

### Changed

### Removed


## [0.2.14] 2023-05-15

### Added

### Changed

### Removed


## [0.2.13] 2023-05-15

### Added

### Changed

### Removed


## [0.2.12] 2023-05-15

### Added

### Changed

### Removed


## [0.2.11] 2023-05-15

### Added

### Changed

### Removed


## [0.2.10] 2023-05-14

### Added

### Changed

### Removed


## [0.2.9] 2023-05-12

### Added

### Changed

### Removed


## [0.2.8] 2023-05-12

### Added

### Changed

### Removed


## [0.2.7] 2023-05-12

### Added

### Changed

### Removed


## [0.2.6] 2023-05-12

### Added

### Changed

### Removed


## [0.2.5] 2023-05-12

### Added

### Changed

### Removed


## [0.2.4] 2023-05-12

### Added

### Changed

### Removed


## [0.2.3] 2023-05-12

### Added

### Changed

### Removed


## [0.2.2] 2023-05-12

### Added

### Changed

### Removed


## [0.2.1] 2023-05-12

### Added

### Changed

### Removed


## [0.2.0] 2023-05-11

### Added

* Integrated RTree search for neighboring beams using Rhino and CPython plugins.

### Changed

### Removed<|MERGE_RESOLUTION|>--- conflicted
+++ resolved
@@ -64,15 +64,12 @@
 * `BTLxProcessing.ref_side_index` defaults to `0` if not set, instead of the invalid `None`.
 * Fixed several GH Components for Rhino8 compatibility.
 * Fixed `graph_node` is `None` after deserializing a `TimberModel`.
-<<<<<<< HEAD
+* Fixed attribute error when creating a `TButtJoint`.
 * Changed `JointRule.joints_from_beams_and_rules()` to `JointRule.joints_from_rules_and_elements` which now returns Joint instances instead of `JointDefinition`s.
 * Changed `PlateConnectionSolver.find_topology()` to return `TOPO_EDGE_EDGE` or `TOPO_EDGE_FACE`.
 * Fixed element order in `DirectJointRule` GH component.
 * Reworked `Model` GH component.
 * Changed `WallPopulator.create_joint_definitions()` to `WallPopulator.create_joints()`, which now returns Joint instances.
-=======
-* Fixed attribute error when creating a `TButtJoint`.
->>>>>>> 07826e04
 
 ### Removed
 
