--- conflicted
+++ resolved
@@ -31,15 +31,12 @@
 * Added new `utilities` module in `connections` package.
 * Added new `compas_timber._fabrication.DoubleCut`.
 * Added new `compas_timber.connections.TBirdsmouthJoint`.
-<<<<<<< HEAD
-* Added new `fasteners.py` module with new `Fastener` element type.
-* Added unit tests for `fasteners.py` module.
-=======
 * Added new method `add_group_element` to `TimberModel`.
 * Added new method `has_group` to `TimberModel`.
 * Added new method `get_elements_in_group` to `TimberModel`.
 * Added attribute `is_group_element` to `TimberElement`.
->>>>>>> 1185ea53
+* Added new `fasteners.py` module with new `Fastener` element type.
+* Added unit tests for `fasteners.py` module.
 
 ### Changed
 
