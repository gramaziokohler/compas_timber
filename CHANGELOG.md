--- conflicted
+++ resolved
@@ -24,13 +24,6 @@
 * Moved BTLx-specific properties and methods `ref_frame`, `ref_sides`, `ref_edges` to `TimberElement`.
 * Changed core definition of `Plate` to be same as `Beam`, (frame, length, width, height) with `outline_a` and `outline_b` optional arguments.
 * Changed `Plate` to inherit from `TimberElement` and `PlateGeometry`.
-<<<<<<< HEAD
-* Changed `Slab` to inherit from `PlateGeometry`
-* Changed `Slab.from_boundary` to `Slab.from_outline_thickness`, inherited from `PlateGeometry`.
-
-### Removed
-
-=======
 * Updated `compas_model` version pinning from `0.4.4` to `0.9.1` to align with the latest development.
 * Changed `compas_timber.connections.Joint` to inherit from `Data` instead of the deprecated `Interaction`.
 * Replaced `face.frame_at()` with `surface.frame_at()` on NURBS surfaces in `Lap.from_volume_and_element` to avoid `NotImplementedError` in `OCC`.
@@ -49,6 +42,8 @@
 * Changed the way the `ref_frame` is computed from the `Blank`'s geometry in `TimberElement`.
 * Changed the way the `blank` is computed in `compas_timber.elements.Beam` applying the `modeltransformation` to a locally generated geometry.
 * Changed the `apply()` method in `DoubleCut`, `DovetailMortise`, `DovetailTenon`, `Drilling`, `FrenchRidgeLap`, `JackRafterCut`, `Lap`, `LongitudinalCut`, `Mortise`, `Pocket`, `StepJointNotch`, `StepJoint`, `Tenon` by transforming the computed feature geometry in the element's local space to allow the element geometry computation to happen in local coordinates.
+* Changed `Slab` to inherit from `PlateGeometry`
+* Changed `Slab.from_boundary` to `Slab.from_outline_thickness`, inherited from `PlateGeometry`.
 
 ### Removed
 
@@ -60,7 +55,6 @@
 * Removed `key` property from `compas_timber.elements.Beam` and `compas_timber.elements.Plate` since it is not used anymore.
 * Removed method `add_group_element` from `TimberModel`.
 * Removed `PlateToPlateInterface` since plates should be given `BTLxProcessing` features.
->>>>>>> c575b005
 
 ## [1.0.1] 2025-10-16
 
