# Changelog

All notable changes to this project will be documented in this file.

The format is based on [Keep a Changelog](https://keepachangelog.com/en/1.0.0/),
and this project adheres to [Semantic Versioning](https://semver.org/spec/v2.0.0.html).

## Unreleased

### Added
<<<<<<< HEAD
* Added `BTLxFromGeometryDefinition` class to replace the depricated `FeatureDefinition`. This allows deferred calculation of BTLx processings.
* Added `from_shapes_and_element` class method to `Drilling`, `JackRafterCut`, and `DoubleCut` as a wrapper for their geometry based constructors for use with `BTLxFromGeometryDefinition`.
* Added `YButtJoint` which joins the ends of three joints where the `cross_beams` get a miter cut and the `main_beam` gets a double cut.
=======
* Added `distance_segment_segment` to `compas_timber.utils`
>>>>>>> e41310a6

### Changed

* Fixed `ValueErrorException` in `as_dict()` method of `BTLxProcessingParams` class by ensuring precision specifiers are used with floats.
* Removed model argument from `BTLxWriter` in the GH component and updated it to always return the BTLx string.
* Fixed a bug in `compas_timber.Fabrication.StepJointNotch` related to the `orientation` and `strut_inclination` parameters.
* Fixed the error message when beam endpoints coincide, e.g. when a closed polyline is used as input. 
* Changed `index` input of `ShowFeatureErrors` and `ShowJoiningErrors` do have default value of 0.
* Fixed spelling of `BeamJoinningError` to `BeamJoiningError`.
* Changed `process_joinery()` method to handle `BeamJoiningError` exceptions and return them. Also updated `Model` GH component.
* Updated `add_joint_error()` method in `DebugInformation` class to handle lists.
* Changed `compas_timber.fabrication.Lap` so that the volume is generated fully from the relevant BTLx params.
* Refactored `compas_timber.connections.LapJoint` to comply with the new system.
* Changed `THalfLapJoint`, `LHalfLapJoint`, `XHalfLapJoint` from `compas_timber.connections` so that they use the `Lap` BTLx processing.
* Renamed all `X/T/LHalfLapJoint` classes to `X/T/LLapJoint`.
* Enhanced lap behavior for optimal beam orientation in `LapJoint` class.
* Fixed `restore_beams_from_keys` in `LMiterJoint` to use the correct variable names.
* Reworked `DoubleCut` to more reliably produce the feature and geometry with the `from_planes_and_element` class method.
* Renamed `intersection_box_line()` to `intersection_beam_line_param()`, which now take a beam input and outputs the intersecting ref_face_index.
<<<<<<< HEAD
* Changed referenced to `beam` in `Drilling` to `element`. 
* Changed `Drill Hole` and `Trim Feature` GH components to generate the relevant `BTLxProcessing` type rather than the deprecated `FeatureDefinition` type.

=======
* Added `max_distance` argument to `JointRule` subclasses and GH components so that max_distance can be set for each joint rule individually.
>>>>>>> e41310a6

### Removed


## [0.13.0] 2025-01-13

### Added

* Added API documentation for `design` and `error` packages.
* Added `guess_joint_topology_2beams` and `set_default_joints` functions to `design.__init__.py`.
* Added `list_input_valid`, `item_input_valid`, `get_leaf_subclasses`, `rename_gh_input` functions to `ghpython.__init__.py`.
* Added `Instruction`, `Model3d`, `Text3d`, `LinearDimension`, `BuildingPlanParser` classes to `planning.__init__.py`.
* Added `subprocessings` property to `BTLxProcessing` to allow nesting of processings.

### Changed

* Fixed comma incompatible with py27 in `Slot` module.
* Updated the API documentation for `connections`, `elements`, `fabrication`, `ghpython`, `planning` packages.
* Refactored all btlx `process` references to `processing`, including base classes, properties, variables, and docstrings.
* Refactored `BTLx` to `BTLxWriter` in the `compas_timber.Fabrication` package.

### Removed

* Removed `BeamJoiningError` from `connections.__init__.py`.
* Removed duplicate entries from the `__all__` list in the `elements.__init__.py` module.
* Removed package `compas_timber._fabrication`.
* Removed `btlx_processes` anf `joint_factories` from `compas_timber.fabrication` package.
* Removed `.btlx` files from `.gitignore`.


## [0.12.0] 2025-01-07

### Added

* Added new base class for timber elements `TimberElement`.
* Added property `is_beam` to `Beam` class.
* Added property `is_plate` to `Plate` class.
* Added property `is_wall` to `Wall` class.
* Added `side_as_surface` to `compas_timber.elements.Beam`.
* Added `opposing_side_index` to `compas_timber.elements.Beam`.
* Added `Plate` element.
* Added attribute `plates` to `TimberModel`.
* Added new temporary package `_fabrication`.
* Added new `compas_timber._fabrication.JackRafterCut`.
* Added new `compas_timber._fabrication.JackRafterCutParams`.
* Added new `compas_timber._fabrication.Drilling`.
* Added new `compas_timber._fabrication.DrillingParams`.
* Added new `compas_timber._fabrication.StepJoint`.
* Added new `compas_timber._fabrication.StepJointNotch`.
* Added new `compas_timber._fabrication.DovetailTenon`.
* Added new `compas_timber._fabrication.DovetailMortise`.
* Added new `compas_timber.connections.TStepJoint`.
* Added new `compas_timber.connections.TDovetailJoint`.
* Added new `utilities` module in `connections` package.
* Added new `compas_timber._fabrication.DoubleCut`.
* Added new `compas_timber.connections.TBirdsmouthJoint`.
* Added new method `add_group_element` to `TimberModel`.
* Added new method `has_group` to `TimberModel`.
* Added new method `get_elements_in_group` to `TimberModel`.
* Added attribute `is_group_element` to `TimberElement`.
* Added `JointRule.joints_from_beams_and_rules()` static method 
* Added `Element.reset()` method.
* Added new `fasteners.py` module with new `Fastener` element type.
* Added new `compas_timber._fabrication.Lap`.
* Added `Joint_Rule_From_List` GH Component that takes lists of beams to create joints.
* Added `MIN_ELEMENT_COUNT` and `MAX_ELEMENT_COUNT` class attributes to `Joint`.
* Added `element_count_complies` class method to `Joint`.
* Added `compas_timber.fasteners.FastenerTimberInterface`.
* Added `compas_timber.connections.BallNodeJoint`.
* Added `compas_timber.elements.BallNodeFastener`.
* Added `transform()` method to `Feature` types.
* Added `FastenerInterfaceComponent` GH component.
* Added `ShowElementsByType` GH Component.
* Added `fasteners` property to `TimberModel`.
* Added `BTLx_Feature` GH component.
* Added `CT_Beams_From_Mesh` GH component.
* Added new `compas_timber._fabrication.FrenchRidgeLap`.
* Added new `compas_timber.connections.LFrenchRidgeLapJoint`.
* Added new `compas_timber._fabrication.Tenon` and `compas_timber._fabrication.Mortise`.
* Added new `compas_timber.connections.TTenonMortiseJoint`.
* Added `create` override to `BallNodeJoint`.
* Added `PlateFastener` class.
* Added `errors` directory and `__init__.py` module.
* Added new `compas_timber._fabrication.Slot`.
* Added new `compas_timber._fabrication.SlotParams`.

### Changed

* Changed incorrect import of `compas.geometry.intersection_line_plane()` to `compas_timber.utils.intersection_line_plane()`
* Renamed `intersection_line_plane` to `intersection_line_plane_param`.
* Renamed `intersection_line_line_3D` to `intersection_line_line_param`.
* Adjusted functions in `compas_timber._fabrication.DovetailMortise` and `compas_timber.connections.TDovetailJoint`.
* Added `conda-forge` channel to installation instructions.
* Fixed `**kwargs` inheritance in `__init__` for joint modules: `LMiterJoint`, `TStepJoint`, `TDovetailJoint`, `TBirdsmouthJoint`.
* Fixed GUID assignment logic from `**kwargs` to ensure correct fallback behavior for joint modules: `LMiterJoint`, `TStepJoint`, `TDovetailJoint`, `TBirdsmouthJoint`.
* Changed `model.element_by_guid()` instead of direct `elementsdict[]` access for beam retrieval in joint modules: `LMiterJoint`, `TStepJoint`, `TDovetailJoint`, `TBirdsmouthJoint`.
* Reworked the model generation pipeline.
* Reworked `comply` methods for `JointRule`s. 
* Fixed error with angle and inclination calculation in `compas_timber._fabrication.JackRafterCut` 
* Changed `compas_timber.connections.TButtJoint` and `compas_timber.connections.LButtJoint` by using the new implemented BTLx Processes to define the Joints
* Changed `DirectJointRule` to allow for more than 2 elements per joint.
* Changed `beam` objects get added to `Joint.elements` in `Joint.create()`.
* Fixed bug in vizualization of tenon/mortise in `compas_timber._fabrication.StepJoint`and `compas_timber._fabrication.StepJointNotch`.
* Changed `model.process_joinery()`so that it calls `joint.check_elements_compatibility()` before adding extensions and features.
* Fixed incorrect data keys for `beam_guid` in the `__data__` property for joint modules: `LMiterJoint`, `TStepJoint`, `TDovetailJoint`, `TBirdsmouthJoint`, `LFrenchRidgeLapJoint`.
* Fixed `JointRuleFromList` GH component.
* Changed `TButtJoint` to take an optional `PlateFastener`.
* Moved `FeatureApplicationError`, `BeamJoiningError`, and `FastenerApplicationError` to `errors.__init__.py`.
* Fixed a bug that occured when parallel beams are joined in the BallNodeJoint.
* Fixed `L_TopoJointRule`, `T_TopoJointRule` and `X_TopoJointRule` for cases where `Joint.SUPPORTED_TOPOLOGY` is a single value or a list.
* Fixed bug in `JointRule.joints_from_beams_and_rules()` that caused failures when topology was not recognized.
* Implemented `max_distance` parameter in `JointRule.joints_from_beams_and_rules()` and `JointRule.comply` methods.
* Bux fixes from extra comma argument and `max_distance` not implemented in `DirectRule.comply`.

### Removed

* Removed module `compas_timber.utils.compas_extra`.
* Removed a bunch of spaghetti from `CT_model` GH component.
* Removed module `compas_timber.fabrication.joint_factories.t_butt_factory`.
* Removed module `compas_timber.fabrication.joint_factories.l_butt_factory`.
* Removed module `compas_timber.connections.butt_joint`.
* Removed module `compas_timber.connections.french_ridge_lap`.
* Removed module `compas_timber.fabrication.joint_factories.french_ridge_factory`.
* Removed module `compas_timber.fabrication.btlx_processes.btlx_french_ridge_lap`.



## [0.11.0] 2024-09-17

### Added

* Added bake component for `Plate` elements.
* Added default paramteters for `Surface Model` in the GH Component

### Changed

* Fixed wrong image file paths in the Documentation.
* Changed `TimberModel.beams` to return generator of `Beam` elements.
* Changed `TimberModel.walls` to return generator of `Wall` elements.
* Changed `TimberModel.plates` to return generator of `Plate` elements.
* Changed `TimberModel.joints` to return generator of `Joint` elements.
* Fixed polyline analysis for generating `SurfaceModel`
* Fixed errors in debug info components.

### Removed


## [0.10.1] 2024-09-11

### Added

### Changed

* Implemented a workaround for https://github.com/gramaziokohler/compas_timber/issues/280.

### Removed


## [0.10.0] 2024-09-11

### Added

* Added `SurfaceModelJointOverride` GH Component.
* Added `Plate` element.
* Added attribute `plates` to `TimberModel`.
* Added `SurfaceModelJointOverride` GH Component
* Added `ShowSurfaceModelBeamType` GH Component
* Re-introduced attribute `key` in `Beam`.
* Added attribute `key` to `Plate`.
* Added generation of `plate` elements to the `SurfaceModel`

### Changed

* Updated documentation for Grasshopper components.
* Fixed missing input parameter in `SurfaceModelOptions` GH Component.
* Fixed error with tolerances for `SurfaceModel`s modeled in meters.
* Renamed `beam` to `element` in different locations to make it more generic.
* Fixed `AttributeError` in `SurfaceModel`.
* Updated example scripts.
* Calling `process_joinery` in `SurfaceModel`.
* Changed how `BeamDefinition` and `Plate` types are handled in `SurfaceModel`
* Changed the `get_interior_segment_indices` function to work when there are multiple openings.
* Renamed `ShowSurfaceModelBeamType` to `ShowBeamsByCategory`.
* Changed `SurfaceModel` component input handling to give warnings instead of errors.

### Removed

* Removed `add_beam` from `TimberModel`, use `add_element` instead.
* Removed `add_plate` from `TimberModel`, use `add_element` instead.
* Removed `add_wall` from `TimberModel`, use `add_element` instead.

## [0.9.1] 2024-07-05

### Added

* Added `ref_frame` attribute to `Beam`.
* Added `ref_sides` attribute to `Beam`.
* Added `ref_edges` attribute to `Beam`.

### Changed

* Fixed error in BakeWithBoxMap component.
* Added `add_extensions` to `Joint` interface.
* Added `process_joinery` to `TimberModel`.
* Features are not automatically added when creating a joint using `Joint.create()`.
* Features are not automatically added when de-serializing.

### Removed


## [0.9.0] 2024-06-14

### Added

* Added `birdsmouth` parameter to `butt_joint` which applies a `btlx_double_cut` process to the part. 
* Added `BTLxDoubleCut` BTLx Processing class.
* Added BTLx support for `TButtJoint` and `LButtJoint`
* Added `BTLxLap` process class.

### Changed

* Moved module `workflow` from package `ghpython` to new package `design`.
* Moved `compas_timber.ghpython.CategoryRule` to `compas_timber.design`.
* Moved `compas_timber.ghpython.DirectRule` to `compas_timber.design`.
* Moved `compas_timber.ghpython.JointRule` to `compas_timber.design`.
* Moved `compas_timber.ghpython.TopologyRule` to `compas_timber.design`.
* Moved `compas_timber.ghpython.JointDefinition` to `compas_timber.design`.
* Moved `compas_timber.ghpython.FeatureDefinition` to `compas_timber.design`.
* Moved `compas_timber.ghpython.DebugInfomation` to `compas_timber.design`.

### Removed


## [0.8.1] 2024-06-13

### Added

### Changed

* Fixed import errors in GH components.
* Updated GH example file.

### Removed


## [0.8.0] 2024-06-12

### Added

* Added attribute `geometry` to `Beam`.
* Added `center_of_mass` property to Assembly class.
* Added `volume` property to Assembly class.
* Added new element type `Wall`.

### Changed

* Reduced some boilerplate code in `Joint` subclasses.
* Added argument `beams` to `Joint.__init__()` which expects tuple containing beams from implementing class instance.
* Renamed `TimberAssembly` to `TimberModel`.
* Renamed `compas_timber.assembly` to `compas_timber.model`.
* Renamed `compas_timber.parts` to `compas_timber.elements`.
* Based `Beam` on new `compas_model.elements.Element`.
* Based `TimberModel` on new `compas_model.model.Model`.
* Based `Joint` on new `compas_model.interactions.Interaction`.
* Removed support for Python `3.8`.

### Removed

* Removed `joint_type` attributes from all `Joint` classes.
* Removed argument `cutoff` from `LMiterJoint` as it was not used anywhere.
* Removed argument `gap` from `TButtJoint` as it was not used anywhere.
* Removed argument `gap` from `FrenchRidgeLap` as it was not used anywhere.
* Removed class `JointOptions` as not used anymore.
* Removed module `compas_timber.consumers`.
* Removed unused method `TButtJoint.get_cutting_plane()`.

## [0.7.0] 2024-02-15

### Added

* Added `debug_geometries` attribute to `BeamJoiningError`.
* (Re)added `BooleanSubtraction` feature.
* Added flag `modify_cross` to `L-Butt` joint.
* Added flag `reject_i` to `L-Butt` joint.
* Added new `NullJoint`.
* Added `mill_depth` argument to butt joints, with geometric representation of milled recess in cross beam.
* Added `ButtJoint` class with methods common to `LButtJoint` and `TButtJoint`
* Added new `L_TopologyJointRule`, `T_TopologyJointRule`, `X_TopologyJointRule` GH components
* Added GH component param support functions in `compas_timber.ghpython.ghcomponent_helpers.py`
* Added `topos` attribute to `CategoryRule` to filter when joints get applied
* Added new `SurfaceAssembly` class
* Added GH component `SurfaceAssembly` which directly generates a `TimberAssembly` with standard wall framing from a planar surface. 
* Added GH component `SurfaceAssemblyOptions`
* Added GH component `CustomBeamDimensions` for `SurfaceAssembly`

### Changed

* `BeamFromCurve` GH component accepts now referenced Rhino curves, referenced Rhino object IDs and internalized lines.
* `BeamFromCurve` GH component accepts now referenced Rhino curves, referenced Rhino object IDs and internalized lines.
* Fixed `FeatureError` when L-Butt applies the cutting plane.
* Fixed T-Butt doesn't get extended to cross beam's plane.
* `SimpleSequenceGenerator` updated to work with `compas.datastructures.assembly` and generates building plan acording to type.
* Changed GH Categories for joint rules.
* Made `beam_side_incident` a `staticmethod` of `Joint` and reworked it.
* Extended `DecomposeBeam` component to optionally show beam frame and faces.
* Changed `CategoryJointRule` and `DirectJointRule` to a dynamic interface where joint type is selected with right click menu
* Changed `Assembly` GH component to apply category joints if the detected topology is in `CategoryRule.topos`
* Changed `TopologyJoints` GH component to `DefaultJoints` Component, which applies default joints based on topology. 

### Removed

* Removed component `ShowBeamFrame`.
* Changed GH Categories for joint rules
* `BrepGeometryConsumer` continues to apply features even after the first error.
* `DrillHole` component calculates length from input line.
* `DrillHole` has default diameter proportional to beam cross-section.
* Removed input `Length` from `DrillHole` component.
* Fixed broken `TrimmingFeature` component.
* Removed all `JointOption` components. these are accessed in context menu of joint rules.

## [0.6.1] 2024-02-02

### Added

### Changed

### Removed


## [0.6.0] 2024-02-02

### Added

### Changed

* Updated COMPAS dependency to `2.0.0`!

### Removed


## [0.5.1] 2024-01-31

### Added

* Added missing documentation for module `ghpython.workflow.py`.
* Added missing documentation for package `connections`.
* `compas_timber.__version__` now returns current version.

### Changed

### Removed


## [0.5.0] 2024-01-31

### Added

* Added class `DebugInformation` to `workflow.py`.
* Added new component `ShowFeatureErrors`.
* Added new component `ShowJoiningErrors`.
* Added `FeatureApplicator` classes which report errors during feature application.
* Added `L-HalfLapJoint`.
* Added `T-HalfLapJoint`.
* Added `ShowTopologyTypes` GH Component.

### Changed

* Feature application now fails more gracefully (un-processed geometry is returned).
* Attempting to join beams which are already joined raises `BeamJoiningError` instead of `AssemblyError`
* `Joint.add_features` which fails to calculate anything raises `BeamJoiningError`.
* Changed COMPAS dependency to `compas==2.0.0beta.4`.
* Assembly component shows blanks when `CeateGeometry` flag is set to `False`. 

### Removed

* Removed `JointDef` GH components.
* Removed `AutomaticJoint` GH Component. Joint rules are now input directly into `TimberAssembly`.

## [0.4.0] 2024-01-24

### Added

* Added `fabrication` package 
* Added `BTLx` as a wrapper for `TimberAssembly` to generate .btlx files for machining timber beams
* Added `BTLxPart` as wrapper for `Beam`
* Added `joint_factories` folder and factories for existing joints except `X-HalfLap`
* Added `btlx_processes` folder and processes `JackCut` and `FrenchRidgeHalfLap`
* Added `BTLx` Grasshopper component
* Added `FrenchRidgeHalfLap` joint
* Added `DrillHole` Feature.
* Added `DrillHoleFeature` Grasshopper component.
* added `JointOptions` GH Components for all current joint types. This allows joint parameter definition in GH
* added `DirectJointRules` GH Component 
* added `TopologyJointRules` GH Component 
* added `BTLx` as a wrapper for `TimberAssembly` to generate .btlx files for machining timber beams
* added `BTLxPart` as wrapper for `Beam`
* added `joint_factories` folder and factories for existing joints except `X-HalfLap`
* added `btlx_processes` folder and processes `JackCut` and `FrenchRidgeHalfLap`
* added `BTLx` Grasshopper component
* added `FrenchRidgeHalfLap` joint


### Changed

* Changed `Beam` definition to include `blank_frame` and `blank_length` attributes 
* Replaced `Artist` with the new `Scene`.
* Changed type hint for argument `Centerline` of GH component `BeamFromCurve` to `Guid`.
* Curve ID of beam curves are now always stored in `Beam.attributes["rhino_guid"]`.
* Fixed `FindBeamByGuid` component.
* Bumped required COMPAS version to `2.0.0beta.2`.
* Changed docs theme to the new `sphinx_compas2_theme`.
* Re-worked component `BakeBoxMap` to advanced mode.
* Removed call to `rs.Redraw()` in `BakeBoxMap` which was causing GH document to lock (cannot drag).

### Removed


## [0.3.2] 2023-11-17

### Added

* Added now released COMPAS `2.0.0a1` to requirements.

### Changed

* Explicitly added attribute `key` to (de)serialization of `Beam`.

### Removed


## [0.3.1] 2023-09-18

### Added

### Changed

### Removed


## [0.3.0] 2023-09-18

### Added

* Added new joint type: Half-lap joint.

### Changed

* Beam transformed geometry with features is available using property `geometry`.
* Adapted the `Data` interface of `Beam` and `Assembly` according to the changes in COMPAS core.
* Beam geometry is created on demand.
* Adapted the `Data` interface of `Joint` and its implementations according to the changes in COMPAS core.
* Explicitly choosing `Grasshopper` context for the `Artist` in `ShowAssembly` component.

### Removed

* Removed method `Beam.get_geometry`.

## [0.2.16] 2023-05-16

### Added

### Changed

### Removed


## [0.2.15] 2023-05-15

### Added

### Changed

### Removed


## [0.2.14] 2023-05-15

### Added

### Changed

### Removed


## [0.2.13] 2023-05-15

### Added

### Changed

### Removed


## [0.2.12] 2023-05-15

### Added

### Changed

### Removed


## [0.2.11] 2023-05-15

### Added

### Changed

### Removed


## [0.2.10] 2023-05-14

### Added

### Changed

### Removed


## [0.2.9] 2023-05-12

### Added

### Changed

### Removed


## [0.2.8] 2023-05-12

### Added

### Changed

### Removed


## [0.2.7] 2023-05-12

### Added

### Changed

### Removed


## [0.2.6] 2023-05-12

### Added

### Changed

### Removed


## [0.2.5] 2023-05-12

### Added

### Changed

### Removed


## [0.2.4] 2023-05-12

### Added

### Changed

### Removed


## [0.2.3] 2023-05-12

### Added

### Changed

### Removed


## [0.2.2] 2023-05-12

### Added

### Changed

### Removed


## [0.2.1] 2023-05-12

### Added

### Changed

### Removed


## [0.2.0] 2023-05-11

### Added

* Integrated RTree search for neighboring beams using Rhino and CPython plugins.

### Changed

### Removed<|MERGE_RESOLUTION|>--- conflicted
+++ resolved
@@ -8,13 +8,10 @@
 ## Unreleased
 
 ### Added
-<<<<<<< HEAD
+* Added `distance_segment_segment` to `compas_timber.utils`
 * Added `BTLxFromGeometryDefinition` class to replace the depricated `FeatureDefinition`. This allows deferred calculation of BTLx processings.
 * Added `from_shapes_and_element` class method to `Drilling`, `JackRafterCut`, and `DoubleCut` as a wrapper for their geometry based constructors for use with `BTLxFromGeometryDefinition`.
 * Added `YButtJoint` which joins the ends of three joints where the `cross_beams` get a miter cut and the `main_beam` gets a double cut.
-=======
-* Added `distance_segment_segment` to `compas_timber.utils`
->>>>>>> e41310a6
 
 ### Changed
 
@@ -34,13 +31,10 @@
 * Fixed `restore_beams_from_keys` in `LMiterJoint` to use the correct variable names.
 * Reworked `DoubleCut` to more reliably produce the feature and geometry with the `from_planes_and_element` class method.
 * Renamed `intersection_box_line()` to `intersection_beam_line_param()`, which now take a beam input and outputs the intersecting ref_face_index.
-<<<<<<< HEAD
+* Added `max_distance` argument to `JointRule` subclasses and GH components so that max_distance can be set for each joint rule individually.
 * Changed referenced to `beam` in `Drilling` to `element`. 
 * Changed `Drill Hole` and `Trim Feature` GH components to generate the relevant `BTLxProcessing` type rather than the deprecated `FeatureDefinition` type.
 
-=======
-* Added `max_distance` argument to `JointRule` subclasses and GH components so that max_distance can be set for each joint rule individually.
->>>>>>> e41310a6
 
 ### Removed
 
