# Changelog

All notable changes to this project will be documented in this file.

The format is based on [Keep a Changelog](https://keepachangelog.com/en/1.0.0/),
and this project adheres to [Semantic Versioning](https://semver.org/spec/v2.0.0.html).

## Unreleased

### Added

* Added new base class for timber elements `TimberElement`.
* Added property `is_beam` to `Beam` class.
* Added property `is_plate` to `Plate` class.
* Added property `is_wall` to `Wall` class.
* Added `side_as_surface` to `compas_timber.elements.Beam`.
* Added `opposing_side_index` to `compas_timber.elements.Beam`.
* Added `Plate` element.
* Added attribute `plates` to `TimberModel`.
* Added new temporary package `_fabrication`.
* Added new `compas_timber._fabrication.JackRafterCut`.
* Added new `compas_timber._fabrication.JackRafterCutParams`.
* Added new `compas_timber._fabrication.Drilling`.
* Added new `compas_timber._fabrication.DrillingParams`.
* Added new `compas_timber._fabrication.StepJoint`.
* Added new `compas_timber._fabrication.StepJointNotch`.
* Added new `compas_timber._fabrication.DovetailTenon`.
* Added new `compas_timber._fabrication.DovetailMortise`.
* Added new `compas_timber.connections.TStepJoint`.
* Added new `compas_timber.connections.TDovetailJoint`.
* Added new `utilities` module in `connections` package.
* Added new `compas_timber._fabrication.DoubleCut`.
* Added new `compas_timber.connections.TBirdsmouthJoint`.
<<<<<<< HEAD
* Added new `fasteners.py` module with new `Fastener` element type.
* Added unit tests for `fasteners.py` module.
=======
* Added `JointRule.joints_from_beams_and_rules()` static method 
* Added `Element.reset()` method.

>>>>>>> effe379f

### Changed

* Changed incorrect import of `compas.geometry.intersection_line_plane()` to `compas_timber.utils.intersection_line_plane()`
* Renamed `intersection_line_plane` to `intersection_line_plane_param`.
* Renamed `intersection_line_line_3D` to `intersection_line_line_param`.
* Adjusted functions in `compas_timber._fabrication.DovetailMortise` and `compas_timber.connections.TDovetailJoint`.
* Reworked the model generation pipeline.
* Reworked `comply` methods for `JointRule`s. 

### Removed

* Removed module `compas_timber.utils.compas_extra`.
* Removed a bunch of spaghetti from `CT_model` GH component.

## [0.11.0] 2024-09-17

### Added

* Added bake component for `Plate` elements.
* Added default paramteters for `Surface Model` in the GH Component

### Changed

* Fixed wrong image file paths in the Documentation.
* Changed `TimberModel.beams` to return generator of `Beam` elements.
* Changed `TimberModel.walls` to return generator of `Wall` elements.
* Changed `TimberModel.plates` to return generator of `Plate` elements.
* Changed `TimberModel.joints` to return generator of `Joint` elements.
* Fixed polyline analysis for generating `SurfaceModel`
* Fixed errors in debug info components.

### Removed


## [0.10.1] 2024-09-11

### Added

### Changed

* Implemented a workaround for https://github.com/gramaziokohler/compas_timber/issues/280.

### Removed


## [0.10.0] 2024-09-11

### Added

* Added `SurfaceModelJointOverride` GH Component.
* Added `Plate` element.
* Added attribute `plates` to `TimberModel`.
* Added `SurfaceModelJointOverride` GH Component
* Added `ShowSurfaceModelBeamType` GH Component
* Re-introduced attribute `key` in `Beam`.
* Added attribute `key` to `Plate`.
* Added generation of `plate` elements to the `SurfaceModel`

### Changed

* Updated documentation for Grasshopper components.
* Fixed missing input parameter in `SurfaceModelOptions` GH Component.
* Fixed error with tolerances for `SurfaceModel`s modeled in meters.
* Renamed `beam` to `element` in different locations to make it more generic.
* Fixed `AttributeError` in `SurfaceModel`.
* Updated example scripts.
* Calling `process_joinery` in `SurfaceModel`.
* Changed how `BeamDefinition` and `Plate` types are handled in `SurfaceModel`
* Changed the `get_interior_segment_indices` function to work when there are multiple openings.
* Renamed `ShowSurfaceModelBeamType` to `ShowBeamsByCategory`.
* Changed `SurfaceModel` component input handling to give warnings instead of errors.

### Removed

* Removed `add_beam` from `TimberModel`, use `add_element` instead.
* Removed `add_plate` from `TimberModel`, use `add_element` instead.
* Removed `add_wall` from `TimberModel`, use `add_element` instead.

## [0.9.1] 2024-07-05

### Added

* Added `ref_frame` attribute to `Beam`.
* Added `ref_sides` attribute to `Beam`.
* Added `ref_edges` attribute to `Beam`.

### Changed

* Fixed error in BakeWithBoxMap component.
* Added `add_extensions` to `Joint` interface.
* Added `process_joinery` to `TimberModel`.
* Features are not automatically added when creating a joint using `Joint.create()`.
* Features are not automatically added when de-serializing.

### Removed


## [0.9.0] 2024-06-14

### Added

* Added `birdsmouth` parameter to `butt_joint` which applies a `btlx_double_cut` process to the part. 
* Added `BTLxDoubleCut` BTLx Processing class.
* Added BTLx support for `TButtJoint` and `LButtJoint`
* Added `BTLxLap` process class.

### Changed

* Moved module `workflow` from package `ghpython` to new package `design`.
* Moved `compas_timber.ghpython.CategoryRule` to `compas_timber.design`.
* Moved `compas_timber.ghpython.DirectRule` to `compas_timber.design`.
* Moved `compas_timber.ghpython.JointRule` to `compas_timber.design`.
* Moved `compas_timber.ghpython.TopologyRule` to `compas_timber.design`.
* Moved `compas_timber.ghpython.JointDefinition` to `compas_timber.design`.
* Moved `compas_timber.ghpython.FeatureDefinition` to `compas_timber.design`.
* Moved `compas_timber.ghpython.DebugInfomation` to `compas_timber.design`.

### Removed


## [0.8.1] 2024-06-13

### Added

### Changed

* Fixed import errors in GH components.
* Updated GH example file.

### Removed


## [0.8.0] 2024-06-12

### Added

* Added attribute `geometry` to `Beam`.
* Added `center_of_mass` property to Assembly class.
* Added `volume` property to Assembly class.
* Added new element type `Wall`.

### Changed

* Reduced some boilerplate code in `Joint` subclasses.
* Added argument `beams` to `Joint.__init__()` which expects tuple containing beams from implementing class instance.
* Renamed `TimberAssembly` to `TimberModel`.
* Renamed `compas_timber.assembly` to `compas_timber.model`.
* Renamed `compas_timber.parts` to `compas_timber.elements`.
* Based `Beam` on new `compas_model.elements.Element`.
* Based `TimberModel` on new `compas_model.model.Model`.
* Based `Joint` on new `compas_model.interactions.Interaction`.
* Removed support for Python `3.8`.

### Removed

* Removed `joint_type` attributes from all `Joint` classes.
* Removed argument `cutoff` from `LMiterJoint` as it was not used anywhere.
* Removed argument `gap` from `TButtJoint` as it was not used anywhere.
* Removed argument `gap` from `FrenchRidgeLap` as it was not used anywhere.
* Removed class `JointOptions` as not used anymore.
* Removed module `compas_timber.consumers`.
* Removed unused method `TButtJoint.get_cutting_plane()`.

## [0.7.0] 2024-02-15

### Added

* Added `debug_geometries` attribute to `BeamJoiningError`.
* (Re)added `BooleanSubtraction` feature.
* Added flag `modify_cross` to `L-Butt` joint.
* Added flag `reject_i` to `L-Butt` joint.
* Added new `NullJoint`.
* Added `mill_depth` argument to butt joints, with geometric representation of milled recess in cross beam.
* Added `ButtJoint` class with methods common to `LButtJoint` and `TButtJoint`
* Added new `L_TopologyJointRule`, `T_TopologyJointRule`, `X_TopologyJointRule` GH components
* Added GH component param support functions in `compas_timber.ghpython.ghcomponent_helpers.py`
* Added `topos` attribute to `CategoryRule` to filter when joints get applied
* Added new `SurfaceAssembly` class
* Added GH component `SurfaceAssembly` which directly generates a `TimberAssembly` with standard wall framing from a planar surface. 
* Added GH component `SurfaceAssemblyOptions`
* Added GH component `CustomBeamDimensions` for `SurfaceAssembly`

### Changed

* `BeamFromCurve` GH component accepts now referenced Rhino curves, referenced Rhino object IDs and internalized lines.
* `BeamFromCurve` GH component accepts now referenced Rhino curves, referenced Rhino object IDs and internalized lines.
* Fixed `FeatureError` when L-Butt applies the cutting plane.
* Fixed T-Butt doesn't get extended to cross beam's plane.
* `SimpleSequenceGenerator` updated to work with `compas.datastructures.assembly` and generates building plan acording to type.
* Changed GH Categories for joint rules.
* Made `beam_side_incident` a `staticmethod` of `Joint` and reworked it.
* Extended `DecomposeBeam` component to optionally show beam frame and faces.
* Changed `CategoryJointRule` and `DirectJointRule` to a dynamic interface where joint type is selected with right click menu
* Changed `Assembly` GH component to apply category joints if the detected topology is in `CategoryRule.topos`
* Changed `TopologyJoints` GH component to `DefaultJoints` Component, which applies default joints based on topology. 

### Removed

* Removed component `ShowBeamFrame`.
* Changed GH Categories for joint rules
* `BrepGeometryConsumer` continues to apply features even after the first error.
* `DrillHole` component calculates length from input line.
* `DrillHole` has default diameter proportional to beam cross-section.
* Removed input `Length` from `DrillHole` component.
* Fixed broken `TrimmingFeature` component.
* Removed all `JointOption` components. these are accessed in context menu of joint rules.

## [0.6.1] 2024-02-02

### Added

### Changed

### Removed


## [0.6.0] 2024-02-02

### Added

### Changed

* Updated COMPAS dependency to `2.0.0`!

### Removed


## [0.5.1] 2024-01-31

### Added

* Added missing documentation for module `ghpython.workflow.py`.
* Added missing documentation for package `connections`.
* `compas_timber.__version__` now returns current version.

### Changed

### Removed


## [0.5.0] 2024-01-31

### Added

* Added class `DebugInformation` to `workflow.py`.
* Added new component `ShowFeatureErrors`.
* Added new component `ShowJoiningErrors`.
* Added `FeatureApplicator` classes which report errors during feature application.
* Added `L-HalfLapJoint`.
* Added `T-HalfLapJoint`.
* Added `ShowTopologyTypes` GH Component.

### Changed

* Feature application now fails more gracefully (un-processed geometry is returned).
* Attempting to join beams which are already joined raises `BeamJoiningError` instead of `AssemblyError`
* `Joint.add_features` which fails to calculate anything raises `BeamJoiningError`.
* Changed COMPAS dependency to `compas==2.0.0beta.4`.
* Assembly component shows blanks when `CeateGeometry` flag is set to `False`. 

### Removed

* Removed `JointDef` GH components.
* Removed `AutomaticJoint` GH Component. Joint rules are now input directly into `TimberAssembly`.

## [0.4.0] 2024-01-24

### Added

* Added `fabrication` package 
* Added `BTLx` as a wrapper for `TimberAssembly` to generate .btlx files for machining timber beams
* Added `BTLxPart` as wrapper for `Beam`
* Added `joint_factories` folder and factories for existing joints except `X-HalfLap`
* Added `btlx_processes` folder and processes `JackCut` and `FrenchRidgeHalfLap`
* Added `BTLx` Grasshopper component
* Added `FrenchRidgeHalfLap` joint
* Added `DrillHole` Feature.
* Added `DrillHoleFeature` Grasshopper component.
* added `JointOptions` GH Components for all current joint types. This allows joint parameter definition in GH
* added `DirectJointRules` GH Component 
* added `TopologyJointRules` GH Component 
* added `BTLx` as a wrapper for `TimberAssembly` to generate .btlx files for machining timber beams
* added `BTLxPart` as wrapper for `Beam`
* added `joint_factories` folder and factories for existing joints except `X-HalfLap`
* added `btlx_processes` folder and processes `JackCut` and `FrenchRidgeHalfLap`
* added `BTLx` Grasshopper component
* added `FrenchRidgeHalfLap` joint


### Changed

* Changed `Beam` definition to include `blank_frame` and `blank_length` attributes 
* Replaced `Artist` with the new `Scene`.
* Changed type hint for argument `Centerline` of GH component `BeamFromCurve` to `Guid`.
* Curve ID of beam curves are now always stored in `Beam.attributes["rhino_guid"]`.
* Fixed `FindBeamByGuid` component.
* Bumped required COMPAS version to `2.0.0beta.2`.
* Changed docs theme to the new `sphinx_compas2_theme`.
* Re-worked component `BakeBoxMap` to advanced mode.
* Removed call to `rs.Redraw()` in `BakeBoxMap` which was causing GH document to lock (cannot drag).

### Removed


## [0.3.2] 2023-11-17

### Added

* Added now released COMPAS `2.0.0a1` to requirements.

### Changed

* Explicitly added attribute `key` to (de)serialization of `Beam`.

### Removed


## [0.3.1] 2023-09-18

### Added

### Changed

### Removed


## [0.3.0] 2023-09-18

### Added

* Added new joint type: Half-lap joint.

### Changed

* Beam transformed geometry with features is available using property `geometry`.
* Adapted the `Data` interface of `Beam` and `Assembly` according to the changes in COMPAS core.
* Beam geometry is created on demand.
* Adapted the `Data` interface of `Joint` and its implementations according to the changes in COMPAS core.
* Explicitly choosing `Grasshopper` context for the `Artist` in `ShowAssembly` component.

### Removed

* Removed method `Beam.get_geometry`.

## [0.2.16] 2023-05-16

### Added

### Changed

### Removed


## [0.2.15] 2023-05-15

### Added

### Changed

### Removed


## [0.2.14] 2023-05-15

### Added

### Changed

### Removed


## [0.2.13] 2023-05-15

### Added

### Changed

### Removed


## [0.2.12] 2023-05-15

### Added

### Changed

### Removed


## [0.2.11] 2023-05-15

### Added

### Changed

### Removed


## [0.2.10] 2023-05-14

### Added

### Changed

### Removed


## [0.2.9] 2023-05-12

### Added

### Changed

### Removed


## [0.2.8] 2023-05-12

### Added

### Changed

### Removed


## [0.2.7] 2023-05-12

### Added

### Changed

### Removed


## [0.2.6] 2023-05-12

### Added

### Changed

### Removed


## [0.2.5] 2023-05-12

### Added

### Changed

### Removed


## [0.2.4] 2023-05-12

### Added

### Changed

### Removed


## [0.2.3] 2023-05-12

### Added

### Changed

### Removed


## [0.2.2] 2023-05-12

### Added

### Changed

### Removed


## [0.2.1] 2023-05-12

### Added

### Changed

### Removed


## [0.2.0] 2023-05-11

### Added

* Integrated RTree search for neighboring beams using Rhino and CPython plugins.

### Changed

### Removed<|MERGE_RESOLUTION|>--- conflicted
+++ resolved
@@ -31,14 +31,11 @@
 * Added new `utilities` module in `connections` package.
 * Added new `compas_timber._fabrication.DoubleCut`.
 * Added new `compas_timber.connections.TBirdsmouthJoint`.
-<<<<<<< HEAD
+* Added `JointRule.joints_from_beams_and_rules()` static method 
+* Added `Element.reset()` method.
+
 * Added new `fasteners.py` module with new `Fastener` element type.
 * Added unit tests for `fasteners.py` module.
-=======
-* Added `JointRule.joints_from_beams_and_rules()` static method 
-* Added `Element.reset()` method.
-
->>>>>>> effe379f
 
 ### Changed
 
