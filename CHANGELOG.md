# Changelog

All notable changes to this project will be documented in this file.

The format is based on [Keep a Changelog](https://keepachangelog.com/en/1.0.0/),
and this project adheres to [Semantic Versioning](https://semver.org/spec/v2.0.0.html).

## Unreleased

### Added
* Added `add_elements()` method to `compas_timber.model.TimberModel`, following its removal from the base `Model`.
* Added `geometry` property in `compas_timber.elements.TimberElement` following its removal from the base `Element` that returns the result of `compute_modelgeometry()`.
* Added `compute_elementgeometry` method in `TimberElement` that returns the element geometry in local coordinates.
* Added `reset_computed_properties()` method to `TimberElement` to provide interface for invalidating `@reset_computed` decorated properties.
* Added `transform()` method override to `TimberModel` to properly invalidate element caches when model transformation is applied, fixing inconsistent element transformation behavior.
* Added `__from_data__` class method override in `TimberElement` to handle frame/transformation conversion during deserialization.
* Added standalone element support through minimal overrides in `compute_modeltransformation()` and `compute_modelgeometry()` methods in `TimberElement`.

* Added new `compas_timber.planning.Stock` base class for representing raw material stock pieces with polymorphic element handling.
* Added new `compas_timber.planning.BeamStock` class for 1D beam stock pieces with length-based nesting and dimensional compatibility checking.
* Added new `compas_timber.planning.PlateStock` class for 2D plate stock pieces with area-based nesting and dimensional compatibility checking.
* Added new `compas_timber.planning.BeamNester` class for automated beam nesting with first-fit and best-fit decreasing algorithms.
* Added new `compas_timber.planning.NestingResult` class as a serializable wrapper for nesting results with analysis properties and enhanced dimensional reporting.
* Added new `compas_timber.fabrication.BTLxGenericPart` as a new base class for BTLx part representations, upstreaming shared functionality from `BTLxPart` and `BTLxRawpart`.
* Added new `compas_timber.fabrication.BTLxRawpart`, inheriting from `BTLxGenericPart`, to support raw part handling and nesting operations within the BTLx framework.
* Added `reset_timber_attrs` decorator to invalidate cached `TimberElement` attributes.
* Added `PlateJoint.add_extensions()` which does the initial extension of plate outline edges. 
* Added `PlateGeometry` class.
* Added `SlabJoint`, `SlabMiterJoint`, `SlabButtJoint`, `SlabLButtJoint`, `SlabTButtJoint`.

### Changed
* Updated `compas_model` version pinning from `0.4.4` to `0.9.1` to align with the latest development.
* Changed `compas_timber.connections.Joint` to inherit from `Data` instead of the deprecated `Interaction`.
* Replaced `face.frame_at()` with `surface.frame_at()` on NURBS surfaces in `Lap.from_volume_and_element` to avoid `NotImplementedError` in `OCC`.
* Changed `TimberModel.element_by_guid()` to use `self._elements[guid]` instead of `self._guid_element[guid]` for element lookup.
* Replaced all `GroupNode` references with the new `Group` element class from `compas_model`.
* Changed `joints` and `joint_candidates` properties in `TimberModel` to use direct edge-based lookup instead of interactions.
* Updated default edge attributes in the model graph to include `joints` and `candidates`.
* Updated `graph_node` property to `graphnode` following the changes in the parent `compas_model.elements.Element` class.
* Upstreamed `ref_frame` property from `compas_timber.elements.Beam` to `compas_timber.elements.TimberElement`.
* Upstreamed `ref_sides` property from `compas_timber.elements.Beam` and `compas_timber.elements.Plate` to `compas_timber.elements.TimberElement`.
* Upstreamed `ref_edges` property from `compas_timber.elements.Beam` and `compas_timber.elements.Plate` to `compas_timber.elements.TimberElement`.
* Upstreamed `front_side`, `back_side`, `opp_side` methods from `compas_timber.elements.Beam` to `compas_timber.elements.TimberElement`.
* Upstreamed `side_as_surface` method from `compas_timber.elements.Beam` to `compas_timber.elements.TimberElement`.
* Upstreamed `get_dimensions_relative_to_side` method from `compas_timber.elements.Beam` to `compas_timber.elements.TimberElement`.
* Refactored `TimberElement.__init__()` to accept `frame` parameter and convert to `transformation` for parent `Element` class, bridging frame-based user interface with transformation-based inheritance.
* Changed the way the `ref_frame` is computed from the `Blank`'s geometry in `TimberElement`.
* Changed the way the `blank` is computed in `compas_timber.elements.Beam` applying the `modeltransformation` to a locally generated geometry.
* Changed the `apply()` method in `DoubleCut`, `DovetailMortise`, `DovetailTenon`, `Drilling`, `FrenchRidgeLap`, `JackRafterCut`, `Lap`, `LongitudinalCut`, `Mortise`, `Pocket`, `StepJointNotch`, `StepJoint`, `Tenon` by transforming the computed feature geometry in the element's local space to allow the element geometry computation to happen in local coordinates.
* Fixed bug in `LongitudinalCut` that occured when the cutting plane intersected a ref_side but the normals pointed away from each other, resulting in the cut parameter being out of range. 
* Changed `JointRuleSolver.apply_rules_to_model()` to consider `JointCandidate`s pairwise if larger clusters fail to create joints. 
* Improved performance of `TimberModel.process_joinery()` by caching some attributes of `TimberElement`. 
* Changed `Fastener`, `Slab`, `Wall` to inherit from `compas_model.Element` instead of `TimberElement`. `TimberElement` now represents BTLx parts exclusively.
* Changed core definition of `Plate` to be same as `Beam`, (frame, length, width, height) with `outline_a` and `outline_b` optional arguments.
* Changed `Plate` to inherit from `TimberElement` and `PlateGeometry`.
<<<<<<< HEAD
* Fixed bug in `LongitudinalCut` that occured when the cutting plane intersected a ref_side but the normals pointed away from each other, resulting in the cut parameter being out of range. 
=======
>>>>>>> 52f4e39a
* Changed `Slab` to inherit from `PlateGeometry`
* Changed `Slab.from_boundary` to `Slab.from_outline_thickness`, inherited from `PlateGeometry`.

### Removed
* Removed `PlateToPlateInterface`, as plates will take `BTLxProcessing` features.
* Removed the `add_element()` method from `compas_timber.model.TimberModel`, as the inherited method from `Model` now covers this functionality.
* Removed `interactions` property from `TimberModel` in favor of direct edge-based joint lookup.
* Removed `blank_frame` property from `compas_timber.elements.Beam` since the ref_frame could serve it's purpose.
* Removed `faces` property from `compas_timber.elements.Beam` since it wasn't used anywhere.
* Removed `has_features` property from `compas_timber.elements.Beam` since it wasn't used anywhere.
* Removed `key` property from `compas_timber.elements.Beam` and `compas_timber.elements.Plate` since it is not used anymore.
* Removed all Rhino7 components!
* Removed method `add_group_element` from `TimberModel`.
* Removed `PlateToPlateInterface` since plates should be given `BTLxProcessing` features.

## [1.0.1] 2025-10-16

### Added
* Added `TimberElement.add_feature` to override the `Element` method.
* Added new GH helper `get_createable_joints` to get all createable Joint classes.

### Changed

* Fixed a bug in `TLapJoint` and `XLapJoint` where the `cut_plane_bias` parameter was not passed to the `_create_negative_volumes()` method after its signature was changed.
* Replaced `JackRafterCut` and `Lap` with their Proxy counterparts in `LLapJoint` and `TLapJoint`.
* Changed `BTLxPart` transformation GUID to use the `TimberElement`'s GUID instead of generating a random UUID in `compas_timber.fabrication.BTLxPart`.
* Updated the `write()` and `model_to_xml()` methods of the `BTLxWriter` class to optionally accept a `NestingResult` object, enabling inclusion of beam nesting information in the BTLx output.
* Fixed a bug in `TStepJoint` where beam dimensions were calculated incorrectly for certain reference side orientations. 
* Renamed `TOliGinaJoint` to `OliginaJoint` for consistency wrt to the supported topology.
* Replaced `get_leaf_subclasses(Joint)` with `get_createable_joints()` in the relevant GH components.
* Added inflation of the negative volume in `LapProxy` to fix boolean difference artifact.

### Removed

## [1.0.0] 2025-09-01

### Added

* Added attribute `tolerance` to `TimberModel`.
* Added `scaled` method to `compas_timber.fabrication.BTLxProcessing` to scale the BTLx parameters.
* Added `scaled` method to `compas_timber.fabrication.BTLxPart` to scale the BTLx parameters.
* Added `scale` method to `compas_timber.fabrication.JackRafterCut`.
* Added `scale` method to `compas_timber.fabrication.Drilling`.
* Added `scale` method to `compas_timber.fabrication.DoubleCut`.
* Added `scale` method to `compas_timber.fabrication.Lap`.
* Added `scale` method to `compas_timber.fabrication.FrenchRidgeLap`.
* Added `scale` method to `compas_timber.fabrication.Tenon`.
* Added `scale` method to `compas_timber.fabrication.Mortise`.
* Added `scale` method to `compas_timber.fabrication.StepJoint`.
* Added `scale` method to `compas_timber.fabrication.StepJointNotch`.
* Added `scale` method to `compas_timber.fabrication.DovetailTenon`.
* Added `scale` method to `compas_timber.fabrication.DovetailMortise`.
* Added `scale` method to `compas_timber.fabrication.Slot`.
* Added `scale` method to `compas_timber.fabrication.Pocket`.
* Added `scale` method to `compas_timber.fabrication.Text`.
* Added `is_joinery` flag to `BTLxProcessing` to indicate if the processing is a result of joinery operation.
* Added new `compas_timber.fabrication.LongitudinalCut`.
* Added tasks `update-gh-header` to update the version in the header of the GH components.
* Added new `compas_timber.connections.XNotchJoint`.
* Added a proxy class for `Pocket` BTLx processing for performance optimization. 
* Added `topology` to class `Joint`.
* Added `location` to class `Joint`.
* Added `NBeamKDTreeAnalyzer` to `compas_timber.connections`.
* Added `TripletAnalyzer` to `compas_timber.connections`.
* Added `QuadAnalyzer` to `compas_timber.connections`.
* Added `CompositeAnalyzer` to `compas_timber.connections`.
* Added method `connect_adjacent_beams` to `TimberModel`.
* Added `PlateJoint`.
* Added `PlateButtJoint`.
* Added `PlateMiterJoint`.
* Added `PlateConnectionSolver`.
* Added generic `ButtJoint` class from which `TButtJoint` and `LButtJoint` inherit.
* Added new `BTLxProcessingError` to `compas_timber.errors`.
* Added `errors` property to `BTLxWriter` class which can be used after call to `write()` to check for errors.
* Added `CategoryPlateJointRule`, `DirectPlateJointRule`, `EdgeEdgeTopologyPlateJointRule`, and `EdgeFaceTopologyPlateJointRule` Plate joint rule GH components.
* Added `joints_contribution_guide` in docs.
* Added `PlateJointCandidate` to `generic_joint.py`.
* Added `Joint.promote_cluster` and `Joint.promote_joint_candidate` constructors to `Joint`.
* Added `PlateJoint.promote_joint_candidate` as override.
* Added `joints_contribution_guide` in docs.
* Added `JointRuleSolver` class.
* Added `JointTopology.TOPO_Y` for Beam Connections.
* Added `JointTopology.TOPO_K` for Beam Connections.
* Added `JointTopology.TOPO_EDGE_EDGE` for Plate Connections.
* Added `JointTopology.TOPO_EDGE_FACE` for Plate Connections.
* Added `Cluster.topology`.
* Added `PlateSolverResult` and `BeamSolverResult` to package results from `PlateConnectionSolver.find_topology()` and `ConnectionSolver.find_topology()`.
* Added `joint_candidates` property to `TimberModel`.
* Added `add_joint_candidate` method to `TimberModel`.
* Added `remove_joint_candidate` method to `TimberModel`.

### Changed

* BTLx Write now considers the `TimberModel.tolerance` attribute and scales parts and processings it when units are set to meters.
* Added missing `__data__` to `compas_timber.fabrication.Drilling`.
* Added missing `__data__` to `compas_timber.fabrication.Slot`.
* Fixed `TypeError` when deepcopying beams with `debug_info` on them.
* Processings which are not the result of joinery are now serialized with `TimberElement`.
* Fixed visualization bug in `Plate` due to loft resulting in flipped volume.
* Fixed a few bugs in the `WallPopulator` workflow including GH component updates.
* Renamed `NullJoint` to `JointCandidate`.
* Fixed bug in show_ref_faces GH component.
* `BTLxProcessing.ref_side_index` defaults to `0` if not set, instead of the invalid `None`.
* Updated `BTLx_contribution_guide` in docs.
* Fixed several GH Components for Rhino8 compatibility.
* Fixed `graph_node` is `None` after deserializing a `TimberModel`.
* Fixed a bug in `BeamsFromMesh` GH Component.
* Fixed attribute error when creating a `TButtJoint`.
* Changed default value for `modify_cross` to `True` for `LButtJoint`.
* Minor fixes to GH Components.
* Fixed `elements` and geometry creation for `BallNodeJoint`.
* Changed `PlateConnectionSolver.find_topology()` to solve for `TOPO_EDGE_EDGE` or `TOPO_EDGE_FACE`.
* Changed `PlateConnectionSolver.find_topology()` to return a `PlateSolverResult` instance.
* Reworked `ConnectionSolver.find_topology()` for readability and to implement `TOPO_I`.
* Changed `ConnectionSolver.find_topology()` to return a `BeamSolverResult` instance.
* Removed `topology`, `a_segment_index` and `b_segment_index` from `PlateJoint` subclass `__init__()` methods. These can now be passed as kwargs.
* `Platejoint`s can now be isntantiated with just 2 Plates as arguments. If no topology or segment index data is in kwargs, the joint will solve for those. 
* Fixed ironpython compatibility issues.
* `NBeamKDTreeAnalyzer` now uses `model.joint_candidates` instead of filtering `model.joints`.
* Fixed element interaction gets removed even if there are still attributes on it.
* Changed `elements` argument in `promote_joint_candidate` to `reordered_elements` for clarity.
* Fixed `TStepJoint` deserialization error where `__init__()` was accessing beam properties before beams were restored from GUIDs.
* Removed the `cut_plane_bias` parameter from the `LapJoint.__init__()` method, as it is not required by all subclasses.
* Added the `cut_plane_bias` parameter to the constructors of `TLapJoint`, `LLapJoint`, and `XLapJoint`.
* Updated the `__data__` methods of `TLapJoint`, `LLapJoint`, and `XLapJoint` to serialize the `cut_plane_bias` value.
* Updated the `__data__` method of `LFrenchRidgeLapJoint` to serialize the `drillhole_diam` value.
* Changed the `_create_negative_volumes()` method in `LapJoint` to accept `cut_plane_bias` as an argument.
* Renamed `set_default_values()` to `_update_default_values()` and moved method call from `__init__()` to `add_features()` in `TenonMortiseJoint` to avoid inconsistencies during deserialization.
* Set minimum `compas_timber` version in CPython GH components to `1.0.0`.
* Reworked `ConnectionSolver.find_topology()` for readability and to implement `TOPO_I`.
* Changed `JointRule.joints_from_beams_and_rules()` to `JointRule.apply_rules_to_model` which now adds `Joint`s to the
  `TimberModel` directly.
* Changed `WallPopulator.create_joint_definitions()` to `WallPopulator.create_joints()`, which now returns `DirectRule` instances.
* Changed `tolerance` argument to `max_distance` in `NBeamKDTreeAnalyzer` for clarity and consisten naming. 
* Changed `Joint.check_elements_compatibility()` to a class method to check Joint-type specific requirements before instantiation. 

### Removed

* Removed Grasshopper after-install plugin. Components should be installed via Rhino's Plugin Manager.
* Removed `get_face_most_towards_beam` from `Joint` as not used anywhere.
* Removed `get_face_most_ortho_to_beam` from `Joint` as not used anywhere.
* Removed `angle_vectors_projected` from `compas_timber.utils` since this has been upstreamed to core.
* Removed `comply()` from JointRule and its child classes.
* Removed `JointDefinition`. 
* Removed `FeatureDefinition`. 
* Removed redundant checks in `TopologyRule` GH components.

## [0.16.2] 2025-05-07

### Added

### Changed

* Fixed max recursion depth error when copying `TimberModel`/`Beam` with proxy processings.

### Removed



## [0.16.1] 2025-04-30

### Added

### Changed

### Removed


## [0.16.0] 2025-04-30

### Added

* Added new `compas_timber.fabrication.Pocket`.
* Added `front_side`, `back_side`, `opp_side` methods to the `Beam` class for retrieving specific sides relative to a reference side.
* Added processing `Text` to `compas_timber.fabrication`.
* Added `TextParams` to `compas_timber.fabrication`.
* Added new Grasshopper components for Rhino8/cpython. 
* Added new methods to handle adaptive GH_component parameters using cpython.

### Changed

* Fixed `AttributeError` when deserializing a model with Lap joints.
* Fixed a bug in `compas_timber.fabrication.Lap` where `ref_side_index` failed for `0` by checking for `None` instead.
* Fixed a bug in `compas_timber.fabrication.Lap` to handle the case when the vectors used to calculate the `inclination` angle are perpendicular.

### Removed


## [0.15.3] 2025-03-25

### Added

* Added `DualContour` BTLx Contour type for ruled surface Swarf contours.

### Changed

* Removed `main_ref_side_index` property from `TBirdsmouthJoint` since it's now defined in the `DoubleCut` BTLxProcessing.
* Added `mill_depth` argument in `TBirdsmouthJoint` for creating pockets on the cross_beam if asked.
* Refactored the `check_element_compatibility` method in `YButtJoint` so that it checks for coplanarity and dimensioning of the cross elements.
* Enhanced `DoubleCut.from_planes_and_beam` to verify that provided planes are not parallel and raise a `ValueError` if they are.
* Adjusted `process_joinery` method to catch `ValueError` exceptions during `BTLxProcessing` generation and wrap them in `BeamJoiningError` objects.
* Refactored and renamed `are_beams_coplanar` function to `are_beams_aligned_with_cross_vector`.
* Refactored `_create_negative_volumes()` in `LapJoint` so that it generates box-like volumes. 
* Refactored `XLapJoint`, `LLapJoint`, `TLapJoint` so that they use the `_create_negative_volumes()` method to get the negative volumes and use the alt constructor `Lap.from_volume_and_beam()`.
* Fixed an error occuring in `BTLxPart.shape_strings` by ensuring the polyline is always closed.
* Implemented `Inclination` in the `FreeContour` BTLx Processing.
* Changed `Plate` element to be defined by top and bottom contours instead of one contour and thickness. 

### Removed

* Removed `check_elements_compatibility` method from the parent `LapJoint` since non co-planar lap joints can be achieved.
* Removed the `is_pocket` argument in `Lap.from_plane_and_beam()` since this class method will now only serve for pockets in Butt joints.
* Removed `opposing_side_index` and `OPPOSING_SIDE_MAP` from `Beam` class since they have now been replaced by `front_side`, `back_side`, `opp_side` methods.
* Removed the deprecated `main_beam_opposing_side_index` property from `LButtJoint` and `TButtJoint` as it is no longer in use.

## [0.15.2] 2025-03-05

### Added

### Changed

* Fixed `ValueError` occurring when connecting just a slab to the GH model component.

### Removed


## [0.15.1] 2025-03-04

### Added

### Changed

* Fixed "No intersection found between walls" error when walls connect in unsupported topology.
* Implemented slab perimeter offset workaround.

### Removed


## [0.15.0] 2025-03-04

### Added

* Added `BTLx_From_Params` GH component which contains the definiton for class `DeferredBTLxProcessing` to allow directly defining BTLx parameters and passing them to the model.
* Added `Shape` to BTLx output, showing finished element geometry in BTLx Viewer instead of just blank.
* Added `as_plane()` to `WallToWallInterface`.
* Added optional argument `max_distance` to `WallPopulator.create_joint_definitions()`.

### Changed

* Added `max_distance` to `TimberModel.connect_adjacent_walls()`.
* Fixed plate doesn't get properly extended to the end of an L detail.
* Fixed detail edge beams don't get LButt.
* Fixed walls might not be considered connecting depending on the surface's orientation.

### Removed


## [0.14.2] 2025-02-17

### Added

### Changed

* Adjusted `LMiterJoint` so that it now applies an extra cut to elements when the `cutoff` flag is enabled.

### Removed


## [0.14.1] 2025-02-17

### Added

* Added missing arguments in configuration set component.
* Added `FlipDirection` flag to flip stud direction of a slab.

### Changed

* Fixed rotating stud direction in slab causes breaks plates and connections.
* Restructured some Gh Toolboxes & added Icons for Walls & Slabs

### Removed


## [0.14.0] 2025-02-17

### Added

* Added `distance_segment_segment` to `compas_timber.utils`
* Added `BTLxFromGeometryDefinition` class to replace the depricated `FeatureDefinition`. This allows deferred calculation of BTLx processings.
* Added `from_shapes_and_element` class method to `Drilling`, `JackRafterCut`, and `DoubleCut` as a wrapper for their geometry based constructors for use with `BTLxFromGeometryDefinition`.
* Added `YButtJoint` which joins the ends of three joints where the `cross_beams` get a miter cut and the `main_beam` gets a double cut.
* Added `JackRafterCutProxy` to allow for deferred calculation of the `JackRafterCut` geometry thus improving visualization performance.
* Added class "WallPopulator" to `compas_timber.design`.
* Added class "WallPopulatorConfigurationSet" to `compas_timber.design`.
* Added class "WallSelector" to `compas_timber.design`.
* Added class "AnyWallSelector" to `compas_timber.design`.
* Added class "LConnectionDetailA" to `compas_timber.design`.
* Added class "LConnectionDetailB" to `compas_timber.design`.
* Added class "TConnectionDetailA" to `compas_timber.design`.
* Added `from_brep` to `compas_timber.elements.Wall.
* Added `from_polyline` to `compas_timber.elements.Wall.
* Added `WallJoint` to `compas_timber.connections`.
* Added error handling when BTLx processing from geometry fails in GH.
* Added new `Slab` class to `compas_timber.elements`.
* Added `Slab` GH component.
* Added `FreeContour` BTLx processing and applied it to the `Plate` type so that plates can be machined.

### Changed

* Updated Grasshopper Toolbox and Icons
* Fixed `ValueErrorException` in `as_dict()` method of `BTLxProcessingParams` class by ensuring precision specifiers are used with floats.
* Removed model argument from `BTLxWriter` in the GH component and updated it to always return the BTLx string.
* Fixed a bug in `compas_timber.Fabrication.StepJointNotch` related to the `orientation` and `strut_inclination` parameters.
* Fixed the error message when beam endpoints coincide, e.g. when a closed polyline is used as input. 
* Changed `index` input of `ShowFeatureErrors` and `ShowJoiningErrors` do have default value of 0.
* Fixed spelling of `BeamJoinningError` to `BeamJoiningError`.
* Changed `process_joinery()` method to handle `BeamJoiningError` exceptions and return them. Also updated `Model` GH component.
* Updated `add_joint_error()` method in `DebugInformation` class to handle lists.
* Changed `compas_timber.fabrication.Lap` so that the volume is generated fully from the relevant BTLx params.
* Refactored `compas_timber.connections.LapJoint` to comply with the new system.
* Changed `THalfLapJoint`, `LHalfLapJoint`, `XHalfLapJoint` from `compas_timber.connections` so that they use the `Lap` BTLx processing.
* Renamed all `X/T/LHalfLapJoint` classes to `X/T/LLapJoint`.
* Enhanced lap behavior for optimal beam orientation in `LapJoint` class.
* Fixed `restore_beams_from_keys` in `LMiterJoint` to use the correct variable names.
* Reworked `DoubleCut` to more reliably produce the feature and geometry with the `from_planes_and_element` class method.
* Renamed `intersection_box_line()` to `intersection_beam_line_param()`, which now take a beam input and outputs the intersecting ref_face_index.
* Added `max_distance` argument to `JointRule` subclasses and GH components so that max_distance can be set for each joint rule individually.
* Changed referenced to `beam` in `Drilling` to `element`. 
* Changed `Drill Hole` and `Trim Feature` GH components to generate the relevant `BTLxProcessing` type rather than the deprecated `FeatureDefinition` type.
* Changed `Show_beam_faces` gh component to `Show_ref_sides`, which now takes an `int` index and shows the corresponding face including origin corner.
* Bug fixes after adding `max_distance` to joint defs.
* Using new `JackRafterCutProxy` in LMiterJoint, LButtJoint and TButtJoint.
* Changed input type from `Element` to `Beam` in components that currently only support beams.
* Fixed drilling GH component not taking diameter as a string.
* Reworked `Wall` class to be defined with a standard polyline, frame and thickness.
* Changed labels in `Show_ref_sides` GH component to be 1-based to match the spec.

### Removed


## [0.13.0] 2025-01-13

### Added

* Added API documentation for `design` and `error` packages.
* Added `guess_joint_topology_2beams` and `set_default_joints` functions to `design.__init__.py`.
* Added `list_input_valid`, `item_input_valid`, `get_leaf_subclasses`, `rename_gh_input` functions to `ghpython.__init__.py`.
* Added `Instruction`, `Model3d`, `Text3d`, `LinearDimension`, `BuildingPlanParser` classes to `planning.__init__.py`.
* Added `subprocessings` property to `BTLxProcessing` to allow nesting of processings.

### Changed

* Fixed comma incompatible with py27 in `Slot` module.
* Updated the API documentation for `connections`, `elements`, `fabrication`, `ghpython`, `planning` packages.
* Refactored all btlx `process` references to `processing`, including base classes, properties, variables, and docstrings.
* Refactored `BTLx` to `BTLxWriter` in the `compas_timber.Fabrication` package.

### Removed

* Removed `BeamJoiningError` from `connections.__init__.py`.
* Removed duplicate entries from the `__all__` list in the `elements.__init__.py` module.
* Removed package `compas_timber._fabrication`.
* Removed `btlx_processes` anf `joint_factories` from `compas_timber.fabrication` package.
* Removed `.btlx` files from `.gitignore`.


## [0.12.0] 2025-01-07

### Added

* Added new base class for timber elements `TimberElement`.
* Added property `is_beam` to `Beam` class.
* Added property `is_plate` to `Plate` class.
* Added property `is_wall` to `Wall` class.
* Added `side_as_surface` to `compas_timber.elements.Beam`.
* Added `opposing_side_index` to `compas_timber.elements.Beam`.
* Added `Plate` element.
* Added attribute `plates` to `TimberModel`.
* Added new temporary package `_fabrication`.
* Added new `compas_timber._fabrication.JackRafterCut`.
* Added new `compas_timber._fabrication.JackRafterCutParams`.
* Added new `compas_timber._fabrication.Drilling`.
* Added new `compas_timber._fabrication.DrillingParams`.
* Added new `compas_timber._fabrication.StepJoint`.
* Added new `compas_timber._fabrication.StepJointNotch`.
* Added new `compas_timber._fabrication.DovetailTenon`.
* Added new `compas_timber._fabrication.DovetailMortise`.
* Added new `compas_timber.connections.TStepJoint`.
* Added new `compas_timber.connections.TDovetailJoint`.
* Added new `utilities` module in `connections` package.
* Added new `compas_timber._fabrication.DoubleCut`.
* Added new `compas_timber.connections.TBirdsmouthJoint`.
* Added new method `add_group_element` to `TimberModel`.
* Added new method `has_group` to `TimberModel`.
* Added new method `get_elements_in_group` to `TimberModel`.
* Added attribute `is_group_element` to `TimberElement`.
* Added `JointRule.joints_from_beams_and_rules()` static method 
* Added `Element.reset()` method.
* Added new `fasteners.py` module with new `Fastener` element type.
* Added new `compas_timber._fabrication.Lap`.
* Added `Joint_Rule_From_List` GH Component that takes lists of beams to create joints.
* Added `MIN_ELEMENT_COUNT` and `MAX_ELEMENT_COUNT` class attributes to `Joint`.
* Added `element_count_complies` class method to `Joint`.
* Added `compas_timber.fasteners.FastenerTimberInterface`.
* Added `compas_timber.connections.BallNodeJoint`.
* Added `compas_timber.elements.BallNodeFastener`.
* Added `transform()` method to `Feature` types.
* Added `FastenerInterfaceComponent` GH component.
* Added `ShowElementsByType` GH Component.
* Added `fasteners` property to `TimberModel`.
* Added `BTLx_Feature` GH component.
* Added `CT_Beams_From_Mesh` GH component.
* Added new `compas_timber._fabrication.FrenchRidgeLap`.
* Added new `compas_timber.connections.LFrenchRidgeLapJoint`.
* Added new `compas_timber._fabrication.Tenon` and `compas_timber._fabrication.Mortise`.
* Added new `compas_timber.connections.TTenonMortiseJoint`.
* Added `create` override to `BallNodeJoint`.
* Added `PlateFastener` class.
* Added `errors` directory and `__init__.py` module.
* Added new `compas_timber._fabrication.Slot`.
* Added new `compas_timber._fabrication.SlotParams`.

 

### Changed

* Changed incorrect import of `compas.geometry.intersection_line_plane()` to `compas_timber.utils.intersection_line_plane()`
* Renamed `intersection_line_plane` to `intersection_line_plane_param`.
* Renamed `intersection_line_line_3D` to `intersection_line_line_param`.
* Adjusted functions in `compas_timber._fabrication.DovetailMortise` and `compas_timber.connections.TDovetailJoint`.
* Added `conda-forge` channel to installation instructions.
* Fixed `**kwargs` inheritance in `__init__` for joint modules: `LMiterJoint`, `TStepJoint`, `TDovetailJoint`, `TBirdsmouthJoint`.
* Fixed GUID assignment logic from `**kwargs` to ensure correct fallback behavior for joint modules: `LMiterJoint`, `TStepJoint`, `TDovetailJoint`, `TBirdsmouthJoint`.
* Changed `model.element_by_guid()` instead of direct `elementsdict[]` access for beam retrieval in joint modules: `LMiterJoint`, `TStepJoint`, `TDovetailJoint`, `TBirdsmouthJoint`.
* Reworked the model generation pipeline.
* Reworked `comply` methods for `JointRule`s. 
* Fixed error with angle and inclination calculation in `compas_timber._fabrication.JackRafterCut` 
* Changed `compas_timber.connections.TButtJoint` and `compas_timber.connections.LButtJoint` by using the new implemented BTLx Processes to define the Joints
* Changed `DirectJointRule` to allow for more than 2 elements per joint.
* Changed `beam` objects get added to `Joint.elements` in `Joint.create()`.
* Fixed bug in vizualization of tenon/mortise in `compas_timber._fabrication.StepJoint`and `compas_timber._fabrication.StepJointNotch`.
* Changed `model.process_joinery()`so that it calls `joint.check_elements_compatibility()` before adding extensions and features.
* Fixed incorrect data keys for `beam_guid` in the `__data__` property for joint modules: `LMiterJoint`, `TStepJoint`, `TDovetailJoint`, `TBirdsmouthJoint`, `LFrenchRidgeLapJoint`.
* Fixed `JointRuleFromList` GH component.
* Changed `TButtJoint` to take an optional `PlateFastener`.
* Moved `FeatureApplicationError`, `BeamJoiningError`, and `FastenerApplicationError` to `errors.__init__.py`.
* Fixed a bug that occured when parallel beams are joined in the BallNodeJoint.
* Fixed `L_TopoJointRule`, `T_TopoJointRule` and `X_TopoJointRule` for cases where `Joint.SUPPORTED_TOPOLOGY` is a single value or a list.
* Fixed bug in `JointRule.joints_from_beams_and_rules()` that caused failures when topology was not recognized.
* Implemented `max_distance` parameter in `JointRule.joints_from_beams_and_rules()` and `JointRule.comply` methods.
* Bux fixes from extra comma argument and `max_distance` not implemented in `DirectRule.comply`.

### Removed

* Removed module `compas_timber.utils.compas_extra`.
* Removed a bunch of spaghetti from `CT_model` GH component.
* Removed module `compas_timber.fabrication.joint_factories.t_butt_factory`.
* Removed module `compas_timber.fabrication.joint_factories.l_butt_factory`.
* Removed module `compas_timber.connections.butt_joint`.
* Removed module `compas_timber.connections.french_ridge_lap`.
* Removed module `compas_timber.fabrication.joint_factories.french_ridge_factory`.
* Removed module `compas_timber.fabrication.btlx_processes.btlx_french_ridge_lap`.

## [0.11.0] 2024-09-17

### Added

* Added bake component for `Plate` elements.
* Added default paramteters for `Surface Model` in the GH Component

### Changed

* Fixed wrong image file paths in the Documentation.
* Changed `TimberModel.beams` to return generator of `Beam` elements.
* Changed `TimberModel.walls` to return generator of `Wall` elements.
* Changed `TimberModel.plates` to return generator of `Plate` elements.
* Changed `TimberModel.joints` to return generator of `Joint` elements.
* Fixed polyline analysis for generating `SurfaceModel`
* Fixed errors in debug info components.

### Removed


## [0.10.1] 2024-09-11

### Added

### Changed

* Implemented a workaround for https://github.com/gramaziokohler/compas_timber/issues/280.

### Removed


## [0.10.0] 2024-09-11

### Added

* Added `SurfaceModelJointOverride` GH Component.
* Added `Plate` element.
* Added attribute `plates` to `TimberModel`.
* Added `SurfaceModelJointOverride` GH Component
* Added `ShowSurfaceModelBeamType` GH Component
* Re-introduced attribute `key` in `Beam`.
* Added attribute `key` to `Plate`.
* Added generation of `plate` elements to the `SurfaceModel`

### Changed

* Updated documentation for Grasshopper components.
* Fixed missing input parameter in `SurfaceModelOptions` GH Component.
* Fixed error with tolerances for `SurfaceModel`s modeled in meters.
* Renamed `beam` to `element` in different locations to make it more generic.
* Fixed `AttributeError` in `SurfaceModel`.
* Updated example scripts.
* Calling `process_joinery` in `SurfaceModel`.
* Changed how `BeamDefinition` and `Plate` types are handled in `SurfaceModel`
* Changed the `get_interior_segment_indices` function to work when there are multiple openings.
* Renamed `ShowSurfaceModelBeamType` to `ShowBeamsByCategory`.
* Changed `SurfaceModel` component input handling to give warnings instead of errors.

### Removed

* Removed `add_beam` from `TimberModel`, use `add_element` instead.
* Removed `add_plate` from `TimberModel`, use `add_element` instead.
* Removed `add_wall` from `TimberModel`, use `add_element` instead.

## [0.9.1] 2024-07-05

### Added

* Added `ref_frame` attribute to `Beam`.
* Added `ref_sides` attribute to `Beam`.
* Added `ref_edges` attribute to `Beam`.

### Changed

* Fixed error in BakeWithBoxMap component.
* Added `add_extensions` to `Joint` interface.
* Added `process_joinery` to `TimberModel`.
* Features are not automatically added when creating a joint using `Joint.create()`.
* Features are not automatically added when de-serializing.

### Removed


## [0.9.0] 2024-06-14

### Added

* Added `birdsmouth` parameter to `butt_joint` which applies a `btlx_double_cut` process to the part. 
* Added `BTLxDoubleCut` BTLx Processing class.
* Added BTLx support for `TButtJoint` and `LButtJoint`
* Added `BTLxLap` process class.

### Changed

* Moved module `workflow` from package `ghpython` to new package `design`.
* Moved `compas_timber.ghpython.CategoryRule` to `compas_timber.design`.
* Moved `compas_timber.ghpython.DirectRule` to `compas_timber.design`.
* Moved `compas_timber.ghpython.JointRule` to `compas_timber.design`.
* Moved `compas_timber.ghpython.TopologyRule` to `compas_timber.design`.
* Moved `compas_timber.ghpython.JointDefinition` to `compas_timber.design`.
* Moved `compas_timber.ghpython.FeatureDefinition` to `compas_timber.design`.
* Moved `compas_timber.ghpython.DebugInfomation` to `compas_timber.design`.

### Removed


## [0.8.1] 2024-06-13

### Added

### Changed

* Fixed import errors in GH components.
* Updated GH example file.

### Removed


## [0.8.0] 2024-06-12

### Added

* Added attribute `geometry` to `Beam`.
* Added `center_of_mass` property to Assembly class.
* Added `volume` property to Assembly class.
* Added new element type `Wall`.

### Changed

* Reduced some boilerplate code in `Joint` subclasses.
* Added argument `beams` to `Joint.__init__()` which expects tuple containing beams from implementing class instance.
* Renamed `TimberAssembly` to `TimberModel`.
* Renamed `compas_timber.assembly` to `compas_timber.model`.
* Renamed `compas_timber.parts` to `compas_timber.elements`.
* Based `Beam` on new `compas_model.elements.Element`.
* Based `TimberModel` on new `compas_model.model.Model`.
* Based `Joint` on new `compas_model.interactions.Interaction`.
* Removed support for Python `3.8`.

### Removed

* Removed `joint_type` attributes from all `Joint` classes.
* Removed argument `cutoff` from `LMiterJoint` as it was not used anywhere.
* Removed argument `gap` from `TButtJoint` as it was not used anywhere.
* Removed argument `gap` from `FrenchRidgeLap` as it was not used anywhere.
* Removed class `JointOptions` as not used anymore.
* Removed module `compas_timber.consumers`.
* Removed unused method `TButtJoint.get_cutting_plane()`.

## [0.7.0] 2024-02-15

### Added

* Added `debug_geometries` attribute to `BeamJoiningError`.
* (Re)added `BooleanSubtraction` feature.
* Added flag `modify_cross` to `L-Butt` joint.
* Added flag `reject_i` to `L-Butt` joint.
* Added new `NullJoint`.
* Added `mill_depth` argument to butt joints, with geometric representation of milled recess in cross beam.
* Added `ButtJoint` class with methods common to `LButtJoint` and `TButtJoint`
* Added new `L_TopologyJointRule`, `T_TopologyJointRule`, `X_TopologyJointRule` GH components
* Added GH component param support functions in `compas_timber.ghpython.ghcomponent_helpers.py`
* Added `topos` attribute to `CategoryRule` to filter when joints get applied
* Added new `SurfaceAssembly` class
* Added GH component `SurfaceAssembly` which directly generates a `TimberAssembly` with standard wall framing from a planar surface. 
* Added GH component `SurfaceAssemblyOptions`
* Added GH component `CustomBeamDimensions` for `SurfaceAssembly`

### Changed

* `BeamFromCurve` GH component accepts now referenced Rhino curves, referenced Rhino object IDs and internalized lines.
* `BeamFromCurve` GH component accepts now referenced Rhino curves, referenced Rhino object IDs and internalized lines.
* Fixed `FeatureError` when L-Butt applies the cutting plane.
* Fixed T-Butt doesn't get extended to cross beam's plane.
* `SimpleSequenceGenerator` updated to work with `compas.datastructures.assembly` and generates building plan acording to type.
* Changed GH Categories for joint rules.
* Made `beam_side_incident` a `staticmethod` of `Joint` and reworked it.
* Extended `DecomposeBeam` component to optionally show beam frame and faces.
* Changed `CategoryJointRule` and `DirectJointRule` to a dynamic interface where joint type is selected with right click menu
* Changed `Assembly` GH component to apply category joints if the detected topology is in `CategoryRule.topos`
* Changed `TopologyJoints` GH component to `DefaultJoints` Component, which applies default joints based on topology. 

### Removed

* Removed component `ShowBeamFrame`.
* Changed GH Categories for joint rules
* `BrepGeometryConsumer` continues to apply features even after the first error.
* `DrillHole` component calculates length from input line.
* `DrillHole` has default diameter proportional to beam cross-section.
* Removed input `Length` from `DrillHole` component.
* Fixed broken `TrimmingFeature` component.
* Removed all `JointOption` components. these are accessed in context menu of joint rules.

## [0.6.1] 2024-02-02

### Added

### Changed

### Removed


## [0.6.0] 2024-02-02

### Added

### Changed

* Updated COMPAS dependency to `2.0.0`!

### Removed


## [0.5.1] 2024-01-31

### Added

* Added missing documentation for module `ghpython.workflow.py`.
* Added missing documentation for package `connections`.
* `compas_timber.__version__` now returns current version.

### Changed

### Removed


## [0.5.0] 2024-01-31

### Added

* Added class `DebugInformation` to `workflow.py`.
* Added new component `ShowFeatureErrors`.
* Added new component `ShowJoiningErrors`.
* Added `FeatureApplicator` classes which report errors during feature application.
* Added `L-HalfLapJoint`.
* Added `T-HalfLapJoint`.
* Added `ShowTopologyTypes` GH Component.

### Changed

* Feature application now fails more gracefully (un-processed geometry is returned).
* Attempting to join beams which are already joined raises `BeamJoiningError` instead of `AssemblyError`
* `Joint.add_features` which fails to calculate anything raises `BeamJoiningError`.
* Changed COMPAS dependency to `compas==2.0.0beta.4`.
* Assembly component shows blanks when `CeateGeometry` flag is set to `False`. 

### Removed

* Removed `JointDef` GH components.
* Removed `AutomaticJoint` GH Component. Joint rules are now input directly into `TimberAssembly`.

## [0.4.0] 2024-01-24

### Added

* Added `fabrication` package 
* Added `BTLx` as a wrapper for `TimberAssembly` to generate .btlx files for machining timber beams
* Added `BTLxPart` as wrapper for `Beam`
* Added `joint_factories` folder and factories for existing joints except `X-HalfLap`
* Added `btlx_processes` folder and processes `JackCut` and `FrenchRidgeHalfLap`
* Added `BTLx` Grasshopper component
* Added `FrenchRidgeHalfLap` joint
* Added `DrillHole` Feature.
* Added `DrillHoleFeature` Grasshopper component.
* added `JointOptions` GH Components for all current joint types. This allows joint parameter definition in GH
* added `DirectJointRules` GH Component 
* added `TopologyJointRules` GH Component 
* added `BTLx` as a wrapper for `TimberAssembly` to generate .btlx files for machining timber beams
* added `BTLxPart` as wrapper for `Beam`
* added `joint_factories` folder and factories for existing joints except `X-HalfLap`
* added `btlx_processes` folder and processes `JackCut` and `FrenchRidgeHalfLap`
* added `BTLx` Grasshopper component
* added `FrenchRidgeHalfLap` joint


### Changed

* Changed `Beam` definition to include `blank_frame` and `blank_length` attributes 
* Replaced `Artist` with the new `Scene`.
* Changed type hint for argument `Centerline` of GH component `BeamFromCurve` to `Guid`.
* Curve ID of beam curves are now always stored in `Beam.attributes["rhino_guid"]`.
* Fixed `FindBeamByGuid` component.
* Bumped required COMPAS version to `2.0.0beta.2`.
* Changed docs theme to the new `sphinx_compas2_theme`.
* Re-worked component `BakeBoxMap` to advanced mode.
* Removed call to `rs.Redraw()` in `BakeBoxMap` which was causing GH document to lock (cannot drag).

### Removed


## [0.3.2] 2023-11-17

### Added

* Added now released COMPAS `2.0.0a1` to requirements.

### Changed

* Explicitly added attribute `key` to (de)serialization of `Beam`.

### Removed


## [0.3.1] 2023-09-18

### Added

### Changed

### Removed


## [0.3.0] 2023-09-18

### Added

* Added new joint type: Half-lap joint.

### Changed

* Beam transformed geometry with features is available using property `geometry`.
* Adapted the `Data` interface of `Beam` and `Assembly` according to the changes in COMPAS core.
* Beam geometry is created on demand.
* Adapted the `Data` interface of `Joint` and its implementations according to the changes in COMPAS core.
* Explicitly choosing `Grasshopper` context for the `Artist` in `ShowAssembly` component.

### Removed

* Removed method `Beam.get_geometry`.

## [0.2.16] 2023-05-16

### Added

### Changed

### Removed


## [0.2.15] 2023-05-15

### Added

### Changed

### Removed


## [0.2.14] 2023-05-15

### Added

### Changed

### Removed


## [0.2.13] 2023-05-15

### Added

### Changed

### Removed


## [0.2.12] 2023-05-15

### Added

### Changed

### Removed


## [0.2.11] 2023-05-15

### Added

### Changed

### Removed


## [0.2.10] 2023-05-14

### Added

### Changed

### Removed


## [0.2.9] 2023-05-12

### Added

### Changed

### Removed


## [0.2.8] 2023-05-12

### Added

### Changed

### Removed


## [0.2.7] 2023-05-12

### Added

### Changed

### Removed


## [0.2.6] 2023-05-12

### Added

### Changed

### Removed


## [0.2.5] 2023-05-12

### Added

### Changed

### Removed


## [0.2.4] 2023-05-12

### Added

### Changed

### Removed


## [0.2.3] 2023-05-12

### Added

### Changed

### Removed


## [0.2.2] 2023-05-12

### Added

### Changed

### Removed


## [0.2.1] 2023-05-12

### Added

### Changed

### Removed


## [0.2.0] 2023-05-11

### Added

* Integrated RTree search for neighboring beams using Rhino and CPython plugins.

### Changed

### Removed<|MERGE_RESOLUTION|>--- conflicted
+++ resolved
@@ -47,18 +47,13 @@
 * Changed the way the `ref_frame` is computed from the `Blank`'s geometry in `TimberElement`.
 * Changed the way the `blank` is computed in `compas_timber.elements.Beam` applying the `modeltransformation` to a locally generated geometry.
 * Changed the `apply()` method in `DoubleCut`, `DovetailMortise`, `DovetailTenon`, `Drilling`, `FrenchRidgeLap`, `JackRafterCut`, `Lap`, `LongitudinalCut`, `Mortise`, `Pocket`, `StepJointNotch`, `StepJoint`, `Tenon` by transforming the computed feature geometry in the element's local space to allow the element geometry computation to happen in local coordinates.
+* Changed `Slab` to inherit from `PlateGeometry`
+* Changed `Slab.from_boundary` to `Slab.from_outline_thickness`, inherited from `PlateGeometry`.
 * Fixed bug in `LongitudinalCut` that occured when the cutting plane intersected a ref_side but the normals pointed away from each other, resulting in the cut parameter being out of range. 
-* Changed `JointRuleSolver.apply_rules_to_model()` to consider `JointCandidate`s pairwise if larger clusters fail to create joints. 
-* Improved performance of `TimberModel.process_joinery()` by caching some attributes of `TimberElement`. 
 * Changed `Fastener`, `Slab`, `Wall` to inherit from `compas_model.Element` instead of `TimberElement`. `TimberElement` now represents BTLx parts exclusively.
 * Changed core definition of `Plate` to be same as `Beam`, (frame, length, width, height) with `outline_a` and `outline_b` optional arguments.
 * Changed `Plate` to inherit from `TimberElement` and `PlateGeometry`.
-<<<<<<< HEAD
-* Fixed bug in `LongitudinalCut` that occured when the cutting plane intersected a ref_side but the normals pointed away from each other, resulting in the cut parameter being out of range. 
-=======
->>>>>>> 52f4e39a
-* Changed `Slab` to inherit from `PlateGeometry`
-* Changed `Slab.from_boundary` to `Slab.from_outline_thickness`, inherited from `PlateGeometry`.
+
 
 ### Removed
 * Removed `PlateToPlateInterface`, as plates will take `BTLxProcessing` features.
