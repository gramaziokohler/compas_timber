--- conflicted
+++ resolved
@@ -60,13 +60,10 @@
 * Fixed several GH Components for Rhino8 compatibility.
 * Fixed `graph_node` is `None` after deserializing a `TimberModel`.
 * Fixed attribute error when creating a `TButtJoint`.
-<<<<<<< HEAD
+* Fixed a bug in `BeamsFromMesh` GH Component.
+* Changed default value for `modify_cross` to `True` for `LButtJoint`.
 * Fixed geometry creation for `BallNodeJoint`.
 * `BallNodeJoint` overrides instantiation with `BallNodeJoint.from_element_list` instead of create.
-=======
-* Fixed a bug in `BeamsFromMesh` GH Component.
-* Changed default value for `modify_cross` to `True` for `LButtJoint`.
->>>>>>> 9f491baa
 
 ### Removed
 
