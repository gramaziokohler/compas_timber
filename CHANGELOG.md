# Changelog

All notable changes to this project will be documented in this file.

The format is based on [Keep a Changelog](https://keepachangelog.com/en/1.0.0/),
and this project adheres to [Semantic Versioning](https://semver.org/spec/v2.0.0.html).

## Unreleased

### Added

* Added new base class for timber elements `TimberElement`.
* Added property `is_beam` to `Beam` class.
* Added property `is_plate` to `Plate` class.
* Added property `is_wall` to `Wall` class.
* Added `side_as_surface` to `compas_timber.elements.Beam`.
* Added `opposing_side_index` to `compas_timber.elements.Beam`.
* Added `Plate` element.
* Added attribute `plates` to `TimberModel`.
* Added new temporary package `_fabrication`.
* Added new `compas_timber._fabrication.JackRafterCut`.
* Added new `compas_timber._fabrication.JackRafterCutParams`.
* Added new `compas_timber._fabrication.Drilling`.
* Added new `compas_timber._fabrication.DrillingParams`.
* Added new `compas_timber._fabrication.StepJoint`.
* Added new `compas_timber._fabrication.StepJointNotch`.
* Added new `compas_timber._fabrication.DovetailTenon`.
* Added new `compas_timber._fabrication.DovetailMortise`.
* Added new `compas_timber.connections.TStepJoint`.
* Added new `compas_timber.connections.TDovetailJoint`.
* Added new `utilities` module in `connections` package.
<<<<<<< HEAD
* Added new `fasteners.py` module with new `Fastener` element type.
* Added unit tests for `fasteners.py` module.
=======
* Added new `compas_timber._fabrication.DoubleCut`.
* Added new `compas_timber.connections.TBirdsmouthJoint`.
* Added `JointRule.joints_from_beams_and_rules()` static method 
* Added `Element.reset()` method.

>>>>>>> 1fc2ad1e

### Changed

* Changed incorrect import of `compas.geometry.intersection_line_plane()` to `compas_timber.utils.intersection_line_plane()`
* Renamed `intersection_line_plane` to `intersection_line_plane_param`.
* Renamed `intersection_line_line_3D` to `intersection_line_line_param`.
* Reworked the model generation pipeline.
* Reworked `comply` methods for `JointRule`s. 

### Removed

* Removed module `compas_timber.utils.compas_extra`.
* Removed a bunch of spaghetti from `CT_model` GH component.

## [0.11.0] 2024-09-17

### Added

* Added bake component for `Plate` elements.
* Added default paramteters for `Surface Model` in the GH Component

### Changed

* Fixed wrong image file paths in the Documentation.
* Changed `TimberModel.beams` to return generator of `Beam` elements.
* Changed `TimberModel.walls` to return generator of `Wall` elements.
* Changed `TimberModel.plates` to return generator of `Plate` elements.
* Changed `TimberModel.joints` to return generator of `Joint` elements.
* Fixed polyline analysis for generating `SurfaceModel`
* Fixed errors in debug info components.

### Removed


## [0.10.1] 2024-09-11

### Added

### Changed

* Implemented a workaround for https://github.com/gramaziokohler/compas_timber/issues/280.

### Removed


## [0.10.0] 2024-09-11

### Added

* Added `SurfaceModelJointOverride` GH Component.
* Added `Plate` element.
* Added attribute `plates` to `TimberModel`.
* Added `SurfaceModelJointOverride` GH Component
* Added `ShowSurfaceModelBeamType` GH Component
* Re-introduced attribute `key` in `Beam`.
* Added attribute `key` to `Plate`.
* Added generation of `plate` elements to the `SurfaceModel`

### Changed

* Updated documentation for Grasshopper components.
* Fixed missing input parameter in `SurfaceModelOptions` GH Component.
* Fixed error with tolerances for `SurfaceModel`s modeled in meters.
* Renamed `beam` to `element` in different locations to make it more generic.
* Fixed `AttributeError` in `SurfaceModel`.
* Updated example scripts.
* Calling `process_joinery` in `SurfaceModel`.
* Changed how `BeamDefinition` and `Plate` types are handled in `SurfaceModel`
* Changed the `get_interior_segment_indices` function to work when there are multiple openings.
* Renamed `ShowSurfaceModelBeamType` to `ShowBeamsByCategory`.
* Changed `SurfaceModel` component input handling to give warnings instead of errors.

### Removed

* Removed `add_beam` from `TimberModel`, use `add_element` instead.
* Removed `add_plate` from `TimberModel`, use `add_element` instead.
* Removed `add_wall` from `TimberModel`, use `add_element` instead.

## [0.9.1] 2024-07-05

### Added

* Added `ref_frame` attribute to `Beam`.
* Added `ref_sides` attribute to `Beam`.
* Added `ref_edges` attribute to `Beam`.

### Changed

* Fixed error in BakeWithBoxMap component.
* Added `add_extensions` to `Joint` interface.
* Added `process_joinery` to `TimberModel`.
* Features are not automatically added when creating a joint using `Joint.create()`.
* Features are not automatically added when de-serializing.

### Removed


## [0.9.0] 2024-06-14

### Added

* Added `birdsmouth` parameter to `butt_joint` which applies a `btlx_double_cut` process to the part. 
* Added `BTLxDoubleCut` BTLx Processing class.
* Added BTLx support for `TButtJoint` and `LButtJoint`
* Added `BTLxLap` process class.

### Changed

* Moved module `workflow` from package `ghpython` to new package `design`.
* Moved `compas_timber.ghpython.CategoryRule` to `compas_timber.design`.
* Moved `compas_timber.ghpython.DirectRule` to `compas_timber.design`.
* Moved `compas_timber.ghpython.JointRule` to `compas_timber.design`.
* Moved `compas_timber.ghpython.TopologyRule` to `compas_timber.design`.
* Moved `compas_timber.ghpython.JointDefinition` to `compas_timber.design`.
* Moved `compas_timber.ghpython.FeatureDefinition` to `compas_timber.design`.
* Moved `compas_timber.ghpython.DebugInfomation` to `compas_timber.design`.

### Removed


## [0.8.1] 2024-06-13

### Added

### Changed

* Fixed import errors in GH components.
* Updated GH example file.

### Removed


## [0.8.0] 2024-06-12

### Added

* Added attribute `geometry` to `Beam`.
* Added `center_of_mass` property to Assembly class.
* Added `volume` property to Assembly class.
* Added new element type `Wall`.

### Changed

* Reduced some boilerplate code in `Joint` subclasses.
* Added argument `beams` to `Joint.__init__()` which expects tuple containing beams from implementing class instance.
* Renamed `TimberAssembly` to `TimberModel`.
* Renamed `compas_timber.assembly` to `compas_timber.model`.
* Renamed `compas_timber.parts` to `compas_timber.elements`.
* Based `Beam` on new `compas_model.elements.Element`.
* Based `TimberModel` on new `compas_model.model.Model`.
* Based `Joint` on new `compas_model.interactions.Interaction`.
* Removed support for Python `3.8`.

### Removed

* Removed `joint_type` attributes from all `Joint` classes.
* Removed argument `cutoff` from `LMiterJoint` as it was not used anywhere.
* Removed argument `gap` from `TButtJoint` as it was not used anywhere.
* Removed argument `gap` from `FrenchRidgeLap` as it was not used anywhere.
* Removed class `JointOptions` as not used anymore.
* Removed module `compas_timber.consumers`.
* Removed unused method `TButtJoint.get_cutting_plane()`.

## [0.7.0] 2024-02-15

### Added

* Added `debug_geometries` attribute to `BeamJoiningError`.
* (Re)added `BooleanSubtraction` feature.
* Added flag `modify_cross` to `L-Butt` joint.
* Added flag `reject_i` to `L-Butt` joint.
* Added new `NullJoint`.
* Added `mill_depth` argument to butt joints, with geometric representation of milled recess in cross beam.
* Added `ButtJoint` class with methods common to `LButtJoint` and `TButtJoint`
* Added new `L_TopologyJointRule`, `T_TopologyJointRule`, `X_TopologyJointRule` GH components
* Added GH component param support functions in `compas_timber.ghpython.ghcomponent_helpers.py`
* Added `topos` attribute to `CategoryRule` to filter when joints get applied
* Added new `SurfaceAssembly` class
* Added GH component `SurfaceAssembly` which directly generates a `TimberAssembly` with standard wall framing from a planar surface. 
* Added GH component `SurfaceAssemblyOptions`
* Added GH component `CustomBeamDimensions` for `SurfaceAssembly`

### Changed

* `BeamFromCurve` GH component accepts now referenced Rhino curves, referenced Rhino object IDs and internalized lines.
* `BeamFromCurve` GH component accepts now referenced Rhino curves, referenced Rhino object IDs and internalized lines.
* Fixed `FeatureError` when L-Butt applies the cutting plane.
* Fixed T-Butt doesn't get extended to cross beam's plane.
* `SimpleSequenceGenerator` updated to work with `compas.datastructures.assembly` and generates building plan acording to type.
* Changed GH Categories for joint rules.
* Made `beam_side_incident` a `staticmethod` of `Joint` and reworked it.
* Extended `DecomposeBeam` component to optionally show beam frame and faces.
* Changed `CategoryJointRule` and `DirectJointRule` to a dynamic interface where joint type is selected with right click menu
* Changed `Assembly` GH component to apply category joints if the detected topology is in `CategoryRule.topos`
* Changed `TopologyJoints` GH component to `DefaultJoints` Component, which applies default joints based on topology. 

### Removed

* Removed component `ShowBeamFrame`.
* Changed GH Categories for joint rules
* `BrepGeometryConsumer` continues to apply features even after the first error.
* `DrillHole` component calculates length from input line.
* `DrillHole` has default diameter proportional to beam cross-section.
* Removed input `Length` from `DrillHole` component.
* Fixed broken `TrimmingFeature` component.
* Removed all `JointOption` components. these are accessed in context menu of joint rules.

## [0.6.1] 2024-02-02

### Added

### Changed

### Removed


## [0.6.0] 2024-02-02

### Added

### Changed

* Updated COMPAS dependency to `2.0.0`!

### Removed


## [0.5.1] 2024-01-31

### Added

* Added missing documentation for module `ghpython.workflow.py`.
* Added missing documentation for package `connections`.
* `compas_timber.__version__` now returns current version.

### Changed

### Removed


## [0.5.0] 2024-01-31

### Added

* Added class `DebugInformation` to `workflow.py`.
* Added new component `ShowFeatureErrors`.
* Added new component `ShowJoiningErrors`.
* Added `FeatureApplicator` classes which report errors during feature application.
* Added `L-HalfLapJoint`.
* Added `T-HalfLapJoint`.
* Added `ShowTopologyTypes` GH Component.

### Changed

* Feature application now fails more gracefully (un-processed geometry is returned).
* Attempting to join beams which are already joined raises `BeamJoiningError` instead of `AssemblyError`
* `Joint.add_features` which fails to calculate anything raises `BeamJoiningError`.
* Changed COMPAS dependency to `compas==2.0.0beta.4`.
* Assembly component shows blanks when `CeateGeometry` flag is set to `False`. 

### Removed

* Removed `JointDef` GH components.
* Removed `AutomaticJoint` GH Component. Joint rules are now input directly into `TimberAssembly`.

## [0.4.0] 2024-01-24

### Added

* Added `fabrication` package 
* Added `BTLx` as a wrapper for `TimberAssembly` to generate .btlx files for machining timber beams
* Added `BTLxPart` as wrapper for `Beam`
* Added `joint_factories` folder and factories for existing joints except `X-HalfLap`
* Added `btlx_processes` folder and processes `JackCut` and `FrenchRidgeHalfLap`
* Added `BTLx` Grasshopper component
* Added `FrenchRidgeHalfLap` joint
* Added `DrillHole` Feature.
* Added `DrillHoleFeature` Grasshopper component.
* added `JointOptions` GH Components for all current joint types. This allows joint parameter definition in GH
* added `DirectJointRules` GH Component 
* added `TopologyJointRules` GH Component 
* added `BTLx` as a wrapper for `TimberAssembly` to generate .btlx files for machining timber beams
* added `BTLxPart` as wrapper for `Beam`
* added `joint_factories` folder and factories for existing joints except `X-HalfLap`
* added `btlx_processes` folder and processes `JackCut` and `FrenchRidgeHalfLap`
* added `BTLx` Grasshopper component
* added `FrenchRidgeHalfLap` joint


### Changed

* Changed `Beam` definition to include `blank_frame` and `blank_length` attributes 
* Replaced `Artist` with the new `Scene`.
* Changed type hint for argument `Centerline` of GH component `BeamFromCurve` to `Guid`.
* Curve ID of beam curves are now always stored in `Beam.attributes["rhino_guid"]`.
* Fixed `FindBeamByGuid` component.
* Bumped required COMPAS version to `2.0.0beta.2`.
* Changed docs theme to the new `sphinx_compas2_theme`.
* Re-worked component `BakeBoxMap` to advanced mode.
* Removed call to `rs.Redraw()` in `BakeBoxMap` which was causing GH document to lock (cannot drag).

### Removed


## [0.3.2] 2023-11-17

### Added

* Added now released COMPAS `2.0.0a1` to requirements.

### Changed

* Explicitly added attribute `key` to (de)serialization of `Beam`.

### Removed


## [0.3.1] 2023-09-18

### Added

### Changed

### Removed


## [0.3.0] 2023-09-18

### Added

* Added new joint type: Half-lap joint.

### Changed

* Beam transformed geometry with features is available using property `geometry`.
* Adapted the `Data` interface of `Beam` and `Assembly` according to the changes in COMPAS core.
* Beam geometry is created on demand.
* Adapted the `Data` interface of `Joint` and its implementations according to the changes in COMPAS core.
* Explicitly choosing `Grasshopper` context for the `Artist` in `ShowAssembly` component.

### Removed

* Removed method `Beam.get_geometry`.

## [0.2.16] 2023-05-16

### Added

### Changed

### Removed


## [0.2.15] 2023-05-15

### Added

### Changed

### Removed


## [0.2.14] 2023-05-15

### Added

### Changed

### Removed


## [0.2.13] 2023-05-15

### Added

### Changed

### Removed


## [0.2.12] 2023-05-15

### Added

### Changed

### Removed


## [0.2.11] 2023-05-15

### Added

### Changed

### Removed


## [0.2.10] 2023-05-14

### Added

### Changed

### Removed


## [0.2.9] 2023-05-12

### Added

### Changed

### Removed


## [0.2.8] 2023-05-12

### Added

### Changed

### Removed


## [0.2.7] 2023-05-12

### Added

### Changed

### Removed


## [0.2.6] 2023-05-12

### Added

### Changed

### Removed


## [0.2.5] 2023-05-12

### Added

### Changed

### Removed


## [0.2.4] 2023-05-12

### Added

### Changed

### Removed


## [0.2.3] 2023-05-12

### Added

### Changed

### Removed


## [0.2.2] 2023-05-12

### Added

### Changed

### Removed


## [0.2.1] 2023-05-12

### Added

### Changed

### Removed


## [0.2.0] 2023-05-11

### Added

* Integrated RTree search for neighboring beams using Rhino and CPython plugins.

### Changed

### Removed<|MERGE_RESOLUTION|>--- conflicted
+++ resolved
@@ -29,16 +29,13 @@
 * Added new `compas_timber.connections.TStepJoint`.
 * Added new `compas_timber.connections.TDovetailJoint`.
 * Added new `utilities` module in `connections` package.
-<<<<<<< HEAD
-* Added new `fasteners.py` module with new `Fastener` element type.
-* Added unit tests for `fasteners.py` module.
-=======
 * Added new `compas_timber._fabrication.DoubleCut`.
 * Added new `compas_timber.connections.TBirdsmouthJoint`.
 * Added `JointRule.joints_from_beams_and_rules()` static method 
 * Added `Element.reset()` method.
 
->>>>>>> 1fc2ad1e
+* Added new `fasteners.py` module with new `Fastener` element type.
+* Added unit tests for `fasteners.py` module.
 
 ### Changed
 
