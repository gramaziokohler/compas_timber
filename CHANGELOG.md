# Changelog

All notable changes to this project will be documented in this file.

The format is based on [Keep a Changelog](https://keepachangelog.com/en/1.0.0/),
and this project adheres to [Semantic Versioning](https://semver.org/spec/v2.0.0.html).

## Unreleased

### Added

* Added new base class for timber elements `TimberElement`.
* Added property `is_beam` to `Beam` class.
* Added property `is_plate` to `Plate` class.
* Added property `is_wall` to `Wall` class.
* Added `side_as_surface` to `compas_timber.elements.Beam`.
* Added `opposing_side_index` to `compas_timber.elements.Beam`.
* Added `Plate` element.
* Added attribute `plates` to `TimberModel`.
* Added new temporary package `_fabrication`.
* Added new `compas_timber._fabrication.JackRafterCut`.
* Added new `compas_timber._fabrication.JackRafterCutParams`.
* Added new `compas_timber._fabrication.Drilling`.
* Added new `compas_timber._fabrication.DrillingParams`.
* Added new `compas_timber._fabrication.StepJoint`.
* Added new `compas_timber._fabrication.StepJointNotch`.
* Added new `compas_timber._fabrication.DovetailTenon`.
* Added new `compas_timber._fabrication.DovetailMortise`.
* Added new `compas_timber.connections.TStepJoint`.
* Added new `compas_timber.connections.TDovetailJoint`.
* Added new `utilities` module in `connections` package.
<<<<<<< HEAD
* Added new `fasteners.py` module with new `Fastener` element type.
* Added unit tests for `fasteners.py` module.
=======
* Added new `compas_timber._fabrication.DoubleCut`.
* Added new `compas_timber.connections.TBirdsmouthJoint`.
>>>>>>> 4fb781fe

### Changed

* Changed incorrect import of `compas.geometry.intersection_line_plane()` to `compas_timber.utils.intersection_line_plane()`
* Renamed `intersection_line_plane` to `intersection_line_plane_param`.
* Renamed `intersection_line_line_3D` to `intersection_line_line_param`.

### Removed

* Removed module `compas_timber.utils.compas_extra`.

## [0.11.0] 2024-09-17

### Added

* Added bake component for `Plate` elements.
* Added default paramteters for `Surface Model` in the GH Component

### Changed

* Fixed wrong image file paths in the Documentation.
* Changed `TimberModel.beams` to return generator of `Beam` elements.
* Changed `TimberModel.walls` to return generator of `Wall` elements.
* Changed `TimberModel.plates` to return generator of `Plate` elements.
* Changed `TimberModel.joints` to return generator of `Joint` elements.
* Fixed polyline analysis for generating `SurfaceModel`
* Fixed errors in debug info components.

### Removed


## [0.10.1] 2024-09-11

### Added

### Changed

* Implemented a workaround for https://github.com/gramaziokohler/compas_timber/issues/280.

### Removed


## [0.10.0] 2024-09-11

### Added

* Added `SurfaceModelJointOverride` GH Component.
* Added `Plate` element.
* Added attribute `plates` to `TimberModel`.
* Added `SurfaceModelJointOverride` GH Component
* Added `ShowSurfaceModelBeamType` GH Component
* Re-introduced attribute `key` in `Beam`.
* Added attribute `key` to `Plate`.
* Added generation of `plate` elements to the `SurfaceModel`

### Changed

* Updated documentation for Grasshopper components.
* Fixed missing input parameter in `SurfaceModelOptions` GH Component.
* Fixed error with tolerances for `SurfaceModel`s modeled in meters.
* Renamed `beam` to `element` in different locations to make it more generic.
* Fixed `AttributeError` in `SurfaceModel`.
* Updated example scripts.
* Calling `process_joinery` in `SurfaceModel`.
* Changed how `BeamDefinition` and `Plate` types are handled in `SurfaceModel`
* Changed the `get_interior_segment_indices` function to work when there are multiple openings.
* Renamed `ShowSurfaceModelBeamType` to `ShowBeamsByCategory`.
* Changed `SurfaceModel` component input handling to give warnings instead of errors.

### Removed

* Removed `add_beam` from `TimberModel`, use `add_element` instead.
* Removed `add_plate` from `TimberModel`, use `add_element` instead.
* Removed `add_wall` from `TimberModel`, use `add_element` instead.

## [0.9.1] 2024-07-05

### Added

* Added `ref_frame` attribute to `Beam`.
* Added `ref_sides` attribute to `Beam`.
* Added `ref_edges` attribute to `Beam`.

### Changed

* Fixed error in BakeWithBoxMap component.
* Added `add_extensions` to `Joint` interface.
* Added `process_joinery` to `TimberModel`.
* Features are not automatically added when creating a joint using `Joint.create()`.
* Features are not automatically added when de-serializing.

### Removed


## [0.9.0] 2024-06-14

### Added

* Added `birdsmouth` parameter to `butt_joint` which applies a `btlx_double_cut` process to the part. 
* Added `BTLxDoubleCut` BTLx Processing class.
* Added BTLx support for `TButtJoint` and `LButtJoint`
* Added `BTLxLap` process class.

### Changed

* Moved module `workflow` from package `ghpython` to new package `design`.
* Moved `compas_timber.ghpython.CategoryRule` to `compas_timber.design`.
* Moved `compas_timber.ghpython.DirectRule` to `compas_timber.design`.
* Moved `compas_timber.ghpython.JointRule` to `compas_timber.design`.
* Moved `compas_timber.ghpython.TopologyRule` to `compas_timber.design`.
* Moved `compas_timber.ghpython.JointDefinition` to `compas_timber.design`.
* Moved `compas_timber.ghpython.FeatureDefinition` to `compas_timber.design`.
* Moved `compas_timber.ghpython.DebugInfomation` to `compas_timber.design`.

### Removed


## [0.8.1] 2024-06-13

### Added

### Changed

* Fixed import errors in GH components.
* Updated GH example file.

### Removed


## [0.8.0] 2024-06-12

### Added

* Added attribute `geometry` to `Beam`.
* Added `center_of_mass` property to Assembly class.
* Added `volume` property to Assembly class.
* Added new element type `Wall`.

### Changed

* Reduced some boilerplate code in `Joint` subclasses.
* Added argument `beams` to `Joint.__init__()` which expects tuple containing beams from implementing class instance.
* Renamed `TimberAssembly` to `TimberModel`.
* Renamed `compas_timber.assembly` to `compas_timber.model`.
* Renamed `compas_timber.parts` to `compas_timber.elements`.
* Based `Beam` on new `compas_model.elements.Element`.
* Based `TimberModel` on new `compas_model.model.Model`.
* Based `Joint` on new `compas_model.interactions.Interaction`.
* Removed support for Python `3.8`.

### Removed

* Removed `joint_type` attributes from all `Joint` classes.
* Removed argument `cutoff` from `LMiterJoint` as it was not used anywhere.
* Removed argument `gap` from `TButtJoint` as it was not used anywhere.
* Removed argument `gap` from `FrenchRidgeLap` as it was not used anywhere.
* Removed class `JointOptions` as not used anymore.
* Removed module `compas_timber.consumers`.
* Removed unused method `TButtJoint.get_cutting_plane()`.

## [0.7.0] 2024-02-15

### Added

* Added `debug_geometries` attribute to `BeamJoiningError`.
* (Re)added `BooleanSubtraction` feature.
* Added flag `modify_cross` to `L-Butt` joint.
* Added flag `reject_i` to `L-Butt` joint.
* Added new `NullJoint`.
* Added `mill_depth` argument to butt joints, with geometric representation of milled recess in cross beam.
* Added `ButtJoint` class with methods common to `LButtJoint` and `TButtJoint`
* Added new `L_TopologyJointRule`, `T_TopologyJointRule`, `X_TopologyJointRule` GH components
* Added GH component param support functions in `compas_timber.ghpython.ghcomponent_helpers.py`
* Added `topos` attribute to `CategoryRule` to filter when joints get applied
* Added new `SurfaceAssembly` class
* Added GH component `SurfaceAssembly` which directly generates a `TimberAssembly` with standard wall framing from a planar surface. 
* Added GH component `SurfaceAssemblyOptions`
* Added GH component `CustomBeamDimensions` for `SurfaceAssembly`

### Changed

* `BeamFromCurve` GH component accepts now referenced Rhino curves, referenced Rhino object IDs and internalized lines.
* `BeamFromCurve` GH component accepts now referenced Rhino curves, referenced Rhino object IDs and internalized lines.
* Fixed `FeatureError` when L-Butt applies the cutting plane.
* Fixed T-Butt doesn't get extended to cross beam's plane.
* `SimpleSequenceGenerator` updated to work with `compas.datastructures.assembly` and generates building plan acording to type.
* Changed GH Categories for joint rules.
* Made `beam_side_incident` a `staticmethod` of `Joint` and reworked it.
* Extended `DecomposeBeam` component to optionally show beam frame and faces.
* Changed `CategoryJointRule` and `DirectJointRule` to a dynamic interface where joint type is selected with right click menu
* Changed `Assembly` GH component to apply category joints if the detected topology is in `CategoryRule.topos`
* Changed `TopologyJoints` GH component to `DefaultJoints` Component, which applies default joints based on topology. 

### Removed

* Removed component `ShowBeamFrame`.
* Changed GH Categories for joint rules
* `BrepGeometryConsumer` continues to apply features even after the first error.
* `DrillHole` component calculates length from input line.
* `DrillHole` has default diameter proportional to beam cross-section.
* Removed input `Length` from `DrillHole` component.
* Fixed broken `TrimmingFeature` component.
* Removed all `JointOption` components. these are accessed in context menu of joint rules.

## [0.6.1] 2024-02-02

### Added

### Changed

### Removed


## [0.6.0] 2024-02-02

### Added

### Changed

* Updated COMPAS dependency to `2.0.0`!

### Removed


## [0.5.1] 2024-01-31

### Added

* Added missing documentation for module `ghpython.workflow.py`.
* Added missing documentation for package `connections`.
* `compas_timber.__version__` now returns current version.

### Changed

### Removed


## [0.5.0] 2024-01-31

### Added

* Added class `DebugInformation` to `workflow.py`.
* Added new component `ShowFeatureErrors`.
* Added new component `ShowJoiningErrors`.
* Added `FeatureApplicator` classes which report errors during feature application.
* Added `L-HalfLapJoint`.
* Added `T-HalfLapJoint`.
* Added `ShowTopologyTypes` GH Component.

### Changed

* Feature application now fails more gracefully (un-processed geometry is returned).
* Attempting to join beams which are already joined raises `BeamJoiningError` instead of `AssemblyError`
* `Joint.add_features` which fails to calculate anything raises `BeamJoiningError`.
* Changed COMPAS dependency to `compas==2.0.0beta.4`.
* Assembly component shows blanks when `CeateGeometry` flag is set to `False`. 

### Removed

* Removed `JointDef` GH components.
* Removed `AutomaticJoint` GH Component. Joint rules are now input directly into `TimberAssembly`.

## [0.4.0] 2024-01-24

### Added

* Added `fabrication` package 
* Added `BTLx` as a wrapper for `TimberAssembly` to generate .btlx files for machining timber beams
* Added `BTLxPart` as wrapper for `Beam`
* Added `joint_factories` folder and factories for existing joints except `X-HalfLap`
* Added `btlx_processes` folder and processes `JackCut` and `FrenchRidgeHalfLap`
* Added `BTLx` Grasshopper component
* Added `FrenchRidgeHalfLap` joint
* Added `DrillHole` Feature.
* Added `DrillHoleFeature` Grasshopper component.
* added `JointOptions` GH Components for all current joint types. This allows joint parameter definition in GH
* added `DirectJointRules` GH Component 
* added `TopologyJointRules` GH Component 
* added `BTLx` as a wrapper for `TimberAssembly` to generate .btlx files for machining timber beams
* added `BTLxPart` as wrapper for `Beam`
* added `joint_factories` folder and factories for existing joints except `X-HalfLap`
* added `btlx_processes` folder and processes `JackCut` and `FrenchRidgeHalfLap`
* added `BTLx` Grasshopper component
* added `FrenchRidgeHalfLap` joint


### Changed

* Changed `Beam` definition to include `blank_frame` and `blank_length` attributes 
* Replaced `Artist` with the new `Scene`.
* Changed type hint for argument `Centerline` of GH component `BeamFromCurve` to `Guid`.
* Curve ID of beam curves are now always stored in `Beam.attributes["rhino_guid"]`.
* Fixed `FindBeamByGuid` component.
* Bumped required COMPAS version to `2.0.0beta.2`.
* Changed docs theme to the new `sphinx_compas2_theme`.
* Re-worked component `BakeBoxMap` to advanced mode.
* Removed call to `rs.Redraw()` in `BakeBoxMap` which was causing GH document to lock (cannot drag).

### Removed


## [0.3.2] 2023-11-17

### Added

* Added now released COMPAS `2.0.0a1` to requirements.

### Changed

* Explicitly added attribute `key` to (de)serialization of `Beam`.

### Removed


## [0.3.1] 2023-09-18

### Added

### Changed

### Removed


## [0.3.0] 2023-09-18

### Added

* Added new joint type: Half-lap joint.

### Changed

* Beam transformed geometry with features is available using property `geometry`.
* Adapted the `Data` interface of `Beam` and `Assembly` according to the changes in COMPAS core.
* Beam geometry is created on demand.
* Adapted the `Data` interface of `Joint` and its implementations according to the changes in COMPAS core.
* Explicitly choosing `Grasshopper` context for the `Artist` in `ShowAssembly` component.

### Removed

* Removed method `Beam.get_geometry`.

## [0.2.16] 2023-05-16

### Added

### Changed

### Removed


## [0.2.15] 2023-05-15

### Added

### Changed

### Removed


## [0.2.14] 2023-05-15

### Added

### Changed

### Removed


## [0.2.13] 2023-05-15

### Added

### Changed

### Removed


## [0.2.12] 2023-05-15

### Added

### Changed

### Removed


## [0.2.11] 2023-05-15

### Added

### Changed

### Removed


## [0.2.10] 2023-05-14

### Added

### Changed

### Removed


## [0.2.9] 2023-05-12

### Added

### Changed

### Removed


## [0.2.8] 2023-05-12

### Added

### Changed

### Removed


## [0.2.7] 2023-05-12

### Added

### Changed

### Removed


## [0.2.6] 2023-05-12

### Added

### Changed

### Removed


## [0.2.5] 2023-05-12

### Added

### Changed

### Removed


## [0.2.4] 2023-05-12

### Added

### Changed

### Removed


## [0.2.3] 2023-05-12

### Added

### Changed

### Removed


## [0.2.2] 2023-05-12

### Added

### Changed

### Removed


## [0.2.1] 2023-05-12

### Added

### Changed

### Removed


## [0.2.0] 2023-05-11

### Added

* Integrated RTree search for neighboring beams using Rhino and CPython plugins.

### Changed

### Removed<|MERGE_RESOLUTION|>--- conflicted
+++ resolved
@@ -29,13 +29,10 @@
 * Added new `compas_timber.connections.TStepJoint`.
 * Added new `compas_timber.connections.TDovetailJoint`.
 * Added new `utilities` module in `connections` package.
-<<<<<<< HEAD
+* Added new `compas_timber._fabrication.DoubleCut`.
+* Added new `compas_timber.connections.TBirdsmouthJoint`.
 * Added new `fasteners.py` module with new `Fastener` element type.
 * Added unit tests for `fasteners.py` module.
-=======
-* Added new `compas_timber._fabrication.DoubleCut`.
-* Added new `compas_timber.connections.TBirdsmouthJoint`.
->>>>>>> 4fb781fe
 
 ### Changed
 
