--- conflicted
+++ resolved
@@ -124,16 +124,8 @@
 * Changed `WallPopulator.create_joint_definitions()` to `WallPopulator.create_joints()`, which now returns `DirectRule` instances.
 * Changed `tolerance` argument to `max_distance` in `NBeamKDTreeAnalyzer` for clarity and consisten naming. 
 * Changed `Joint.check_elements_compatibility()` to a class method to check Joint-type specific requirements before instantiation. 
-<<<<<<< HEAD
-* Changed `Fastener`, `Slab`, `Wall` to inherit from `compas_timber.Element` instead of `TimberElement`. `TimberElement` now represents BTLx parts exclusively.
-* Moved BTLx-specific properties and methods `ref_frame`, `ref_sides`, `ref_edges` to `TimberElement`.
-* Changed core definition of `Plate` to be same as `Beam`, (frame, length, width, height) with `outline_a` and `outline_b`
-  optional arguments.
-* Changed `Plate` to inherit from `TimberElement` and `PlateGeometry`.
 * Changed `Slab` to inherit from `PlateGeometry`
 * Changed `Slab.from_boundary` to `Slab.from_outline_thickness`, inherited from `PlateGeometry`.
-=======
->>>>>>> 30925913
 
 ### Removed
 
