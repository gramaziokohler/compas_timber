# Changelog

All notable changes to this project will be documented in this file.

The format is based on [Keep a Changelog](https://keepachangelog.com/en/1.0.0/),
and this project adheres to [Semantic Versioning](https://semver.org/spec/v2.0.0.html).

## Unreleased

### Added
* Added `add_elements()` method to `compas_timber.model.TimberModel`, following its removal from the base `Model`.
* Added `geometry` property in `compas_timber.elements.TimberElement` following its removal from the base `Element` that returns the result of `compute_modelgeometry()`.
* Added `compute_elementgeometry` method in `TimberElement` that returns the element geometry in local coordinates.
* Added `reset_computed_properties()` method to `TimberElement` to provide interface for invalidating `@reset_computed` decorated properties.
* Added `transform()` method override to `TimberModel` to properly invalidate element caches when model transformation is applied, fixing inconsistent element transformation behavior.
* Added `__from_data__` class method override in `TimberElement` to handle frame/transformation conversion during deserialization.
* Added standalone element support through minimal overrides in `compute_modeltransformation()` and `compute_modelgeometry()` methods in `TimberElement`.

* Added new `compas_timber.planning.Stock` base class for representing raw material stock pieces with polymorphic element handling.
* Added new `compas_timber.planning.BeamStock` class for 1D beam stock pieces with length-based nesting and dimensional compatibility checking.
* Added new `compas_timber.planning.PlateStock` class for 2D plate stock pieces with area-based nesting and dimensional compatibility checking.
* Added new `compas_timber.planning.BeamNester` class for automated beam nesting with first-fit and best-fit decreasing algorithms.
* Added new `compas_timber.planning.NestingResult` class as a serializable wrapper for nesting results with analysis properties and enhanced dimensional reporting.
* Added new `compas_timber.fabrication.BTLxGenericPart` as a new base class for BTLx part representations, upstreaming shared functionality from `BTLxPart` and `BTLxRawpart`.
* Added new `compas_timber.fabrication.BTLxRawpart`, inheriting from `BTLxGenericPart`, to support raw part handling and nesting operations within the BTLx framework.
* Added `PlateJoint.add_extensions()` which does the initial extension of plate outline edges. 
* Added `PlateGeometry` class.

### Changed
* Updated `compas_model` version pinning from `0.4.4` to `0.9.1` to align with the latest development.
* Changed `compas_timber.connections.Joint` to inherit from `Data` instead of the deprecated `Interaction`.
* Replaced `face.frame_at()` with `surface.frame_at()` on NURBS surfaces in `Lap.from_volume_and_element` to avoid `NotImplementedError` in `OCC`.
* Changed `TimberModel.element_by_guid()` to use `self._elements[guid]` instead of `self._guid_element[guid]` for element lookup.
* Replaced all `GroupNode` references with the new `Group` element class from `compas_model`.
* Changed `joints` and `joint_candidates` properties in `TimberModel` to use direct edge-based lookup instead of interactions.
* Updated default edge attributes in the model graph to include `joints` and `candidates`.
* Updated `graph_node` property to `graphnode` following the changes in the parent `compas_model.elements.Element` class.
* Upstreamed `ref_frame` property from `compas_timber.elements.Beam` to `compas_timber.elements.TimberElement`.
* Upstreamed `ref_sides` property from `compas_timber.elements.Beam` and `compas_timber.elements.Plate` to `compas_timber.elements.TimberElement`.
* Upstreamed `ref_edges` property from `compas_timber.elements.Beam` and `compas_timber.elements.Plate` to `compas_timber.elements.TimberElement`.
* Upstreamed `front_side`, `back_side`, `opp_side` methods from `compas_timber.elements.Beam` to `compas_timber.elements.TimberElement`.
* Upstreamed `side_as_surface` method from `compas_timber.elements.Beam` to `compas_timber.elements.TimberElement`.
* Upstreamed `get_dimensions_relative_to_side` method from `compas_timber.elements.Beam` to `compas_timber.elements.TimberElement`.
* Refactored `TimberElement.__init__()` to accept `frame` parameter and convert to `transformation` for parent `Element` class, bridging frame-based user interface with transformation-based inheritance.
* Changed the way the `ref_frame` is computed from the `Blank`'s geometry in `TimberElement`.
* Changed the way the `blank` is computed in `compas_timber.elements.Beam` applying the `modeltransformation` to a locally generated geometry.
* Changed the `apply()` method in `DoubleCut`, `DovetailMortise`, `DovetailTenon`, `Drilling`, `FrenchRidgeLap`, `JackRafterCut`, `Lap`, `LongitudinalCut`, `Mortise`, `Pocket`, `StepJointNotch`, `StepJoint`, `Tenon` by transforming the computed feature geometry in the element's local space to allow the element geometry computation to happen in local coordinates.
<<<<<<< HEAD
* Changed `Slab` to inherit from `PlateGeometry`
* Changed `Slab.from_boundary` to `Slab.from_outline_thickness`, inherited from `PlateGeometry`.
=======
* Changed `Fastener`, `Slab`, `Wall` to inherit from `compas_model.Element` instead of `TimberElement`. `TimberElement` now represents BTLx parts exclusively.
* Changed core definition of `Plate` to be same as `Beam`, (frame, length, width, height) with `outline_a` and `outline_b` optional arguments.
* Changed `Plate` to inherit from `TimberElement` and `PlateGeometry`.
>>>>>>> 2b85b2c8

### Removed

* Removed the `add_element()` method from `compas_timber.model.TimberModel`, as the inherited method from `Model` now covers this functionality.
* Removed `interactions` property from `TimberModel` in favor of direct edge-based joint lookup.
* Removed `blank_frame` property from `compas_timber.elements.Beam` since the ref_frame could serve it's purpose.
* Removed `faces` property from `compas_timber.elements.Beam` since it wasn't used anywhere.
* Removed `has_features` property from `compas_timber.elements.Beam` since it wasn't used anywhere.
* Removed `key` property from `compas_timber.elements.Beam` and `compas_timber.elements.Plate` since it is not used anymore.
* Removed all Rhino7 components!
* Removed method `add_group_element` from `TimberModel`.
* Removed `PlateToPlateInterface` since plates should be given `BTLxProcessing` features.

## [1.0.1] 2025-10-16

### Added
* Added `TimberElement.add_feature` to override the `Element` method.
* Added new GH helper `get_createable_joints` to get all createable Joint classes.

### Changed

* Fixed a bug in `TLapJoint` and `XLapJoint` where the `cut_plane_bias` parameter was not passed to the `_create_negative_volumes()` method after its signature was changed.
* Replaced `JackRafterCut` and `Lap` with their Proxy counterparts in `LLapJoint` and `TLapJoint`.
* Changed `BTLxPart` transformation GUID to use the `TimberElement`'s GUID instead of generating a random UUID in `compas_timber.fabrication.BTLxPart`.
* Updated the `write()` and `model_to_xml()` methods of the `BTLxWriter` class to optionally accept a `NestingResult` object, enabling inclusion of beam nesting information in the BTLx output.
* Fixed a bug in `TStepJoint` where beam dimensions were calculated incorrectly for certain reference side orientations. 
* Renamed `TOliGinaJoint` to `OliginaJoint` for consistency wrt to the supported topology.
* Replaced `get_leaf_subclasses(Joint)` with `get_createable_joints()` in the relevant GH components.
* Added inflation of the negative volume in `LapProxy` to fix boolean difference artifact.

### Removed

## [1.0.0] 2025-09-01

### Added

* Added attribute `tolerance` to `TimberModel`.
* Added `scaled` method to `compas_timber.fabrication.BTLxProcessing` to scale the BTLx parameters.
* Added `scaled` method to `compas_timber.fabrication.BTLxPart` to scale the BTLx parameters.
* Added `scale` method to `compas_timber.fabrication.JackRafterCut`.
* Added `scale` method to `compas_timber.fabrication.Drilling`.
* Added `scale` method to `compas_timber.fabrication.DoubleCut`.
* Added `scale` method to `compas_timber.fabrication.Lap`.
* Added `scale` method to `compas_timber.fabrication.FrenchRidgeLap`.
* Added `scale` method to `compas_timber.fabrication.Tenon`.
* Added `scale` method to `compas_timber.fabrication.Mortise`.
* Added `scale` method to `compas_timber.fabrication.StepJoint`.
* Added `scale` method to `compas_timber.fabrication.StepJointNotch`.
* Added `scale` method to `compas_timber.fabrication.DovetailTenon`.
* Added `scale` method to `compas_timber.fabrication.DovetailMortise`.
* Added `scale` method to `compas_timber.fabrication.Slot`.
* Added `scale` method to `compas_timber.fabrication.Pocket`.
* Added `scale` method to `compas_timber.fabrication.Text`.
* Added `is_joinery` flag to `BTLxProcessing` to indicate if the processing is a result of joinery operation.
* Added new `compas_timber.fabrication.LongitudinalCut`.
* Added tasks `update-gh-header` to update the version in the header of the GH components.
* Added new `compas_timber.connections.XNotchJoint`.
* Added a proxy class for `Pocket` BTLx processing for performance optimization. 
* Added `topology` to class `Joint`.
* Added `location` to class `Joint`.
* Added `NBeamKDTreeAnalyzer` to `compas_timber.connections`.
* Added `TripletAnalyzer` to `compas_timber.connections`.
* Added `QuadAnalyzer` to `compas_timber.connections`.
* Added `CompositeAnalyzer` to `compas_timber.connections`.
* Added method `connect_adjacent_beams` to `TimberModel`.
* Added `PlateJoint`.
* Added `PlateButtJoint`.
* Added `PlateMiterJoint`.
* Added `PlateConnectionSolver`.
* Added generic `ButtJoint` class from which `TButtJoint` and `LButtJoint` inherit.
* Added new `BTLxProcessingError` to `compas_timber.errors`.
* Added `errors` property to `BTLxWriter` class which can be used after call to `write()` to check for errors.
* Added `CategoryPlateJointRule`, `DirectPlateJointRule`, `EdgeEdgeTopologyPlateJointRule`, and `EdgeFaceTopologyPlateJointRule` Plate joint rule GH components.
* Added `joints_contribution_guide` in docs.
* Added `PlateJointCandidate` to `generic_joint.py`.
* Added `Joint.promote_cluster` and `Joint.promote_joint_candidate` constructors to `Joint`.
* Added `PlateJoint.promote_joint_candidate` as override.
* Added `joints_contribution_guide` in docs.
* Added `JointRuleSolver` class.
* Added `JointTopology.TOPO_Y` for Beam Connections.
* Added `JointTopology.TOPO_K` for Beam Connections.
* Added `JointTopology.TOPO_EDGE_EDGE` for Plate Connections.
* Added `JointTopology.TOPO_EDGE_FACE` for Plate Connections.
* Added `Cluster.topology`.
* Added `PlateSolverResult` and `BeamSolverResult` to package results from `PlateConnectionSolver.find_topology()` and `ConnectionSolver.find_topology()`.
* Added `joint_candidates` property to `TimberModel`.
* Added `add_joint_candidate` method to `TimberModel`.
* Added `remove_joint_candidate` method to `TimberModel`.

### Changed

* BTLx Write now considers the `TimberModel.tolerance` attribute and scales parts and processings it when units are set to meters.
* Added missing `__data__` to `compas_timber.fabrication.Drilling`.
* Added missing `__data__` to `compas_timber.fabrication.Slot`.
* Fixed `TypeError` when deepcopying beams with `debug_info` on them.
* Processings which are not the result of joinery are now serialized with `TimberElement`.
* Fixed visualization bug in `Plate` due to loft resulting in flipped volume.
* Fixed a few bugs in the `WallPopulator` workflow including GH component updates.
* Renamed `NullJoint` to `JointCandidate`.
* Fixed bug in show_ref_faces GH component.
* `BTLxProcessing.ref_side_index` defaults to `0` if not set, instead of the invalid `None`.
* Updated `BTLx_contribution_guide` in docs.
* Fixed several GH Components for Rhino8 compatibility.
* Fixed `graph_node` is `None` after deserializing a `TimberModel`.
* Fixed a bug in `BeamsFromMesh` GH Component.
* Fixed attribute error when creating a `TButtJoint`.
* Changed default value for `modify_cross` to `True` for `LButtJoint`.
* Minor fixes to GH Components.
* Fixed `elements` and geometry creation for `BallNodeJoint`.
* Changed `PlateConnectionSolver.find_topology()` to solve for `TOPO_EDGE_EDGE` or `TOPO_EDGE_FACE`.
* Changed `PlateConnectionSolver.find_topology()` to return a `PlateSolverResult` instance.
* Reworked `ConnectionSolver.find_topology()` for readability and to implement `TOPO_I`.
* Changed `ConnectionSolver.find_topology()` to return a `BeamSolverResult` instance.
* Removed `topology`, `a_segment_index` and `b_segment_index` from `PlateJoint` subclass `__init__()` methods. These can now be passed as kwargs.
* `Platejoint`s can now be isntantiated with just 2 Plates as arguments. If no topology or segment index data is in kwargs, the joint will solve for those. 
* Fixed ironpython compatibility issues.
* `NBeamKDTreeAnalyzer` now uses `model.joint_candidates` instead of filtering `model.joints`.
* Fixed element interaction gets removed even if there are still attributes on it.
* Changed `elements` argument in `promote_joint_candidate` to `reordered_elements` for clarity.
* Fixed `TStepJoint` deserialization error where `__init__()` was accessing beam properties before beams were restored from GUIDs.
* Removed the `cut_plane_bias` parameter from the `LapJoint.__init__()` method, as it is not required by all subclasses.
* Added the `cut_plane_bias` parameter to the constructors of `TLapJoint`, `LLapJoint`, and `XLapJoint`.
* Updated the `__data__` methods of `TLapJoint`, `LLapJoint`, and `XLapJoint` to serialize the `cut_plane_bias` value.
* Updated the `__data__` method of `LFrenchRidgeLapJoint` to serialize the `drillhole_diam` value.
* Changed the `_create_negative_volumes()` method in `LapJoint` to accept `cut_plane_bias` as an argument.
* Renamed `set_default_values()` to `_update_default_values()` and moved method call from `__init__()` to `add_features()` in `TenonMortiseJoint` to avoid inconsistencies during deserialization.
* Set minimum `compas_timber` version in CPython GH components to `1.0.0`.
* Reworked `ConnectionSolver.find_topology()` for readability and to implement `TOPO_I`.
* Changed `JointRule.joints_from_beams_and_rules()` to `JointRule.apply_rules_to_model` which now adds `Joint`s to the
  `TimberModel` directly.
* Changed `WallPopulator.create_joint_definitions()` to `WallPopulator.create_joints()`, which now returns `DirectRule` instances.
* Changed `tolerance` argument to `max_distance` in `NBeamKDTreeAnalyzer` for clarity and consisten naming. 
* Changed `Joint.check_elements_compatibility()` to a class method to check Joint-type specific requirements before instantiation. 

### Removed

* Removed Grasshopper after-install plugin. Components should be installed via Rhino's Plugin Manager.
* Removed `get_face_most_towards_beam` from `Joint` as not used anywhere.
* Removed `get_face_most_ortho_to_beam` from `Joint` as not used anywhere.
* Removed `angle_vectors_projected` from `compas_timber.utils` since this has been upstreamed to core.
* Removed `comply()` from JointRule and its child classes.
* Removed `JointDefinition`. 
* Removed `FeatureDefinition`. 
* Removed redundant checks in `TopologyRule` GH components.

## [0.16.2] 2025-05-07

### Added

### Changed

* Fixed max recursion depth error when copying `TimberModel`/`Beam` with proxy processings.

### Removed



## [0.16.1] 2025-04-30

### Added

### Changed

### Removed


## [0.16.0] 2025-04-30

### Added

* Added new `compas_timber.fabrication.Pocket`.
* Added `front_side`, `back_side`, `opp_side` methods to the `Beam` class for retrieving specific sides relative to a reference side.
* Added processing `Text` to `compas_timber.fabrication`.
* Added `TextParams` to `compas_timber.fabrication`.
* Added new Grasshopper components for Rhino8/cpython. 
* Added new methods to handle adaptive GH_component parameters using cpython.

### Changed

* Fixed `AttributeError` when deserializing a model with Lap joints.
* Fixed a bug in `compas_timber.fabrication.Lap` where `ref_side_index` failed for `0` by checking for `None` instead.
* Fixed a bug in `compas_timber.fabrication.Lap` to handle the case when the vectors used to calculate the `inclination` angle are perpendicular.

### Removed


## [0.15.3] 2025-03-25

### Added

* Added `DualContour` BTLx Contour type for ruled surface Swarf contours.

### Changed

* Removed `main_ref_side_index` property from `TBirdsmouthJoint` since it's now defined in the `DoubleCut` BTLxProcessing.
* Added `mill_depth` argument in `TBirdsmouthJoint` for creating pockets on the cross_beam if asked.
* Refactored the `check_element_compatibility` method in `YButtJoint` so that it checks for coplanarity and dimensioning of the cross elements.
* Enhanced `DoubleCut.from_planes_and_beam` to verify that provided planes are not parallel and raise a `ValueError` if they are.
* Adjusted `process_joinery` method to catch `ValueError` exceptions during `BTLxProcessing` generation and wrap them in `BeamJoiningError` objects.
* Refactored and renamed `are_beams_coplanar` function to `are_beams_aligned_with_cross_vector`.
* Refactored `_create_negative_volumes()` in `LapJoint` so that it generates box-like volumes. 
* Refactored `XLapJoint`, `LLapJoint`, `TLapJoint` so that they use the `_create_negative_volumes()` method to get the negative volumes and use the alt constructor `Lap.from_volume_and_beam()`.
* Fixed an error occuring in `BTLxPart.shape_strings` by ensuring the polyline is always closed.
* Implemented `Inclination` in the `FreeContour` BTLx Processing.
* Changed `Plate` element to be defined by top and bottom contours instead of one contour and thickness. 

### Removed

* Removed `check_elements_compatibility` method from the parent `LapJoint` since non co-planar lap joints can be achieved.
* Removed the `is_pocket` argument in `Lap.from_plane_and_beam()` since this class method will now only serve for pockets in Butt joints.
* Removed `opposing_side_index` and `OPPOSING_SIDE_MAP` from `Beam` class since they have now been replaced by `front_side`, `back_side`, `opp_side` methods.
* Removed the deprecated `main_beam_opposing_side_index` property from `LButtJoint` and `TButtJoint` as it is no longer in use.

## [0.15.2] 2025-03-05

### Added

### Changed

* Fixed `ValueError` occurring when connecting just a slab to the GH model component.

### Removed


## [0.15.1] 2025-03-04

### Added

### Changed

* Fixed "No intersection found between walls" error when walls connect in unsupported topology.
* Implemented slab perimeter offset workaround.

### Removed


## [0.15.0] 2025-03-04

### Added

* Added `BTLx_From_Params` GH component which contains the definiton for class `DeferredBTLxProcessing` to allow directly defining BTLx parameters and passing them to the model.
* Added `Shape` to BTLx output, showing finished element geometry in BTLx Viewer instead of just blank.
* Added `as_plane()` to `WallToWallInterface`.
* Added optional argument `max_distance` to `WallPopulator.create_joint_definitions()`.

### Changed

* Added `max_distance` to `TimberModel.connect_adjacent_walls()`.
* Fixed plate doesn't get properly extended to the end of an L detail.
* Fixed detail edge beams don't get LButt.
* Fixed walls might not be considered connecting depending on the surface's orientation.

### Removed


## [0.14.2] 2025-02-17

### Added

### Changed

* Adjusted `LMiterJoint` so that it now applies an extra cut to elements when the `cutoff` flag is enabled.

### Removed


## [0.14.1] 2025-02-17

### Added

* Added missing arguments in configuration set component.
* Added `FlipDirection` flag to flip stud direction of a slab.

### Changed

* Fixed rotating stud direction in slab causes breaks plates and connections.
* Restructured some Gh Toolboxes & added Icons for Walls & Slabs

### Removed


## [0.14.0] 2025-02-17

### Added

* Added `distance_segment_segment` to `compas_timber.utils`
* Added `BTLxFromGeometryDefinition` class to replace the depricated `FeatureDefinition`. This allows deferred calculation of BTLx processings.
* Added `from_shapes_and_element` class method to `Drilling`, `JackRafterCut`, and `DoubleCut` as a wrapper for their geometry based constructors for use with `BTLxFromGeometryDefinition`.
* Added `YButtJoint` which joins the ends of three joints where the `cross_beams` get a miter cut and the `main_beam` gets a double cut.
* Added `JackRafterCutProxy` to allow for deferred calculation of the `JackRafterCut` geometry thus improving visualization performance.
* Added class "WallPopulator" to `compas_timber.design`.
* Added class "WallPopulatorConfigurationSet" to `compas_timber.design`.
* Added class "WallSelector" to `compas_timber.design`.
* Added class "AnyWallSelector" to `compas_timber.design`.
* Added class "LConnectionDetailA" to `compas_timber.design`.
* Added class "LConnectionDetailB" to `compas_timber.design`.
* Added class "TConnectionDetailA" to `compas_timber.design`.
* Added `from_brep` to `compas_timber.elements.Wall.
* Added `from_polyline` to `compas_timber.elements.Wall.
* Added `WallJoint` to `compas_timber.connections`.
* Added error handling when BTLx processing from geometry fails in GH.
* Added new `Slab` class to `compas_timber.elements`.
* Added `Slab` GH component.
* Added `FreeContour` BTLx processing and applied it to the `Plate` type so that plates can be machined.

### Changed

* Updated Grasshopper Toolbox and Icons
* Fixed `ValueErrorException` in `as_dict()` method of `BTLxProcessingParams` class by ensuring precision specifiers are used with floats.
* Removed model argument from `BTLxWriter` in the GH component and updated it to always return the BTLx string.
* Fixed a bug in `compas_timber.Fabrication.StepJointNotch` related to the `orientation` and `strut_inclination` parameters.
* Fixed the error message when beam endpoints coincide, e.g. when a closed polyline is used as input. 
* Changed `index` input of `ShowFeatureErrors` and `ShowJoiningErrors` do have default value of 0.
* Fixed spelling of `BeamJoinningError` to `BeamJoiningError`.
* Changed `process_joinery()` method to handle `BeamJoiningError` exceptions and return them. Also updated `Model` GH component.
* Updated `add_joint_error()` method in `DebugInformation` class to handle lists.
* Changed `compas_timber.fabrication.Lap` so that the volume is generated fully from the relevant BTLx params.
* Refactored `compas_timber.connections.LapJoint` to comply with the new system.
* Changed `THalfLapJoint`, `LHalfLapJoint`, `XHalfLapJoint` from `compas_timber.connections` so that they use the `Lap` BTLx processing.
* Renamed all `X/T/LHalfLapJoint` classes to `X/T/LLapJoint`.
* Enhanced lap behavior for optimal beam orientation in `LapJoint` class.
* Fixed `restore_beams_from_keys` in `LMiterJoint` to use the correct variable names.
* Reworked `DoubleCut` to more reliably produce the feature and geometry with the `from_planes_and_element` class method.
* Renamed `intersection_box_line()` to `intersection_beam_line_param()`, which now take a beam input and outputs the intersecting ref_face_index.
* Added `max_distance` argument to `JointRule` subclasses and GH components so that max_distance can be set for each joint rule individually.
* Changed referenced to `beam` in `Drilling` to `element`. 
* Changed `Drill Hole` and `Trim Feature` GH components to generate the relevant `BTLxProcessing` type rather than the deprecated `FeatureDefinition` type.
* Changed `Show_beam_faces` gh component to `Show_ref_sides`, which now takes an `int` index and shows the corresponding face including origin corner.
* Bug fixes after adding `max_distance` to joint defs.
* Using new `JackRafterCutProxy` in LMiterJoint, LButtJoint and TButtJoint.
* Changed input type from `Element` to `Beam` in components that currently only support beams.
* Fixed drilling GH component not taking diameter as a string.
* Reworked `Wall` class to be defined with a standard polyline, frame and thickness.
* Changed labels in `Show_ref_sides` GH component to be 1-based to match the spec.

### Removed


## [0.13.0] 2025-01-13

### Added

* Added API documentation for `design` and `error` packages.
* Added `guess_joint_topology_2beams` and `set_default_joints` functions to `design.__init__.py`.
* Added `list_input_valid`, `item_input_valid`, `get_leaf_subclasses`, `rename_gh_input` functions to `ghpython.__init__.py`.
* Added `Instruction`, `Model3d`, `Text3d`, `LinearDimension`, `BuildingPlanParser` classes to `planning.__init__.py`.
* Added `subprocessings` property to `BTLxProcessing` to allow nesting of processings.

### Changed

* Fixed comma incompatible with py27 in `Slot` module.
* Updated the API documentation for `connections`, `elements`, `fabrication`, `ghpython`, `planning` packages.
* Refactored all btlx `process` references to `processing`, including base classes, properties, variables, and docstrings.
* Refactored `BTLx` to `BTLxWriter` in the `compas_timber.Fabrication` package.

### Removed

* Removed `BeamJoiningError` from `connections.__init__.py`.
* Removed duplicate entries from the `__all__` list in the `elements.__init__.py` module.
* Removed package `compas_timber._fabrication`.
* Removed `btlx_processes` anf `joint_factories` from `compas_timber.fabrication` package.
* Removed `.btlx` files from `.gitignore`.


## [0.12.0] 2025-01-07

### Added

* Added new base class for timber elements `TimberElement`.
* Added property `is_beam` to `Beam` class.
* Added property `is_plate` to `Plate` class.
* Added property `is_wall` to `Wall` class.
* Added `side_as_surface` to `compas_timber.elements.Beam`.
* Added `opposing_side_index` to `compas_timber.elements.Beam`.
* Added `Plate` element.
* Added attribute `plates` to `TimberModel`.
* Added new temporary package `_fabrication`.
* Added new `compas_timber._fabrication.JackRafterCut`.
* Added new `compas_timber._fabrication.JackRafterCutParams`.
* Added new `compas_timber._fabrication.Drilling`.
* Added new `compas_timber._fabrication.DrillingParams`.
* Added new `compas_timber._fabrication.StepJoint`.
* Added new `compas_timber._fabrication.StepJointNotch`.
* Added new `compas_timber._fabrication.DovetailTenon`.
* Added new `compas_timber._fabrication.DovetailMortise`.
* Added new `compas_timber.connections.TStepJoint`.
* Added new `compas_timber.connections.TDovetailJoint`.
* Added new `utilities` module in `connections` package.
* Added new `compas_timber._fabrication.DoubleCut`.
* Added new `compas_timber.connections.TBirdsmouthJoint`.
* Added new method `add_group_element` to `TimberModel`.
* Added new method `has_group` to `TimberModel`.
* Added new method `get_elements_in_group` to `TimberModel`.
* Added attribute `is_group_element` to `TimberElement`.
* Added `JointRule.joints_from_beams_and_rules()` static method 
* Added `Element.reset()` method.
* Added new `fasteners.py` module with new `Fastener` element type.
* Added new `compas_timber._fabrication.Lap`.
* Added `Joint_Rule_From_List` GH Component that takes lists of beams to create joints.
* Added `MIN_ELEMENT_COUNT` and `MAX_ELEMENT_COUNT` class attributes to `Joint`.
* Added `element_count_complies` class method to `Joint`.
* Added `compas_timber.fasteners.FastenerTimberInterface`.
* Added `compas_timber.connections.BallNodeJoint`.
* Added `compas_timber.elements.BallNodeFastener`.
* Added `transform()` method to `Feature` types.
* Added `FastenerInterfaceComponent` GH component.
* Added `ShowElementsByType` GH Component.
* Added `fasteners` property to `TimberModel`.
* Added `BTLx_Feature` GH component.
* Added `CT_Beams_From_Mesh` GH component.
* Added new `compas_timber._fabrication.FrenchRidgeLap`.
* Added new `compas_timber.connections.LFrenchRidgeLapJoint`.
* Added new `compas_timber._fabrication.Tenon` and `compas_timber._fabrication.Mortise`.
* Added new `compas_timber.connections.TTenonMortiseJoint`.
* Added `create` override to `BallNodeJoint`.
* Added `PlateFastener` class.
* Added `errors` directory and `__init__.py` module.
* Added new `compas_timber._fabrication.Slot`.
* Added new `compas_timber._fabrication.SlotParams`.

 

### Changed

* Changed incorrect import of `compas.geometry.intersection_line_plane()` to `compas_timber.utils.intersection_line_plane()`
* Renamed `intersection_line_plane` to `intersection_line_plane_param`.
* Renamed `intersection_line_line_3D` to `intersection_line_line_param`.
* Adjusted functions in `compas_timber._fabrication.DovetailMortise` and `compas_timber.connections.TDovetailJoint`.
* Added `conda-forge` channel to installation instructions.
* Fixed `**kwargs` inheritance in `__init__` for joint modules: `LMiterJoint`, `TStepJoint`, `TDovetailJoint`, `TBirdsmouthJoint`.
* Fixed GUID assignment logic from `**kwargs` to ensure correct fallback behavior for joint modules: `LMiterJoint`, `TStepJoint`, `TDovetailJoint`, `TBirdsmouthJoint`.
* Changed `model.element_by_guid()` instead of direct `elementsdict[]` access for beam retrieval in joint modules: `LMiterJoint`, `TStepJoint`, `TDovetailJoint`, `TBirdsmouthJoint`.
* Reworked the model generation pipeline.
* Reworked `comply` methods for `JointRule`s. 
* Fixed error with angle and inclination calculation in `compas_timber._fabrication.JackRafterCut` 
* Changed `compas_timber.connections.TButtJoint` and `compas_timber.connections.LButtJoint` by using the new implemented BTLx Processes to define the Joints
* Changed `DirectJointRule` to allow for more than 2 elements per joint.
* Changed `beam` objects get added to `Joint.elements` in `Joint.create()`.
* Fixed bug in vizualization of tenon/mortise in `compas_timber._fabrication.StepJoint`and `compas_timber._fabrication.StepJointNotch`.
* Changed `model.process_joinery()`so that it calls `joint.check_elements_compatibility()` before adding extensions and features.
* Fixed incorrect data keys for `beam_guid` in the `__data__` property for joint modules: `LMiterJoint`, `TStepJoint`, `TDovetailJoint`, `TBirdsmouthJoint`, `LFrenchRidgeLapJoint`.
* Fixed `JointRuleFromList` GH component.
* Changed `TButtJoint` to take an optional `PlateFastener`.
* Moved `FeatureApplicationError`, `BeamJoiningError`, and `FastenerApplicationError` to `errors.__init__.py`.
* Fixed a bug that occured when parallel beams are joined in the BallNodeJoint.
* Fixed `L_TopoJointRule`, `T_TopoJointRule` and `X_TopoJointRule` for cases where `Joint.SUPPORTED_TOPOLOGY` is a single value or a list.
* Fixed bug in `JointRule.joints_from_beams_and_rules()` that caused failures when topology was not recognized.
* Implemented `max_distance` parameter in `JointRule.joints_from_beams_and_rules()` and `JointRule.comply` methods.
* Bux fixes from extra comma argument and `max_distance` not implemented in `DirectRule.comply`.

### Removed

* Removed module `compas_timber.utils.compas_extra`.
* Removed a bunch of spaghetti from `CT_model` GH component.
* Removed module `compas_timber.fabrication.joint_factories.t_butt_factory`.
* Removed module `compas_timber.fabrication.joint_factories.l_butt_factory`.
* Removed module `compas_timber.connections.butt_joint`.
* Removed module `compas_timber.connections.french_ridge_lap`.
* Removed module `compas_timber.fabrication.joint_factories.french_ridge_factory`.
* Removed module `compas_timber.fabrication.btlx_processes.btlx_french_ridge_lap`.

## [0.11.0] 2024-09-17

### Added

* Added bake component for `Plate` elements.
* Added default paramteters for `Surface Model` in the GH Component

### Changed

* Fixed wrong image file paths in the Documentation.
* Changed `TimberModel.beams` to return generator of `Beam` elements.
* Changed `TimberModel.walls` to return generator of `Wall` elements.
* Changed `TimberModel.plates` to return generator of `Plate` elements.
* Changed `TimberModel.joints` to return generator of `Joint` elements.
* Fixed polyline analysis for generating `SurfaceModel`
* Fixed errors in debug info components.

### Removed


## [0.10.1] 2024-09-11

### Added

### Changed

* Implemented a workaround for https://github.com/gramaziokohler/compas_timber/issues/280.

### Removed


## [0.10.0] 2024-09-11

### Added

* Added `SurfaceModelJointOverride` GH Component.
* Added `Plate` element.
* Added attribute `plates` to `TimberModel`.
* Added `SurfaceModelJointOverride` GH Component
* Added `ShowSurfaceModelBeamType` GH Component
* Re-introduced attribute `key` in `Beam`.
* Added attribute `key` to `Plate`.
* Added generation of `plate` elements to the `SurfaceModel`

### Changed

* Updated documentation for Grasshopper components.
* Fixed missing input parameter in `SurfaceModelOptions` GH Component.
* Fixed error with tolerances for `SurfaceModel`s modeled in meters.
* Renamed `beam` to `element` in different locations to make it more generic.
* Fixed `AttributeError` in `SurfaceModel`.
* Updated example scripts.
* Calling `process_joinery` in `SurfaceModel`.
* Changed how `BeamDefinition` and `Plate` types are handled in `SurfaceModel`
* Changed the `get_interior_segment_indices` function to work when there are multiple openings.
* Renamed `ShowSurfaceModelBeamType` to `ShowBeamsByCategory`.
* Changed `SurfaceModel` component input handling to give warnings instead of errors.

### Removed

* Removed `add_beam` from `TimberModel`, use `add_element` instead.
* Removed `add_plate` from `TimberModel`, use `add_element` instead.
* Removed `add_wall` from `TimberModel`, use `add_element` instead.

## [0.9.1] 2024-07-05

### Added

* Added `ref_frame` attribute to `Beam`.
* Added `ref_sides` attribute to `Beam`.
* Added `ref_edges` attribute to `Beam`.

### Changed

* Fixed error in BakeWithBoxMap component.
* Added `add_extensions` to `Joint` interface.
* Added `process_joinery` to `TimberModel`.
* Features are not automatically added when creating a joint using `Joint.create()`.
* Features are not automatically added when de-serializing.

### Removed


## [0.9.0] 2024-06-14

### Added

* Added `birdsmouth` parameter to `butt_joint` which applies a `btlx_double_cut` process to the part. 
* Added `BTLxDoubleCut` BTLx Processing class.
* Added BTLx support for `TButtJoint` and `LButtJoint`
* Added `BTLxLap` process class.

### Changed

* Moved module `workflow` from package `ghpython` to new package `design`.
* Moved `compas_timber.ghpython.CategoryRule` to `compas_timber.design`.
* Moved `compas_timber.ghpython.DirectRule` to `compas_timber.design`.
* Moved `compas_timber.ghpython.JointRule` to `compas_timber.design`.
* Moved `compas_timber.ghpython.TopologyRule` to `compas_timber.design`.
* Moved `compas_timber.ghpython.JointDefinition` to `compas_timber.design`.
* Moved `compas_timber.ghpython.FeatureDefinition` to `compas_timber.design`.
* Moved `compas_timber.ghpython.DebugInfomation` to `compas_timber.design`.

### Removed


## [0.8.1] 2024-06-13

### Added

### Changed

* Fixed import errors in GH components.
* Updated GH example file.

### Removed


## [0.8.0] 2024-06-12

### Added

* Added attribute `geometry` to `Beam`.
* Added `center_of_mass` property to Assembly class.
* Added `volume` property to Assembly class.
* Added new element type `Wall`.

### Changed

* Reduced some boilerplate code in `Joint` subclasses.
* Added argument `beams` to `Joint.__init__()` which expects tuple containing beams from implementing class instance.
* Renamed `TimberAssembly` to `TimberModel`.
* Renamed `compas_timber.assembly` to `compas_timber.model`.
* Renamed `compas_timber.parts` to `compas_timber.elements`.
* Based `Beam` on new `compas_model.elements.Element`.
* Based `TimberModel` on new `compas_model.model.Model`.
* Based `Joint` on new `compas_model.interactions.Interaction`.
* Removed support for Python `3.8`.

### Removed

* Removed `joint_type` attributes from all `Joint` classes.
* Removed argument `cutoff` from `LMiterJoint` as it was not used anywhere.
* Removed argument `gap` from `TButtJoint` as it was not used anywhere.
* Removed argument `gap` from `FrenchRidgeLap` as it was not used anywhere.
* Removed class `JointOptions` as not used anymore.
* Removed module `compas_timber.consumers`.
* Removed unused method `TButtJoint.get_cutting_plane()`.

## [0.7.0] 2024-02-15

### Added

* Added `debug_geometries` attribute to `BeamJoiningError`.
* (Re)added `BooleanSubtraction` feature.
* Added flag `modify_cross` to `L-Butt` joint.
* Added flag `reject_i` to `L-Butt` joint.
* Added new `NullJoint`.
* Added `mill_depth` argument to butt joints, with geometric representation of milled recess in cross beam.
* Added `ButtJoint` class with methods common to `LButtJoint` and `TButtJoint`
* Added new `L_TopologyJointRule`, `T_TopologyJointRule`, `X_TopologyJointRule` GH components
* Added GH component param support functions in `compas_timber.ghpython.ghcomponent_helpers.py`
* Added `topos` attribute to `CategoryRule` to filter when joints get applied
* Added new `SurfaceAssembly` class
* Added GH component `SurfaceAssembly` which directly generates a `TimberAssembly` with standard wall framing from a planar surface. 
* Added GH component `SurfaceAssemblyOptions`
* Added GH component `CustomBeamDimensions` for `SurfaceAssembly`

### Changed

* `BeamFromCurve` GH component accepts now referenced Rhino curves, referenced Rhino object IDs and internalized lines.
* `BeamFromCurve` GH component accepts now referenced Rhino curves, referenced Rhino object IDs and internalized lines.
* Fixed `FeatureError` when L-Butt applies the cutting plane.
* Fixed T-Butt doesn't get extended to cross beam's plane.
* `SimpleSequenceGenerator` updated to work with `compas.datastructures.assembly` and generates building plan acording to type.
* Changed GH Categories for joint rules.
* Made `beam_side_incident` a `staticmethod` of `Joint` and reworked it.
* Extended `DecomposeBeam` component to optionally show beam frame and faces.
* Changed `CategoryJointRule` and `DirectJointRule` to a dynamic interface where joint type is selected with right click menu
* Changed `Assembly` GH component to apply category joints if the detected topology is in `CategoryRule.topos`
* Changed `TopologyJoints` GH component to `DefaultJoints` Component, which applies default joints based on topology. 

### Removed

* Removed component `ShowBeamFrame`.
* Changed GH Categories for joint rules
* `BrepGeometryConsumer` continues to apply features even after the first error.
* `DrillHole` component calculates length from input line.
* `DrillHole` has default diameter proportional to beam cross-section.
* Removed input `Length` from `DrillHole` component.
* Fixed broken `TrimmingFeature` component.
* Removed all `JointOption` components. these are accessed in context menu of joint rules.

## [0.6.1] 2024-02-02

### Added

### Changed

### Removed


## [0.6.0] 2024-02-02

### Added

### Changed

* Updated COMPAS dependency to `2.0.0`!

### Removed


## [0.5.1] 2024-01-31

### Added

* Added missing documentation for module `ghpython.workflow.py`.
* Added missing documentation for package `connections`.
* `compas_timber.__version__` now returns current version.

### Changed

### Removed


## [0.5.0] 2024-01-31

### Added

* Added class `DebugInformation` to `workflow.py`.
* Added new component `ShowFeatureErrors`.
* Added new component `ShowJoiningErrors`.
* Added `FeatureApplicator` classes which report errors during feature application.
* Added `L-HalfLapJoint`.
* Added `T-HalfLapJoint`.
* Added `ShowTopologyTypes` GH Component.

### Changed

* Feature application now fails more gracefully (un-processed geometry is returned).
* Attempting to join beams which are already joined raises `BeamJoiningError` instead of `AssemblyError`
* `Joint.add_features` which fails to calculate anything raises `BeamJoiningError`.
* Changed COMPAS dependency to `compas==2.0.0beta.4`.
* Assembly component shows blanks when `CeateGeometry` flag is set to `False`. 

### Removed

* Removed `JointDef` GH components.
* Removed `AutomaticJoint` GH Component. Joint rules are now input directly into `TimberAssembly`.

## [0.4.0] 2024-01-24

### Added

* Added `fabrication` package 
* Added `BTLx` as a wrapper for `TimberAssembly` to generate .btlx files for machining timber beams
* Added `BTLxPart` as wrapper for `Beam`
* Added `joint_factories` folder and factories for existing joints except `X-HalfLap`
* Added `btlx_processes` folder and processes `JackCut` and `FrenchRidgeHalfLap`
* Added `BTLx` Grasshopper component
* Added `FrenchRidgeHalfLap` joint
* Added `DrillHole` Feature.
* Added `DrillHoleFeature` Grasshopper component.
* added `JointOptions` GH Components for all current joint types. This allows joint parameter definition in GH
* added `DirectJointRules` GH Component 
* added `TopologyJointRules` GH Component 
* added `BTLx` as a wrapper for `TimberAssembly` to generate .btlx files for machining timber beams
* added `BTLxPart` as wrapper for `Beam`
* added `joint_factories` folder and factories for existing joints except `X-HalfLap`
* added `btlx_processes` folder and processes `JackCut` and `FrenchRidgeHalfLap`
* added `BTLx` Grasshopper component
* added `FrenchRidgeHalfLap` joint


### Changed

* Changed `Beam` definition to include `blank_frame` and `blank_length` attributes 
* Replaced `Artist` with the new `Scene`.
* Changed type hint for argument `Centerline` of GH component `BeamFromCurve` to `Guid`.
* Curve ID of beam curves are now always stored in `Beam.attributes["rhino_guid"]`.
* Fixed `FindBeamByGuid` component.
* Bumped required COMPAS version to `2.0.0beta.2`.
* Changed docs theme to the new `sphinx_compas2_theme`.
* Re-worked component `BakeBoxMap` to advanced mode.
* Removed call to `rs.Redraw()` in `BakeBoxMap` which was causing GH document to lock (cannot drag).

### Removed


## [0.3.2] 2023-11-17

### Added

* Added now released COMPAS `2.0.0a1` to requirements.

### Changed

* Explicitly added attribute `key` to (de)serialization of `Beam`.

### Removed


## [0.3.1] 2023-09-18

### Added

### Changed

### Removed


## [0.3.0] 2023-09-18

### Added

* Added new joint type: Half-lap joint.

### Changed

* Beam transformed geometry with features is available using property `geometry`.
* Adapted the `Data` interface of `Beam` and `Assembly` according to the changes in COMPAS core.
* Beam geometry is created on demand.
* Adapted the `Data` interface of `Joint` and its implementations according to the changes in COMPAS core.
* Explicitly choosing `Grasshopper` context for the `Artist` in `ShowAssembly` component.

### Removed

* Removed method `Beam.get_geometry`.

## [0.2.16] 2023-05-16

### Added

### Changed

### Removed


## [0.2.15] 2023-05-15

### Added

### Changed

### Removed


## [0.2.14] 2023-05-15

### Added

### Changed

### Removed


## [0.2.13] 2023-05-15

### Added

### Changed

### Removed


## [0.2.12] 2023-05-15

### Added

### Changed

### Removed


## [0.2.11] 2023-05-15

### Added

### Changed

### Removed


## [0.2.10] 2023-05-14

### Added

### Changed

### Removed


## [0.2.9] 2023-05-12

### Added

### Changed

### Removed


## [0.2.8] 2023-05-12

### Added

### Changed

### Removed


## [0.2.7] 2023-05-12

### Added

### Changed

### Removed


## [0.2.6] 2023-05-12

### Added

### Changed

### Removed


## [0.2.5] 2023-05-12

### Added

### Changed

### Removed


## [0.2.4] 2023-05-12

### Added

### Changed

### Removed


## [0.2.3] 2023-05-12

### Added

### Changed

### Removed


## [0.2.2] 2023-05-12

### Added

### Changed

### Removed


## [0.2.1] 2023-05-12

### Added

### Changed

### Removed


## [0.2.0] 2023-05-11

### Added

* Integrated RTree search for neighboring beams using Rhino and CPython plugins.

### Changed

### Removed<|MERGE_RESOLUTION|>--- conflicted
+++ resolved
@@ -45,14 +45,11 @@
 * Changed the way the `ref_frame` is computed from the `Blank`'s geometry in `TimberElement`.
 * Changed the way the `blank` is computed in `compas_timber.elements.Beam` applying the `modeltransformation` to a locally generated geometry.
 * Changed the `apply()` method in `DoubleCut`, `DovetailMortise`, `DovetailTenon`, `Drilling`, `FrenchRidgeLap`, `JackRafterCut`, `Lap`, `LongitudinalCut`, `Mortise`, `Pocket`, `StepJointNotch`, `StepJoint`, `Tenon` by transforming the computed feature geometry in the element's local space to allow the element geometry computation to happen in local coordinates.
-<<<<<<< HEAD
-* Changed `Slab` to inherit from `PlateGeometry`
-* Changed `Slab.from_boundary` to `Slab.from_outline_thickness`, inherited from `PlateGeometry`.
-=======
 * Changed `Fastener`, `Slab`, `Wall` to inherit from `compas_model.Element` instead of `TimberElement`. `TimberElement` now represents BTLx parts exclusively.
 * Changed core definition of `Plate` to be same as `Beam`, (frame, length, width, height) with `outline_a` and `outline_b` optional arguments.
 * Changed `Plate` to inherit from `TimberElement` and `PlateGeometry`.
->>>>>>> 2b85b2c8
+* Changed `Slab` to inherit from `PlateGeometry`
+* Changed `Slab.from_boundary` to `Slab.from_outline_thickness`, inherited from `PlateGeometry`.
 
 ### Removed
 
