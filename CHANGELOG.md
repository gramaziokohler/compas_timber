# Changelog

All notable changes to this project will be documented in this file.

The format is based on [Keep a Changelog](https://keepachangelog.com/en/1.0.0/),
and this project adheres to [Semantic Versioning](https://semver.org/spec/v2.0.0.html).

## Unreleased

### Added

* Added attribute `tolerance` to `TimberModel`.
* Added `scaled` method to `compas_timber.fabrication.BTLxProcessing` to scale the BTLx parameters.
* Added `scaled` method to `compas_timber.fabrication.BTLxPart` to scale the BTLx parameters.
* Added `scale` method to `compas_timber.fabrication.JackRafterCut`.
* Added `scale` method to `compas_timber.fabrication.Drilling`.
* Added `scale` method to `compas_timber.fabrication.DoubleCut`.
* Added `scale` method to `compas_timber.fabrication.Lap`.
* Added `scale` method to `compas_timber.fabrication.FrenchRidgeLap`.
* Added `scale` method to `compas_timber.fabrication.Tenon`.
* Added `scale` method to `compas_timber.fabrication.Mortise`.
* Added `scale` method to `compas_timber.fabrication.StepJoint`.
* Added `scale` method to `compas_timber.fabrication.StepJointNotch`.
* Added `scale` method to `compas_timber.fabrication.DovetailTenon`.
* Added `scale` method to `compas_timber.fabrication.DovetailMortise`.
* Added `scale` method to `compas_timber.fabrication.Slot`.
* Added `scale` method to `compas_timber.fabrication.Pocket`.
* Added `scale` method to `compas_timber.fabrication.Text`.
* Added `is_joinery` flag to `BTLxProcessing` to indicate if the processing is a result of joinery operation.
* Added new `compas_timber.fabrication.LongitudinalCut`.
* Added tasks `update-gh-header` to update the version in the header of the GH components.
* Added new `compas_timber.connections.XNotchJoint`.
* Added a proxy class for `Pocket` BTLx processing for performance optimization. 
* Added `topology` to class `Joint`.
* Added `location` to class `Joint`.
* Added `NBeamKDTreeAnalyzer` to `compas_timber.connections`.
* Added `TripletAnalyzer` to `compas_timber.connections`.
* Added `QuadAnalyzer` to `compas_timber.connections`.
* Added `CompositeAnalyzer` to `compas_timber.connections`.
* Added method `connect_adjacent_beams` to `TimberModel`.
* Added `PlateJoint`.
* Added `PlateButtJoint`.
* Added `PlateMiterJoint`.
* Added `PlateConnectionSolver`.
* Added generic `ButtJoint` class from which `TButtJoint` and `LButtJoint` inherit.
* Added new `BTLxProcessingError` to `compas_timber.errors`.
* Added `errors` property to `BTLxWriter` class which can be used after call to `write()` to check for errors.
* Added `joints_contribution_guide` in docs.
* Added `JointTopology.TOPO_Y` for Beam Connections.
* Added `JointTopology.TOPO_K` for Beam Connections.
* Added `JointTopology.TOPO_EDGE_EDGE` for Plate Connections.
* Added `JointTopology.TOPO_EDGE_FACE` for Plate Connections.
* Added `Cluster.topology`.
* Added `PlateSolverResult` and `BeamSolverResult` to package results from `PlateConnectionSolver.find_topology()` and `ConnectionSolver.find_topology()`.
* Added `PlateJointCandidate` to `generic_joint.py`.
* Added `Joint.from_cluster` and `Joint.from_generic_joint` constructors to `Joint`.
* Added `PlateJoint.from_generic_joint` as override.

### Changed

* BTLx Write now considers the `TimberModel.tolerance` attribute and scales parts and processings it when units are set to meters.
* Added missing `__data__` to `compas_timber.fabrication.Drilling`.
* Added missing `__data__` to `compas_timber.fabrication.Slot`.
* Fixed `TypeError` when deepcopying beams with `debug_info` on them.
* Processings which are not the result of joinery are now serialized with `TimberElement`.
* Fixed visualization bug in `Plate` due to loft resulting in flipped volume.
* Fixed a few bugs in the `WallPopulator` workflow including GH component updates.
* Renamed `NullJoint` to `JointCandidate`.
* Fixed bug in show_ref_faces GH component.
* `BTLxProcessing.ref_side_index` defaults to `0` if not set, instead of the invalid `None`.
* Updated `BTLx_contribution_guide` in docs.
* Fixed several GH Components for Rhino8 compatibility.
* Fixed `graph_node` is `None` after deserializing a `TimberModel`.
* Fixed attribute error when creating a `TButtJoint`.
* Fixed a bug in `BeamsFromMesh` GH Component.
* Changed default value for `modify_cross` to `True` for `LButtJoint`.
* Minor fixes to GH Components.
* Fixed `elements` and geometry creation for `BallNodeJoint`.
<<<<<<< HEAD
* Fixed ironpython compatibility issues.
=======
* Changed `PlateConnectionSolver.find_topology()` to solve for `TOPO_EDGE_EDGE` or `TOPO_EDGE_FACE`.
* Changed `PlateConnectionSolver.find_topology()` to return a `PlateSolverResult` instance.
* Reworked `ConnectionSolver.find_topology()` for readability and to implement `TOPO_I`.
* Changed `ConnectionSolver.find_topology()` to return a `BeamSolverResult` instance.
* Removed `topology`, `a_segment_index` and `b_segment_index` from `PlateJoint` subclass `__init__()` methods. These can now be passed as kwargs.
* `PlateJoint`s can now be instantiated with just 2 Plates as arguments. If no topology or segment index data is in kwargs, the joint will solve for those. 
>>>>>>> ad3b0cca

### Removed

* Removed Grasshopper after-install plugin. Components should be installed via Rhino's Plugin Manager.
* Removed `get_face_most_towards_beam` from `Joint` as not used anywhere.
* Removed `get_face_most_ortho_to_beam` from `Joint` as not used anywhere.
* Removed `angle_vectors_projected` from `compas_timber.utils` since this has been upstreamed to core.


## [0.16.2] 2025-05-07

### Added

### Changed

* Fixed max recursion depth error when copying `TimberModel`/`Beam` with proxy processings.

### Removed



## [0.16.1] 2025-04-30

### Added

### Changed

### Removed


## [0.16.0] 2025-04-30

### Added

* Added new `compas_timber.fabrication.Pocket`.
* Added `front_side`, `back_side`, `opp_side` methods to the `Beam` class for retrieving specific sides relative to a reference side.
* Added processing `Text` to `compas_timber.fabrication`.
* Added `TextParams` to `compas_timber.fabrication`.
* Added new Grasshopper components for Rhino8/cpython. 
* Added new methods to handle adaptive GH_component parameters using cpython.

### Changed

* Fixed `AttributeError` when deserializing a model with Lap joints.
* Fixed a bug in `compas_timber.fabrication.Lap` where `ref_side_index` failed for `0` by checking for `None` instead.
* Fixed a bug in `compas_timber.fabrication.Lap` to handle the case when the vectors used to calculate the `inclination` angle are perpendicular.

### Removed


## [0.15.3] 2025-03-25

### Added

* Added `DualContour` BTLx Contour type for ruled surface Swarf contours.

### Changed

* Removed `main_ref_side_index` property from `TBirdsmouthJoint` since it's now defined in the `DoubleCut` BTLxProcessing.
* Added `mill_depth` argument in `TBirdsmouthJoint` for creating pockets on the cross_beam if asked.
* Refactored the `check_element_compatibility` method in `YButtJoint` so that it checks for coplanarity and dimensioning of the cross elements.
* Enhanced `DoubleCut.from_planes_and_beam` to verify that provided planes are not parallel and raise a `ValueError` if they are.
* Adjusted `process_joinery` method to catch `ValueError` exceptions during `BTLxProcessing` generation and wrap them in `BeamJoiningError` objects.
* Refactored and renamed `are_beams_coplanar` function to `are_beams_aligned_with_cross_vector`.
* Refactored `_create_negative_volumes()` in `LapJoint` so that it generates box-like volumes. 
* Refactored `XLapJoint`, `LLapJoint`, `TLapJoint` so that they use the `_create_negative_volumes()` method to get the negative volumes and use the alt constructor `Lap.from_volume_and_beam()`.
* Fixed an error occuring in `BTLxPart.shape_strings` by ensuring the polyline is always closed.
* Implemented `Inclination` in the `FreeContour` BTLx Processing.
* Changed `Plate` element to be defined by top and bottom contours instead of one contour and thickness. 

### Removed

* Removed `check_elements_compatibility` method from the parent `LapJoint` since non co-planar lap joints can be achieved.
* Removed the `is_pocket` argument in `Lap.from_plane_and_beam()` since this class method will now only serve for pockets in Butt joints.
* Removed `opposing_side_index` and `OPPOSING_SIDE_MAP` from `Beam` class since they have now been replaced by `front_side`, `back_side`, `opp_side` methods.
* Removed the deprecated `main_beam_opposing_side_index` property from `LButtJoint` and `TButtJoint` as it is no longer in use.

## [0.15.2] 2025-03-05

### Added

### Changed

* Fixed `ValueError` occurring when connecting just a slab to the GH model component.

### Removed


## [0.15.1] 2025-03-04

### Added

### Changed

* Fixed "No intersection found between walls" error when walls connect in unsupported topology.
* Implemented slab perimeter offset workaround.

### Removed


## [0.15.0] 2025-03-04

### Added

* Added `BTLx_From_Params` GH component which contains the definiton for class `DeferredBTLxProcessing` to allow directly defining BTLx parameters and passing them to the model.
* Added `Shape` to BTLx output, showing finished element geometry in BTLx Viewer instead of just blank.
* Added `as_plane()` to `WallToWallInterface`.
* Added optional argument `max_distance` to `WallPopulator.create_joint_definitions()`.

### Changed

* Added `max_distance` to `TimberModel.connect_adjacent_walls()`.
* Fixed plate doesn't get properly extended to the end of an L detail.
* Fixed detail edge beams don't get LButt.
* Fixed walls might not be considered connecting depending on the surface's orientation.

### Removed


## [0.14.2] 2025-02-17

### Added

### Changed

* Adjusted `LMiterJoint` so that it now applies an extra cut to elements when the `cutoff` flag is enabled.

### Removed


## [0.14.1] 2025-02-17

### Added

* Added missing arguments in configuration set component.
* Added `FlipDirection` flag to flip stud direction of a slab.

### Changed

* Fixed rotating stud direction in slab causes breaks plates and connections.
* Restructured some Gh Toolboxes & added Icons for Walls & Slabs

### Removed


## [0.14.0] 2025-02-17

### Added

* Added `distance_segment_segment` to `compas_timber.utils`
* Added `BTLxFromGeometryDefinition` class to replace the depricated `FeatureDefinition`. This allows deferred calculation of BTLx processings.
* Added `from_shapes_and_element` class method to `Drilling`, `JackRafterCut`, and `DoubleCut` as a wrapper for their geometry based constructors for use with `BTLxFromGeometryDefinition`.
* Added `YButtJoint` which joins the ends of three joints where the `cross_beams` get a miter cut and the `main_beam` gets a double cut.
* Added `JackRafterCutProxy` to allow for deferred calculation of the `JackRafterCut` geometry thus improving visualization performance.
* Added class "WallPopulator" to `compas_timber.design`.
* Added class "WallPopulatorConfigurationSet" to `compas_timber.design`.
* Added class "WallSelector" to `compas_timber.design`.
* Added class "AnyWallSelector" to `compas_timber.design`.
* Added class "LConnectionDetailA" to `compas_timber.design`.
* Added class "LConnectionDetailB" to `compas_timber.design`.
* Added class "TConnectionDetailA" to `compas_timber.design`.
* Added `from_brep` to `compas_timber.elements.Wall.
* Added `from_polyline` to `compas_timber.elements.Wall.
* Added `WallJoint` to `compas_timber.connections`.
* Added error handling when BTLx processing from geometry fails in GH.
* Added new `Slab` class to `compas_timber.elements`.
* Added `Slab` GH component.
* Added `FreeContour` BTLx processing and applied it to the `Plate` type so that plates can be machined.

### Changed

* Updated Grasshopper Toolbox and Icons
* Fixed `ValueErrorException` in `as_dict()` method of `BTLxProcessingParams` class by ensuring precision specifiers are used with floats.
* Removed model argument from `BTLxWriter` in the GH component and updated it to always return the BTLx string.
* Fixed a bug in `compas_timber.Fabrication.StepJointNotch` related to the `orientation` and `strut_inclination` parameters.
* Fixed the error message when beam endpoints coincide, e.g. when a closed polyline is used as input. 
* Changed `index` input of `ShowFeatureErrors` and `ShowJoiningErrors` do have default value of 0.
* Fixed spelling of `BeamJoinningError` to `BeamJoiningError`.
* Changed `process_joinery()` method to handle `BeamJoiningError` exceptions and return them. Also updated `Model` GH component.
* Updated `add_joint_error()` method in `DebugInformation` class to handle lists.
* Changed `compas_timber.fabrication.Lap` so that the volume is generated fully from the relevant BTLx params.
* Refactored `compas_timber.connections.LapJoint` to comply with the new system.
* Changed `THalfLapJoint`, `LHalfLapJoint`, `XHalfLapJoint` from `compas_timber.connections` so that they use the `Lap` BTLx processing.
* Renamed all `X/T/LHalfLapJoint` classes to `X/T/LLapJoint`.
* Enhanced lap behavior for optimal beam orientation in `LapJoint` class.
* Fixed `restore_beams_from_keys` in `LMiterJoint` to use the correct variable names.
* Reworked `DoubleCut` to more reliably produce the feature and geometry with the `from_planes_and_element` class method.
* Renamed `intersection_box_line()` to `intersection_beam_line_param()`, which now take a beam input and outputs the intersecting ref_face_index.
* Added `max_distance` argument to `JointRule` subclasses and GH components so that max_distance can be set for each joint rule individually.
* Changed referenced to `beam` in `Drilling` to `element`. 
* Changed `Drill Hole` and `Trim Feature` GH components to generate the relevant `BTLxProcessing` type rather than the deprecated `FeatureDefinition` type.
* Changed `Show_beam_faces` gh component to `Show_ref_sides`, which now takes an `int` index and shows the corresponding face including origin corner.
* Bug fixes after adding `max_distance` to joint defs.
* Using new `JackRafterCutProxy` in LMiterJoint, LButtJoint and TButtJoint.
* Changed input type from `Element` to `Beam` in components that currently only support beams.
* Fixed drilling GH component not taking diameter as a string.
* Reworked `Wall` class to be defined with a standard polyline, frame and thickness.
* Changed labels in `Show_ref_sides` GH component to be 1-based to match the spec.

### Removed


## [0.13.0] 2025-01-13

### Added

* Added API documentation for `design` and `error` packages.
* Added `guess_joint_topology_2beams` and `set_default_joints` functions to `design.__init__.py`.
* Added `list_input_valid`, `item_input_valid`, `get_leaf_subclasses`, `rename_gh_input` functions to `ghpython.__init__.py`.
* Added `Instruction`, `Model3d`, `Text3d`, `LinearDimension`, `BuildingPlanParser` classes to `planning.__init__.py`.
* Added `subprocessings` property to `BTLxProcessing` to allow nesting of processings.

### Changed

* Fixed comma incompatible with py27 in `Slot` module.
* Updated the API documentation for `connections`, `elements`, `fabrication`, `ghpython`, `planning` packages.
* Refactored all btlx `process` references to `processing`, including base classes, properties, variables, and docstrings.
* Refactored `BTLx` to `BTLxWriter` in the `compas_timber.Fabrication` package.

### Removed

* Removed `BeamJoiningError` from `connections.__init__.py`.
* Removed duplicate entries from the `__all__` list in the `elements.__init__.py` module.
* Removed package `compas_timber._fabrication`.
* Removed `btlx_processes` anf `joint_factories` from `compas_timber.fabrication` package.
* Removed `.btlx` files from `.gitignore`.


## [0.12.0] 2025-01-07

### Added

* Added new base class for timber elements `TimberElement`.
* Added property `is_beam` to `Beam` class.
* Added property `is_plate` to `Plate` class.
* Added property `is_wall` to `Wall` class.
* Added `side_as_surface` to `compas_timber.elements.Beam`.
* Added `opposing_side_index` to `compas_timber.elements.Beam`.
* Added `Plate` element.
* Added attribute `plates` to `TimberModel`.
* Added new temporary package `_fabrication`.
* Added new `compas_timber._fabrication.JackRafterCut`.
* Added new `compas_timber._fabrication.JackRafterCutParams`.
* Added new `compas_timber._fabrication.Drilling`.
* Added new `compas_timber._fabrication.DrillingParams`.
* Added new `compas_timber._fabrication.StepJoint`.
* Added new `compas_timber._fabrication.StepJointNotch`.
* Added new `compas_timber._fabrication.DovetailTenon`.
* Added new `compas_timber._fabrication.DovetailMortise`.
* Added new `compas_timber.connections.TStepJoint`.
* Added new `compas_timber.connections.TDovetailJoint`.
* Added new `utilities` module in `connections` package.
* Added new `compas_timber._fabrication.DoubleCut`.
* Added new `compas_timber.connections.TBirdsmouthJoint`.
* Added new method `add_group_element` to `TimberModel`.
* Added new method `has_group` to `TimberModel`.
* Added new method `get_elements_in_group` to `TimberModel`.
* Added attribute `is_group_element` to `TimberElement`.
* Added `JointRule.joints_from_beams_and_rules()` static method 
* Added `Element.reset()` method.
* Added new `fasteners.py` module with new `Fastener` element type.
* Added new `compas_timber._fabrication.Lap`.
* Added `Joint_Rule_From_List` GH Component that takes lists of beams to create joints.
* Added `MIN_ELEMENT_COUNT` and `MAX_ELEMENT_COUNT` class attributes to `Joint`.
* Added `element_count_complies` class method to `Joint`.
* Added `compas_timber.fasteners.FastenerTimberInterface`.
* Added `compas_timber.connections.BallNodeJoint`.
* Added `compas_timber.elements.BallNodeFastener`.
* Added `transform()` method to `Feature` types.
* Added `FastenerInterfaceComponent` GH component.
* Added `ShowElementsByType` GH Component.
* Added `fasteners` property to `TimberModel`.
* Added `BTLx_Feature` GH component.
* Added `CT_Beams_From_Mesh` GH component.
* Added new `compas_timber._fabrication.FrenchRidgeLap`.
* Added new `compas_timber.connections.LFrenchRidgeLapJoint`.
* Added new `compas_timber._fabrication.Tenon` and `compas_timber._fabrication.Mortise`.
* Added new `compas_timber.connections.TTenonMortiseJoint`.
* Added `create` override to `BallNodeJoint`.
* Added `PlateFastener` class.
* Added `errors` directory and `__init__.py` module.
* Added new `compas_timber._fabrication.Slot`.
* Added new `compas_timber._fabrication.SlotParams`.

### Changed

* Changed incorrect import of `compas.geometry.intersection_line_plane()` to `compas_timber.utils.intersection_line_plane()`
* Renamed `intersection_line_plane` to `intersection_line_plane_param`.
* Renamed `intersection_line_line_3D` to `intersection_line_line_param`.
* Adjusted functions in `compas_timber._fabrication.DovetailMortise` and `compas_timber.connections.TDovetailJoint`.
* Added `conda-forge` channel to installation instructions.
* Fixed `**kwargs` inheritance in `__init__` for joint modules: `LMiterJoint`, `TStepJoint`, `TDovetailJoint`, `TBirdsmouthJoint`.
* Fixed GUID assignment logic from `**kwargs` to ensure correct fallback behavior for joint modules: `LMiterJoint`, `TStepJoint`, `TDovetailJoint`, `TBirdsmouthJoint`.
* Changed `model.element_by_guid()` instead of direct `elementsdict[]` access for beam retrieval in joint modules: `LMiterJoint`, `TStepJoint`, `TDovetailJoint`, `TBirdsmouthJoint`.
* Reworked the model generation pipeline.
* Reworked `comply` methods for `JointRule`s. 
* Fixed error with angle and inclination calculation in `compas_timber._fabrication.JackRafterCut` 
* Changed `compas_timber.connections.TButtJoint` and `compas_timber.connections.LButtJoint` by using the new implemented BTLx Processes to define the Joints
* Changed `DirectJointRule` to allow for more than 2 elements per joint.
* Changed `beam` objects get added to `Joint.elements` in `Joint.create()`.
* Fixed bug in vizualization of tenon/mortise in `compas_timber._fabrication.StepJoint`and `compas_timber._fabrication.StepJointNotch`.
* Changed `model.process_joinery()`so that it calls `joint.check_elements_compatibility()` before adding extensions and features.
* Fixed incorrect data keys for `beam_guid` in the `__data__` property for joint modules: `LMiterJoint`, `TStepJoint`, `TDovetailJoint`, `TBirdsmouthJoint`, `LFrenchRidgeLapJoint`.
* Fixed `JointRuleFromList` GH component.
* Changed `TButtJoint` to take an optional `PlateFastener`.
* Moved `FeatureApplicationError`, `BeamJoiningError`, and `FastenerApplicationError` to `errors.__init__.py`.
* Fixed a bug that occured when parallel beams are joined in the BallNodeJoint.
* Fixed `L_TopoJointRule`, `T_TopoJointRule` and `X_TopoJointRule` for cases where `Joint.SUPPORTED_TOPOLOGY` is a single value or a list.
* Fixed bug in `JointRule.joints_from_beams_and_rules()` that caused failures when topology was not recognized.
* Implemented `max_distance` parameter in `JointRule.joints_from_beams_and_rules()` and `JointRule.comply` methods.
* Bux fixes from extra comma argument and `max_distance` not implemented in `DirectRule.comply`.

### Removed

* Removed module `compas_timber.utils.compas_extra`.
* Removed a bunch of spaghetti from `CT_model` GH component.
* Removed module `compas_timber.fabrication.joint_factories.t_butt_factory`.
* Removed module `compas_timber.fabrication.joint_factories.l_butt_factory`.
* Removed module `compas_timber.connections.butt_joint`.
* Removed module `compas_timber.connections.french_ridge_lap`.
* Removed module `compas_timber.fabrication.joint_factories.french_ridge_factory`.
* Removed module `compas_timber.fabrication.btlx_processes.btlx_french_ridge_lap`.



## [0.11.0] 2024-09-17

### Added

* Added bake component for `Plate` elements.
* Added default paramteters for `Surface Model` in the GH Component

### Changed

* Fixed wrong image file paths in the Documentation.
* Changed `TimberModel.beams` to return generator of `Beam` elements.
* Changed `TimberModel.walls` to return generator of `Wall` elements.
* Changed `TimberModel.plates` to return generator of `Plate` elements.
* Changed `TimberModel.joints` to return generator of `Joint` elements.
* Fixed polyline analysis for generating `SurfaceModel`
* Fixed errors in debug info components.

### Removed


## [0.10.1] 2024-09-11

### Added

### Changed

* Implemented a workaround for https://github.com/gramaziokohler/compas_timber/issues/280.

### Removed


## [0.10.0] 2024-09-11

### Added

* Added `SurfaceModelJointOverride` GH Component.
* Added `Plate` element.
* Added attribute `plates` to `TimberModel`.
* Added `SurfaceModelJointOverride` GH Component
* Added `ShowSurfaceModelBeamType` GH Component
* Re-introduced attribute `key` in `Beam`.
* Added attribute `key` to `Plate`.
* Added generation of `plate` elements to the `SurfaceModel`

### Changed

* Updated documentation for Grasshopper components.
* Fixed missing input parameter in `SurfaceModelOptions` GH Component.
* Fixed error with tolerances for `SurfaceModel`s modeled in meters.
* Renamed `beam` to `element` in different locations to make it more generic.
* Fixed `AttributeError` in `SurfaceModel`.
* Updated example scripts.
* Calling `process_joinery` in `SurfaceModel`.
* Changed how `BeamDefinition` and `Plate` types are handled in `SurfaceModel`
* Changed the `get_interior_segment_indices` function to work when there are multiple openings.
* Renamed `ShowSurfaceModelBeamType` to `ShowBeamsByCategory`.
* Changed `SurfaceModel` component input handling to give warnings instead of errors.

### Removed

* Removed `add_beam` from `TimberModel`, use `add_element` instead.
* Removed `add_plate` from `TimberModel`, use `add_element` instead.
* Removed `add_wall` from `TimberModel`, use `add_element` instead.

## [0.9.1] 2024-07-05

### Added

* Added `ref_frame` attribute to `Beam`.
* Added `ref_sides` attribute to `Beam`.
* Added `ref_edges` attribute to `Beam`.

### Changed

* Fixed error in BakeWithBoxMap component.
* Added `add_extensions` to `Joint` interface.
* Added `process_joinery` to `TimberModel`.
* Features are not automatically added when creating a joint using `Joint.create()`.
* Features are not automatically added when de-serializing.

### Removed


## [0.9.0] 2024-06-14

### Added

* Added `birdsmouth` parameter to `butt_joint` which applies a `btlx_double_cut` process to the part. 
* Added `BTLxDoubleCut` BTLx Processing class.
* Added BTLx support for `TButtJoint` and `LButtJoint`
* Added `BTLxLap` process class.

### Changed

* Moved module `workflow` from package `ghpython` to new package `design`.
* Moved `compas_timber.ghpython.CategoryRule` to `compas_timber.design`.
* Moved `compas_timber.ghpython.DirectRule` to `compas_timber.design`.
* Moved `compas_timber.ghpython.JointRule` to `compas_timber.design`.
* Moved `compas_timber.ghpython.TopologyRule` to `compas_timber.design`.
* Moved `compas_timber.ghpython.JointDefinition` to `compas_timber.design`.
* Moved `compas_timber.ghpython.FeatureDefinition` to `compas_timber.design`.
* Moved `compas_timber.ghpython.DebugInfomation` to `compas_timber.design`.

### Removed


## [0.8.1] 2024-06-13

### Added

### Changed

* Fixed import errors in GH components.
* Updated GH example file.

### Removed


## [0.8.0] 2024-06-12

### Added

* Added attribute `geometry` to `Beam`.
* Added `center_of_mass` property to Assembly class.
* Added `volume` property to Assembly class.
* Added new element type `Wall`.

### Changed

* Reduced some boilerplate code in `Joint` subclasses.
* Added argument `beams` to `Joint.__init__()` which expects tuple containing beams from implementing class instance.
* Renamed `TimberAssembly` to `TimberModel`.
* Renamed `compas_timber.assembly` to `compas_timber.model`.
* Renamed `compas_timber.parts` to `compas_timber.elements`.
* Based `Beam` on new `compas_model.elements.Element`.
* Based `TimberModel` on new `compas_model.model.Model`.
* Based `Joint` on new `compas_model.interactions.Interaction`.
* Removed support for Python `3.8`.

### Removed

* Removed `joint_type` attributes from all `Joint` classes.
* Removed argument `cutoff` from `LMiterJoint` as it was not used anywhere.
* Removed argument `gap` from `TButtJoint` as it was not used anywhere.
* Removed argument `gap` from `FrenchRidgeLap` as it was not used anywhere.
* Removed class `JointOptions` as not used anymore.
* Removed module `compas_timber.consumers`.
* Removed unused method `TButtJoint.get_cutting_plane()`.

## [0.7.0] 2024-02-15

### Added

* Added `debug_geometries` attribute to `BeamJoiningError`.
* (Re)added `BooleanSubtraction` feature.
* Added flag `modify_cross` to `L-Butt` joint.
* Added flag `reject_i` to `L-Butt` joint.
* Added new `NullJoint`.
* Added `mill_depth` argument to butt joints, with geometric representation of milled recess in cross beam.
* Added `ButtJoint` class with methods common to `LButtJoint` and `TButtJoint`
* Added new `L_TopologyJointRule`, `T_TopologyJointRule`, `X_TopologyJointRule` GH components
* Added GH component param support functions in `compas_timber.ghpython.ghcomponent_helpers.py`
* Added `topos` attribute to `CategoryRule` to filter when joints get applied
* Added new `SurfaceAssembly` class
* Added GH component `SurfaceAssembly` which directly generates a `TimberAssembly` with standard wall framing from a planar surface. 
* Added GH component `SurfaceAssemblyOptions`
* Added GH component `CustomBeamDimensions` for `SurfaceAssembly`

### Changed

* `BeamFromCurve` GH component accepts now referenced Rhino curves, referenced Rhino object IDs and internalized lines.
* `BeamFromCurve` GH component accepts now referenced Rhino curves, referenced Rhino object IDs and internalized lines.
* Fixed `FeatureError` when L-Butt applies the cutting plane.
* Fixed T-Butt doesn't get extended to cross beam's plane.
* `SimpleSequenceGenerator` updated to work with `compas.datastructures.assembly` and generates building plan acording to type.
* Changed GH Categories for joint rules.
* Made `beam_side_incident` a `staticmethod` of `Joint` and reworked it.
* Extended `DecomposeBeam` component to optionally show beam frame and faces.
* Changed `CategoryJointRule` and `DirectJointRule` to a dynamic interface where joint type is selected with right click menu
* Changed `Assembly` GH component to apply category joints if the detected topology is in `CategoryRule.topos`
* Changed `TopologyJoints` GH component to `DefaultJoints` Component, which applies default joints based on topology. 

### Removed

* Removed component `ShowBeamFrame`.
* Changed GH Categories for joint rules
* `BrepGeometryConsumer` continues to apply features even after the first error.
* `DrillHole` component calculates length from input line.
* `DrillHole` has default diameter proportional to beam cross-section.
* Removed input `Length` from `DrillHole` component.
* Fixed broken `TrimmingFeature` component.
* Removed all `JointOption` components. these are accessed in context menu of joint rules.

## [0.6.1] 2024-02-02

### Added

### Changed

### Removed


## [0.6.0] 2024-02-02

### Added

### Changed

* Updated COMPAS dependency to `2.0.0`!

### Removed


## [0.5.1] 2024-01-31

### Added

* Added missing documentation for module `ghpython.workflow.py`.
* Added missing documentation for package `connections`.
* `compas_timber.__version__` now returns current version.

### Changed

### Removed


## [0.5.0] 2024-01-31

### Added

* Added class `DebugInformation` to `workflow.py`.
* Added new component `ShowFeatureErrors`.
* Added new component `ShowJoiningErrors`.
* Added `FeatureApplicator` classes which report errors during feature application.
* Added `L-HalfLapJoint`.
* Added `T-HalfLapJoint`.
* Added `ShowTopologyTypes` GH Component.

### Changed

* Feature application now fails more gracefully (un-processed geometry is returned).
* Attempting to join beams which are already joined raises `BeamJoiningError` instead of `AssemblyError`
* `Joint.add_features` which fails to calculate anything raises `BeamJoiningError`.
* Changed COMPAS dependency to `compas==2.0.0beta.4`.
* Assembly component shows blanks when `CeateGeometry` flag is set to `False`. 

### Removed

* Removed `JointDef` GH components.
* Removed `AutomaticJoint` GH Component. Joint rules are now input directly into `TimberAssembly`.

## [0.4.0] 2024-01-24

### Added

* Added `fabrication` package 
* Added `BTLx` as a wrapper for `TimberAssembly` to generate .btlx files for machining timber beams
* Added `BTLxPart` as wrapper for `Beam`
* Added `joint_factories` folder and factories for existing joints except `X-HalfLap`
* Added `btlx_processes` folder and processes `JackCut` and `FrenchRidgeHalfLap`
* Added `BTLx` Grasshopper component
* Added `FrenchRidgeHalfLap` joint
* Added `DrillHole` Feature.
* Added `DrillHoleFeature` Grasshopper component.
* added `JointOptions` GH Components for all current joint types. This allows joint parameter definition in GH
* added `DirectJointRules` GH Component 
* added `TopologyJointRules` GH Component 
* added `BTLx` as a wrapper for `TimberAssembly` to generate .btlx files for machining timber beams
* added `BTLxPart` as wrapper for `Beam`
* added `joint_factories` folder and factories for existing joints except `X-HalfLap`
* added `btlx_processes` folder and processes `JackCut` and `FrenchRidgeHalfLap`
* added `BTLx` Grasshopper component
* added `FrenchRidgeHalfLap` joint


### Changed

* Changed `Beam` definition to include `blank_frame` and `blank_length` attributes 
* Replaced `Artist` with the new `Scene`.
* Changed type hint for argument `Centerline` of GH component `BeamFromCurve` to `Guid`.
* Curve ID of beam curves are now always stored in `Beam.attributes["rhino_guid"]`.
* Fixed `FindBeamByGuid` component.
* Bumped required COMPAS version to `2.0.0beta.2`.
* Changed docs theme to the new `sphinx_compas2_theme`.
* Re-worked component `BakeBoxMap` to advanced mode.
* Removed call to `rs.Redraw()` in `BakeBoxMap` which was causing GH document to lock (cannot drag).

### Removed


## [0.3.2] 2023-11-17

### Added

* Added now released COMPAS `2.0.0a1` to requirements.

### Changed

* Explicitly added attribute `key` to (de)serialization of `Beam`.

### Removed


## [0.3.1] 2023-09-18

### Added

### Changed

### Removed


## [0.3.0] 2023-09-18

### Added

* Added new joint type: Half-lap joint.

### Changed

* Beam transformed geometry with features is available using property `geometry`.
* Adapted the `Data` interface of `Beam` and `Assembly` according to the changes in COMPAS core.
* Beam geometry is created on demand.
* Adapted the `Data` interface of `Joint` and its implementations according to the changes in COMPAS core.
* Explicitly choosing `Grasshopper` context for the `Artist` in `ShowAssembly` component.

### Removed

* Removed method `Beam.get_geometry`.

## [0.2.16] 2023-05-16

### Added

### Changed

### Removed


## [0.2.15] 2023-05-15

### Added

### Changed

### Removed


## [0.2.14] 2023-05-15

### Added

### Changed

### Removed


## [0.2.13] 2023-05-15

### Added

### Changed

### Removed


## [0.2.12] 2023-05-15

### Added

### Changed

### Removed


## [0.2.11] 2023-05-15

### Added

### Changed

### Removed


## [0.2.10] 2023-05-14

### Added

### Changed

### Removed


## [0.2.9] 2023-05-12

### Added

### Changed

### Removed


## [0.2.8] 2023-05-12

### Added

### Changed

### Removed


## [0.2.7] 2023-05-12

### Added

### Changed

### Removed


## [0.2.6] 2023-05-12

### Added

### Changed

### Removed


## [0.2.5] 2023-05-12

### Added

### Changed

### Removed


## [0.2.4] 2023-05-12

### Added

### Changed

### Removed


## [0.2.3] 2023-05-12

### Added

### Changed

### Removed


## [0.2.2] 2023-05-12

### Added

### Changed

### Removed


## [0.2.1] 2023-05-12

### Added

### Changed

### Removed


## [0.2.0] 2023-05-11

### Added

* Integrated RTree search for neighboring beams using Rhino and CPython plugins.

### Changed

### Removed<|MERGE_RESOLUTION|>--- conflicted
+++ resolved
@@ -76,16 +76,14 @@
 * Changed default value for `modify_cross` to `True` for `LButtJoint`.
 * Minor fixes to GH Components.
 * Fixed `elements` and geometry creation for `BallNodeJoint`.
-<<<<<<< HEAD
-* Fixed ironpython compatibility issues.
-=======
 * Changed `PlateConnectionSolver.find_topology()` to solve for `TOPO_EDGE_EDGE` or `TOPO_EDGE_FACE`.
 * Changed `PlateConnectionSolver.find_topology()` to return a `PlateSolverResult` instance.
 * Reworked `ConnectionSolver.find_topology()` for readability and to implement `TOPO_I`.
 * Changed `ConnectionSolver.find_topology()` to return a `BeamSolverResult` instance.
 * Removed `topology`, `a_segment_index` and `b_segment_index` from `PlateJoint` subclass `__init__()` methods. These can now be passed as kwargs.
 * `PlateJoint`s can now be instantiated with just 2 Plates as arguments. If no topology or segment index data is in kwargs, the joint will solve for those. 
->>>>>>> ad3b0cca
+* Fixed ironpython compatibility issues.
+
 
 ### Removed
 
