# Changelog

All notable changes to this project will be documented in this file.

The format is based on [Keep a Changelog](https://keepachangelog.com/en/1.0.0/),
and this project adheres to [Semantic Versioning](https://semver.org/spec/v2.0.0.html).

## Unreleased

### Added

* Added attribute `tolerance` to `TimberModel`.
* Added `scaled` method to `compas_timber.fabrication.BTLxProcessing` to scale the BTLx parameters.
* Added `scaled` method to `compas_timber.fabrication.BTLxPart` to scale the BTLx parameters.
* Added `scale` method to `compas_timber.fabrication.JackRafterCut`.
* Added `scale` method to `compas_timber.fabrication.Drilling`.
* Added `scale` method to `compas_timber.fabrication.DoubleCut`.
* Added `scale` method to `compas_timber.fabrication.Lap`.
* Added `scale` method to `compas_timber.fabrication.FrenchRidgeLap`.
* Added `scale` method to `compas_timber.fabrication.Tenon`.
* Added `scale` method to `compas_timber.fabrication.Mortise`.
* Added `scale` method to `compas_timber.fabrication.StepJoint`.
* Added `scale` method to `compas_timber.fabrication.StepJointNotch`.
* Added `scale` method to `compas_timber.fabrication.DovetailTenon`.
* Added `scale` method to `compas_timber.fabrication.DovetailMortise`.
* Added `scale` method to `compas_timber.fabrication.Slot`.
* Added `scale` method to `compas_timber.fabrication.Pocket`.
* Added `scale` method to `compas_timber.fabrication.Text`.
* Added `is_joinery` flag to `BTLxProcessing` to indicate if the processing is a result of joinery operation.
* Added new `compas_timber.fabrication.LongitudinalCut`.
* Added tasks `update-gh-header` to update the version in the header of the GH components.
* Added new `compas_timber.connections.XNotchJoint`.
* Added a proxy class for `Pocket` BTLx processing for performance optimization. 
* Added `topology` to class `Joint`.
* Added `location` to class `Joint`.
* Added `NBeamKDTreeAnalyzer` to `compas_timber.connections`.
* Added `TripletAnalyzer` to `compas_timber.connections`.
* Added `QuadAnalyzer` to `compas_timber.connections`.
* Added `CompositeAnalyzer` to `compas_timber.connections`.
* Added method `connect_adjacent_beams` to `TimberModel`.
* Added `PlateJoint`.
* Added `PlateButtJoint`.
* Added `PlateMiterJoint`.
* Added `PlateConnectionSolver`.
* Added generic `ButtJoint` class from which `TButtJoint` and `LButtJoint` inherit.

### Changed

* BTLx Write now considers the `TimberModel.tolerance` attribute and scales parts and processings it when units are set to meters.
* Added missing `__data__` to `compas_timber.fabrication.Drilling`.
* Added missing `__data__` to `compas_timber.fabrication.Slot`.
* Fixed `TypeError` when deepcopying beams with `debug_info` on them.
* Processings which are not the result of joinery are now serialized with `TimberElement`.
* Fixed visualization bug in `Plate` due to loft resulting in flipped volume.
* Fixed a few bugs in the `WallPopulator` workflow including GH component updates.
* Renamed `NullJoint` to `GenericJoint`.
* Fixed bug in show_ref_faces GH component.
* `BTLxProcessing.ref_side_index` defaults to `0` if not set, instead of the invalid `None`.
* Fixed several GH Components for Rhino8 compatibility.
* Fixed `graph_node` is `None` after deserializing a `TimberModel`.
* Fixed attribute error when creating a `TButtJoint`.
<<<<<<< HEAD
* Minor fixes to GH Components.
=======
* Fixed a bug in `BeamsFromMesh` GH Component.
>>>>>>> bb4eb971

### Removed

* Removed Grasshopper after-install plugin. Components should be installed via Rhino's Plugin Manager.
* Removed `get_face_most_towards_beam` from `Joint` as not used anywhere.
* Removed `get_face_most_ortho_to_beam` from `Joint` as not used anywhere.


## [0.16.2] 2025-05-07

### Added

### Changed

* Fixed max recursion depth error when copying `TimberModel`/`Beam` with proxy processings.

### Removed



## [0.16.1] 2025-04-30

### Added

### Changed

### Removed


## [0.16.0] 2025-04-30

### Added

* Added new `compas_timber.fabrication.Pocket`.
* Added `front_side`, `back_side`, `opp_side` methods to the `Beam` class for retrieving specific sides relative to a reference side.
* Added processing `Text` to `compas_timber.fabrication`.
* Added `TextParams` to `compas_timber.fabrication`.
* Added new Grasshopper components for Rhino8/cpython. 
* Added new methods to handle adaptive GH_component parameters using cpython.

### Changed

* Fixed `AttributeError` when deserializing a model with Lap joints.
### Removed


## [0.15.3] 2025-03-25

### Added

* Added `DualContour` BTLx Contour type for ruled surface Swarf contours.

### Changed

* Removed `main_ref_side_index` property from `TBirdsmouthJoint` since it's now defined in the `DoubleCut` BTLxProcessing.
* Added `mill_depth` argument in `TBirdsmouthJoint` for creating pockets on the cross_beam if asked.
* Refactored the `check_element_compatibility` method in `YButtJoint` so that it checks for coplanarity and dimensioning of the cross elements.
* Enhanced `DoubleCut.from_planes_and_beam` to verify that provided planes are not parallel and raise a `ValueError` if they are.
* Adjusted `process_joinery` method to catch `ValueError` exceptions during `BTLxProcessing` generation and wrap them in `BeamJoiningError` objects.
* Refactored and renamed `are_beams_coplanar` function to `are_beams_aligned_with_cross_vector`.
* Refactored `_create_negative_volumes()` in `LapJoint` so that it generates box-like volumes. 
* Refactored `XLapJoint`, `LLapJoint`, `TLapJoint` so that they use the `_create_negative_volumes()` method to get the negative volumes and use the alt constructor `Lap.from_volume_and_beam()`.
* Fixed an error occuring in `BTLxPart.shape_strings` by ensuring the polyline is always closed.
* Implemented `Inclination` in the `FreeContour` BTLx Processing.
* Changed `Plate` element to be defined by top and bottom contours instead of one contour and thickness. 

### Removed

* Removed `check_elements_compatibility` method from the parent `LapJoint` since non co-planar lap joints can be achieved.
* Removed the `is_pocket` argument in `Lap.from_plane_and_beam()` since this class method will now only serve for pockets in Butt joints.
* Removed `opposing_side_index` and `OPPOSING_SIDE_MAP` from `Beam` class since they have now been replaced by `front_side`, `back_side`, `opp_side` methods.
* Removed the deprecated `main_beam_opposing_side_index` property from `LButtJoint` and `TButtJoint` as it is no longer in use.

## [0.15.2] 2025-03-05

### Added

### Changed

* Fixed `ValueError` occurring when connecting just a slab to the GH model component.

### Removed


## [0.15.1] 2025-03-04

### Added

### Changed

* Fixed "No intersection found between walls" error when walls connect in unsupported topology.
* Implemented slab perimeter offset workaround.

### Removed


## [0.15.0] 2025-03-04

### Added

* Added `BTLx_From_Params` GH component which contains the definiton for class `DeferredBTLxProcessing` to allow directly defining BTLx parameters and passing them to the model.
* Added `Shape` to BTLx output, showing finished element geometry in BTLx Viewer instead of just blank.
* Added `as_plane()` to `WallToWallInterface`.
* Added optional argument `max_distance` to `WallPopulator.create_joint_definitions()`.

### Changed

* Added `max_distance` to `TimberModel.connect_adjacent_walls()`.
* Fixed plate doesn't get properly extended to the end of an L detail.
* Fixed detail edge beams don't get LButt.
* Fixed walls might not be considered connecting depending on the surface's orientation.

### Removed


## [0.14.2] 2025-02-17

### Added

### Changed

* Adjusted `LMiterJoint` so that it now applies an extra cut to elements when the `cutoff` flag is enabled.

### Removed


## [0.14.1] 2025-02-17

### Added

* Added missing arguments in configuration set component.
* Added `FlipDirection` flag to flip stud direction of a slab.

### Changed

* Fixed rotating stud direction in slab causes breaks plates and connections.
* Restructured some Gh Toolboxes & added Icons for Walls & Slabs

### Removed


## [0.14.0] 2025-02-17

### Added

* Added `distance_segment_segment` to `compas_timber.utils`
* Added `BTLxFromGeometryDefinition` class to replace the depricated `FeatureDefinition`. This allows deferred calculation of BTLx processings.
* Added `from_shapes_and_element` class method to `Drilling`, `JackRafterCut`, and `DoubleCut` as a wrapper for their geometry based constructors for use with `BTLxFromGeometryDefinition`.
* Added `YButtJoint` which joins the ends of three joints where the `cross_beams` get a miter cut and the `main_beam` gets a double cut.
* Added `JackRafterCutProxy` to allow for deferred calculation of the `JackRafterCut` geometry thus improving visualization performance.
* Added class "WallPopulator" to `compas_timber.design`.
* Added class "WallPopulatorConfigurationSet" to `compas_timber.design`.
* Added class "WallSelector" to `compas_timber.design`.
* Added class "AnyWallSelector" to `compas_timber.design`.
* Added class "LConnectionDetailA" to `compas_timber.design`.
* Added class "LConnectionDetailB" to `compas_timber.design`.
* Added class "TConnectionDetailA" to `compas_timber.design`.
* Added `from_brep` to `compas_timber.elements.Wall.
* Added `from_polyline` to `compas_timber.elements.Wall.
* Added `WallJoint` to `compas_timber.connections`.
* Added error handling when BTLx processing from geometry fails in GH.
* Added new `Slab` class to `compas_timber.elements`.
* Added `Slab` GH component.
* Added `FreeContour` BTLx processing and applied it to the `Plate` type so that plates can be machined.

### Changed

* Updated Grasshopper Toolbox and Icons
* Fixed `ValueErrorException` in `as_dict()` method of `BTLxProcessingParams` class by ensuring precision specifiers are used with floats.
* Removed model argument from `BTLxWriter` in the GH component and updated it to always return the BTLx string.
* Fixed a bug in `compas_timber.Fabrication.StepJointNotch` related to the `orientation` and `strut_inclination` parameters.
* Fixed the error message when beam endpoints coincide, e.g. when a closed polyline is used as input. 
* Changed `index` input of `ShowFeatureErrors` and `ShowJoiningErrors` do have default value of 0.
* Fixed spelling of `BeamJoinningError` to `BeamJoiningError`.
* Changed `process_joinery()` method to handle `BeamJoiningError` exceptions and return them. Also updated `Model` GH component.
* Updated `add_joint_error()` method in `DebugInformation` class to handle lists.
* Changed `compas_timber.fabrication.Lap` so that the volume is generated fully from the relevant BTLx params.
* Refactored `compas_timber.connections.LapJoint` to comply with the new system.
* Changed `THalfLapJoint`, `LHalfLapJoint`, `XHalfLapJoint` from `compas_timber.connections` so that they use the `Lap` BTLx processing.
* Renamed all `X/T/LHalfLapJoint` classes to `X/T/LLapJoint`.
* Enhanced lap behavior for optimal beam orientation in `LapJoint` class.
* Fixed `restore_beams_from_keys` in `LMiterJoint` to use the correct variable names.
* Reworked `DoubleCut` to more reliably produce the feature and geometry with the `from_planes_and_element` class method.
* Renamed `intersection_box_line()` to `intersection_beam_line_param()`, which now take a beam input and outputs the intersecting ref_face_index.
* Added `max_distance` argument to `JointRule` subclasses and GH components so that max_distance can be set for each joint rule individually.
* Changed referenced to `beam` in `Drilling` to `element`. 
* Changed `Drill Hole` and `Trim Feature` GH components to generate the relevant `BTLxProcessing` type rather than the deprecated `FeatureDefinition` type.
* Changed `Show_beam_faces` gh component to `Show_ref_sides`, which now takes an `int` index and shows the corresponding face including origin corner.
* Bug fixes after adding `max_distance` to joint defs.
* Using new `JackRafterCutProxy` in LMiterJoint, LButtJoint and TButtJoint.
* Changed input type from `Element` to `Beam` in components that currently only support beams.
* Fixed drilling GH component not taking diameter as a string.
* Reworked `Wall` class to be defined with a standard polyline, frame and thickness.
* Changed labels in `Show_ref_sides` GH component to be 1-based to match the spec.

### Removed


## [0.13.0] 2025-01-13

### Added

* Added API documentation for `design` and `error` packages.
* Added `guess_joint_topology_2beams` and `set_default_joints` functions to `design.__init__.py`.
* Added `list_input_valid`, `item_input_valid`, `get_leaf_subclasses`, `rename_gh_input` functions to `ghpython.__init__.py`.
* Added `Instruction`, `Model3d`, `Text3d`, `LinearDimension`, `BuildingPlanParser` classes to `planning.__init__.py`.
* Added `subprocessings` property to `BTLxProcessing` to allow nesting of processings.

### Changed

* Fixed comma incompatible with py27 in `Slot` module.
* Updated the API documentation for `connections`, `elements`, `fabrication`, `ghpython`, `planning` packages.
* Refactored all btlx `process` references to `processing`, including base classes, properties, variables, and docstrings.
* Refactored `BTLx` to `BTLxWriter` in the `compas_timber.Fabrication` package.

### Removed

* Removed `BeamJoiningError` from `connections.__init__.py`.
* Removed duplicate entries from the `__all__` list in the `elements.__init__.py` module.
* Removed package `compas_timber._fabrication`.
* Removed `btlx_processes` anf `joint_factories` from `compas_timber.fabrication` package.
* Removed `.btlx` files from `.gitignore`.


## [0.12.0] 2025-01-07

### Added

* Added new base class for timber elements `TimberElement`.
* Added property `is_beam` to `Beam` class.
* Added property `is_plate` to `Plate` class.
* Added property `is_wall` to `Wall` class.
* Added `side_as_surface` to `compas_timber.elements.Beam`.
* Added `opposing_side_index` to `compas_timber.elements.Beam`.
* Added `Plate` element.
* Added attribute `plates` to `TimberModel`.
* Added new temporary package `_fabrication`.
* Added new `compas_timber._fabrication.JackRafterCut`.
* Added new `compas_timber._fabrication.JackRafterCutParams`.
* Added new `compas_timber._fabrication.Drilling`.
* Added new `compas_timber._fabrication.DrillingParams`.
* Added new `compas_timber._fabrication.StepJoint`.
* Added new `compas_timber._fabrication.StepJointNotch`.
* Added new `compas_timber._fabrication.DovetailTenon`.
* Added new `compas_timber._fabrication.DovetailMortise`.
* Added new `compas_timber.connections.TStepJoint`.
* Added new `compas_timber.connections.TDovetailJoint`.
* Added new `utilities` module in `connections` package.
* Added new `compas_timber._fabrication.DoubleCut`.
* Added new `compas_timber.connections.TBirdsmouthJoint`.
* Added new method `add_group_element` to `TimberModel`.
* Added new method `has_group` to `TimberModel`.
* Added new method `get_elements_in_group` to `TimberModel`.
* Added attribute `is_group_element` to `TimberElement`.
* Added `JointRule.joints_from_beams_and_rules()` static method 
* Added `Element.reset()` method.
* Added new `fasteners.py` module with new `Fastener` element type.
* Added new `compas_timber._fabrication.Lap`.
* Added `Joint_Rule_From_List` GH Component that takes lists of beams to create joints.
* Added `MIN_ELEMENT_COUNT` and `MAX_ELEMENT_COUNT` class attributes to `Joint`.
* Added `element_count_complies` class method to `Joint`.
* Added `compas_timber.fasteners.FastenerTimberInterface`.
* Added `compas_timber.connections.BallNodeJoint`.
* Added `compas_timber.elements.BallNodeFastener`.
* Added `transform()` method to `Feature` types.
* Added `FastenerInterfaceComponent` GH component.
* Added `ShowElementsByType` GH Component.
* Added `fasteners` property to `TimberModel`.
* Added `BTLx_Feature` GH component.
* Added `CT_Beams_From_Mesh` GH component.
* Added new `compas_timber._fabrication.FrenchRidgeLap`.
* Added new `compas_timber.connections.LFrenchRidgeLapJoint`.
* Added new `compas_timber._fabrication.Tenon` and `compas_timber._fabrication.Mortise`.
* Added new `compas_timber.connections.TTenonMortiseJoint`.
* Added `create` override to `BallNodeJoint`.
* Added `PlateFastener` class.
* Added `errors` directory and `__init__.py` module.
* Added new `compas_timber._fabrication.Slot`.
* Added new `compas_timber._fabrication.SlotParams`.

### Changed

* Changed incorrect import of `compas.geometry.intersection_line_plane()` to `compas_timber.utils.intersection_line_plane()`
* Renamed `intersection_line_plane` to `intersection_line_plane_param`.
* Renamed `intersection_line_line_3D` to `intersection_line_line_param`.
* Adjusted functions in `compas_timber._fabrication.DovetailMortise` and `compas_timber.connections.TDovetailJoint`.
* Added `conda-forge` channel to installation instructions.
* Fixed `**kwargs` inheritance in `__init__` for joint modules: `LMiterJoint`, `TStepJoint`, `TDovetailJoint`, `TBirdsmouthJoint`.
* Fixed GUID assignment logic from `**kwargs` to ensure correct fallback behavior for joint modules: `LMiterJoint`, `TStepJoint`, `TDovetailJoint`, `TBirdsmouthJoint`.
* Changed `model.element_by_guid()` instead of direct `elementsdict[]` access for beam retrieval in joint modules: `LMiterJoint`, `TStepJoint`, `TDovetailJoint`, `TBirdsmouthJoint`.
* Reworked the model generation pipeline.
* Reworked `comply` methods for `JointRule`s. 
* Fixed error with angle and inclination calculation in `compas_timber._fabrication.JackRafterCut` 
* Changed `compas_timber.connections.TButtJoint` and `compas_timber.connections.LButtJoint` by using the new implemented BTLx Processes to define the Joints
* Changed `DirectJointRule` to allow for more than 2 elements per joint.
* Changed `beam` objects get added to `Joint.elements` in `Joint.create()`.
* Fixed bug in vizualization of tenon/mortise in `compas_timber._fabrication.StepJoint`and `compas_timber._fabrication.StepJointNotch`.
* Changed `model.process_joinery()`so that it calls `joint.check_elements_compatibility()` before adding extensions and features.
* Fixed incorrect data keys for `beam_guid` in the `__data__` property for joint modules: `LMiterJoint`, `TStepJoint`, `TDovetailJoint`, `TBirdsmouthJoint`, `LFrenchRidgeLapJoint`.
* Fixed `JointRuleFromList` GH component.
* Changed `TButtJoint` to take an optional `PlateFastener`.
* Moved `FeatureApplicationError`, `BeamJoiningError`, and `FastenerApplicationError` to `errors.__init__.py`.
* Fixed a bug that occured when parallel beams are joined in the BallNodeJoint.
* Fixed `L_TopoJointRule`, `T_TopoJointRule` and `X_TopoJointRule` for cases where `Joint.SUPPORTED_TOPOLOGY` is a single value or a list.
* Fixed bug in `JointRule.joints_from_beams_and_rules()` that caused failures when topology was not recognized.
* Implemented `max_distance` parameter in `JointRule.joints_from_beams_and_rules()` and `JointRule.comply` methods.
* Bux fixes from extra comma argument and `max_distance` not implemented in `DirectRule.comply`.

### Removed

* Removed module `compas_timber.utils.compas_extra`.
* Removed a bunch of spaghetti from `CT_model` GH component.
* Removed module `compas_timber.fabrication.joint_factories.t_butt_factory`.
* Removed module `compas_timber.fabrication.joint_factories.l_butt_factory`.
* Removed module `compas_timber.connections.butt_joint`.
* Removed module `compas_timber.connections.french_ridge_lap`.
* Removed module `compas_timber.fabrication.joint_factories.french_ridge_factory`.
* Removed module `compas_timber.fabrication.btlx_processes.btlx_french_ridge_lap`.



## [0.11.0] 2024-09-17

### Added

* Added bake component for `Plate` elements.
* Added default paramteters for `Surface Model` in the GH Component

### Changed

* Fixed wrong image file paths in the Documentation.
* Changed `TimberModel.beams` to return generator of `Beam` elements.
* Changed `TimberModel.walls` to return generator of `Wall` elements.
* Changed `TimberModel.plates` to return generator of `Plate` elements.
* Changed `TimberModel.joints` to return generator of `Joint` elements.
* Fixed polyline analysis for generating `SurfaceModel`
* Fixed errors in debug info components.

### Removed


## [0.10.1] 2024-09-11

### Added

### Changed

* Implemented a workaround for https://github.com/gramaziokohler/compas_timber/issues/280.

### Removed


## [0.10.0] 2024-09-11

### Added

* Added `SurfaceModelJointOverride` GH Component.
* Added `Plate` element.
* Added attribute `plates` to `TimberModel`.
* Added `SurfaceModelJointOverride` GH Component
* Added `ShowSurfaceModelBeamType` GH Component
* Re-introduced attribute `key` in `Beam`.
* Added attribute `key` to `Plate`.
* Added generation of `plate` elements to the `SurfaceModel`

### Changed

* Updated documentation for Grasshopper components.
* Fixed missing input parameter in `SurfaceModelOptions` GH Component.
* Fixed error with tolerances for `SurfaceModel`s modeled in meters.
* Renamed `beam` to `element` in different locations to make it more generic.
* Fixed `AttributeError` in `SurfaceModel`.
* Updated example scripts.
* Calling `process_joinery` in `SurfaceModel`.
* Changed how `BeamDefinition` and `Plate` types are handled in `SurfaceModel`
* Changed the `get_interior_segment_indices` function to work when there are multiple openings.
* Renamed `ShowSurfaceModelBeamType` to `ShowBeamsByCategory`.
* Changed `SurfaceModel` component input handling to give warnings instead of errors.

### Removed

* Removed `add_beam` from `TimberModel`, use `add_element` instead.
* Removed `add_plate` from `TimberModel`, use `add_element` instead.
* Removed `add_wall` from `TimberModel`, use `add_element` instead.

## [0.9.1] 2024-07-05

### Added

* Added `ref_frame` attribute to `Beam`.
* Added `ref_sides` attribute to `Beam`.
* Added `ref_edges` attribute to `Beam`.

### Changed

* Fixed error in BakeWithBoxMap component.
* Added `add_extensions` to `Joint` interface.
* Added `process_joinery` to `TimberModel`.
* Features are not automatically added when creating a joint using `Joint.create()`.
* Features are not automatically added when de-serializing.

### Removed


## [0.9.0] 2024-06-14

### Added

* Added `birdsmouth` parameter to `butt_joint` which applies a `btlx_double_cut` process to the part. 
* Added `BTLxDoubleCut` BTLx Processing class.
* Added BTLx support for `TButtJoint` and `LButtJoint`
* Added `BTLxLap` process class.

### Changed

* Moved module `workflow` from package `ghpython` to new package `design`.
* Moved `compas_timber.ghpython.CategoryRule` to `compas_timber.design`.
* Moved `compas_timber.ghpython.DirectRule` to `compas_timber.design`.
* Moved `compas_timber.ghpython.JointRule` to `compas_timber.design`.
* Moved `compas_timber.ghpython.TopologyRule` to `compas_timber.design`.
* Moved `compas_timber.ghpython.JointDefinition` to `compas_timber.design`.
* Moved `compas_timber.ghpython.FeatureDefinition` to `compas_timber.design`.
* Moved `compas_timber.ghpython.DebugInfomation` to `compas_timber.design`.

### Removed


## [0.8.1] 2024-06-13

### Added

### Changed

* Fixed import errors in GH components.
* Updated GH example file.

### Removed


## [0.8.0] 2024-06-12

### Added

* Added attribute `geometry` to `Beam`.
* Added `center_of_mass` property to Assembly class.
* Added `volume` property to Assembly class.
* Added new element type `Wall`.

### Changed

* Reduced some boilerplate code in `Joint` subclasses.
* Added argument `beams` to `Joint.__init__()` which expects tuple containing beams from implementing class instance.
* Renamed `TimberAssembly` to `TimberModel`.
* Renamed `compas_timber.assembly` to `compas_timber.model`.
* Renamed `compas_timber.parts` to `compas_timber.elements`.
* Based `Beam` on new `compas_model.elements.Element`.
* Based `TimberModel` on new `compas_model.model.Model`.
* Based `Joint` on new `compas_model.interactions.Interaction`.
* Removed support for Python `3.8`.

### Removed

* Removed `joint_type` attributes from all `Joint` classes.
* Removed argument `cutoff` from `LMiterJoint` as it was not used anywhere.
* Removed argument `gap` from `TButtJoint` as it was not used anywhere.
* Removed argument `gap` from `FrenchRidgeLap` as it was not used anywhere.
* Removed class `JointOptions` as not used anymore.
* Removed module `compas_timber.consumers`.
* Removed unused method `TButtJoint.get_cutting_plane()`.

## [0.7.0] 2024-02-15

### Added

* Added `debug_geometries` attribute to `BeamJoiningError`.
* (Re)added `BooleanSubtraction` feature.
* Added flag `modify_cross` to `L-Butt` joint.
* Added flag `reject_i` to `L-Butt` joint.
* Added new `NullJoint`.
* Added `mill_depth` argument to butt joints, with geometric representation of milled recess in cross beam.
* Added `ButtJoint` class with methods common to `LButtJoint` and `TButtJoint`
* Added new `L_TopologyJointRule`, `T_TopologyJointRule`, `X_TopologyJointRule` GH components
* Added GH component param support functions in `compas_timber.ghpython.ghcomponent_helpers.py`
* Added `topos` attribute to `CategoryRule` to filter when joints get applied
* Added new `SurfaceAssembly` class
* Added GH component `SurfaceAssembly` which directly generates a `TimberAssembly` with standard wall framing from a planar surface. 
* Added GH component `SurfaceAssemblyOptions`
* Added GH component `CustomBeamDimensions` for `SurfaceAssembly`

### Changed

* `BeamFromCurve` GH component accepts now referenced Rhino curves, referenced Rhino object IDs and internalized lines.
* `BeamFromCurve` GH component accepts now referenced Rhino curves, referenced Rhino object IDs and internalized lines.
* Fixed `FeatureError` when L-Butt applies the cutting plane.
* Fixed T-Butt doesn't get extended to cross beam's plane.
* `SimpleSequenceGenerator` updated to work with `compas.datastructures.assembly` and generates building plan acording to type.
* Changed GH Categories for joint rules.
* Made `beam_side_incident` a `staticmethod` of `Joint` and reworked it.
* Extended `DecomposeBeam` component to optionally show beam frame and faces.
* Changed `CategoryJointRule` and `DirectJointRule` to a dynamic interface where joint type is selected with right click menu
* Changed `Assembly` GH component to apply category joints if the detected topology is in `CategoryRule.topos`
* Changed `TopologyJoints` GH component to `DefaultJoints` Component, which applies default joints based on topology. 

### Removed

* Removed component `ShowBeamFrame`.
* Changed GH Categories for joint rules
* `BrepGeometryConsumer` continues to apply features even after the first error.
* `DrillHole` component calculates length from input line.
* `DrillHole` has default diameter proportional to beam cross-section.
* Removed input `Length` from `DrillHole` component.
* Fixed broken `TrimmingFeature` component.
* Removed all `JointOption` components. these are accessed in context menu of joint rules.

## [0.6.1] 2024-02-02

### Added

### Changed

### Removed


## [0.6.0] 2024-02-02

### Added

### Changed

* Updated COMPAS dependency to `2.0.0`!

### Removed


## [0.5.1] 2024-01-31

### Added

* Added missing documentation for module `ghpython.workflow.py`.
* Added missing documentation for package `connections`.
* `compas_timber.__version__` now returns current version.

### Changed

### Removed


## [0.5.0] 2024-01-31

### Added

* Added class `DebugInformation` to `workflow.py`.
* Added new component `ShowFeatureErrors`.
* Added new component `ShowJoiningErrors`.
* Added `FeatureApplicator` classes which report errors during feature application.
* Added `L-HalfLapJoint`.
* Added `T-HalfLapJoint`.
* Added `ShowTopologyTypes` GH Component.

### Changed

* Feature application now fails more gracefully (un-processed geometry is returned).
* Attempting to join beams which are already joined raises `BeamJoiningError` instead of `AssemblyError`
* `Joint.add_features` which fails to calculate anything raises `BeamJoiningError`.
* Changed COMPAS dependency to `compas==2.0.0beta.4`.
* Assembly component shows blanks when `CeateGeometry` flag is set to `False`. 

### Removed

* Removed `JointDef` GH components.
* Removed `AutomaticJoint` GH Component. Joint rules are now input directly into `TimberAssembly`.

## [0.4.0] 2024-01-24

### Added

* Added `fabrication` package 
* Added `BTLx` as a wrapper for `TimberAssembly` to generate .btlx files for machining timber beams
* Added `BTLxPart` as wrapper for `Beam`
* Added `joint_factories` folder and factories for existing joints except `X-HalfLap`
* Added `btlx_processes` folder and processes `JackCut` and `FrenchRidgeHalfLap`
* Added `BTLx` Grasshopper component
* Added `FrenchRidgeHalfLap` joint
* Added `DrillHole` Feature.
* Added `DrillHoleFeature` Grasshopper component.
* added `JointOptions` GH Components for all current joint types. This allows joint parameter definition in GH
* added `DirectJointRules` GH Component 
* added `TopologyJointRules` GH Component 
* added `BTLx` as a wrapper for `TimberAssembly` to generate .btlx files for machining timber beams
* added `BTLxPart` as wrapper for `Beam`
* added `joint_factories` folder and factories for existing joints except `X-HalfLap`
* added `btlx_processes` folder and processes `JackCut` and `FrenchRidgeHalfLap`
* added `BTLx` Grasshopper component
* added `FrenchRidgeHalfLap` joint


### Changed

* Changed `Beam` definition to include `blank_frame` and `blank_length` attributes 
* Replaced `Artist` with the new `Scene`.
* Changed type hint for argument `Centerline` of GH component `BeamFromCurve` to `Guid`.
* Curve ID of beam curves are now always stored in `Beam.attributes["rhino_guid"]`.
* Fixed `FindBeamByGuid` component.
* Bumped required COMPAS version to `2.0.0beta.2`.
* Changed docs theme to the new `sphinx_compas2_theme`.
* Re-worked component `BakeBoxMap` to advanced mode.
* Removed call to `rs.Redraw()` in `BakeBoxMap` which was causing GH document to lock (cannot drag).

### Removed


## [0.3.2] 2023-11-17

### Added

* Added now released COMPAS `2.0.0a1` to requirements.

### Changed

* Explicitly added attribute `key` to (de)serialization of `Beam`.

### Removed


## [0.3.1] 2023-09-18

### Added

### Changed

### Removed


## [0.3.0] 2023-09-18

### Added

* Added new joint type: Half-lap joint.

### Changed

* Beam transformed geometry with features is available using property `geometry`.
* Adapted the `Data` interface of `Beam` and `Assembly` according to the changes in COMPAS core.
* Beam geometry is created on demand.
* Adapted the `Data` interface of `Joint` and its implementations according to the changes in COMPAS core.
* Explicitly choosing `Grasshopper` context for the `Artist` in `ShowAssembly` component.

### Removed

* Removed method `Beam.get_geometry`.

## [0.2.16] 2023-05-16

### Added

### Changed

### Removed


## [0.2.15] 2023-05-15

### Added

### Changed

### Removed


## [0.2.14] 2023-05-15

### Added

### Changed

### Removed


## [0.2.13] 2023-05-15

### Added

### Changed

### Removed


## [0.2.12] 2023-05-15

### Added

### Changed

### Removed


## [0.2.11] 2023-05-15

### Added

### Changed

### Removed


## [0.2.10] 2023-05-14

### Added

### Changed

### Removed


## [0.2.9] 2023-05-12

### Added

### Changed

### Removed


## [0.2.8] 2023-05-12

### Added

### Changed

### Removed


## [0.2.7] 2023-05-12

### Added

### Changed

### Removed


## [0.2.6] 2023-05-12

### Added

### Changed

### Removed


## [0.2.5] 2023-05-12

### Added

### Changed

### Removed


## [0.2.4] 2023-05-12

### Added

### Changed

### Removed


## [0.2.3] 2023-05-12

### Added

### Changed

### Removed


## [0.2.2] 2023-05-12

### Added

### Changed

### Removed


## [0.2.1] 2023-05-12

### Added

### Changed

### Removed


## [0.2.0] 2023-05-11

### Added

* Integrated RTree search for neighboring beams using Rhino and CPython plugins.

### Changed

### Removed<|MERGE_RESOLUTION|>--- conflicted
+++ resolved
@@ -59,11 +59,8 @@
 * Fixed several GH Components for Rhino8 compatibility.
 * Fixed `graph_node` is `None` after deserializing a `TimberModel`.
 * Fixed attribute error when creating a `TButtJoint`.
-<<<<<<< HEAD
+* Fixed a bug in `BeamsFromMesh` GH Component.
 * Minor fixes to GH Components.
-=======
-* Fixed a bug in `BeamsFromMesh` GH Component.
->>>>>>> bb4eb971
 
 ### Removed
 
