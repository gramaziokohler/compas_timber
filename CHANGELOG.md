--- conflicted
+++ resolved
@@ -31,13 +31,11 @@
 * Added tasks `update-gh-header` to update the version in the header of the GH components.
 * Added new `compas_timber.connections.XNotchJoint`.
 * Added a proxy class for `Pocket` BTLx processing for performance optimization. 
-<<<<<<< HEAD
 * Added `add_elements()` method to `compas_timber.model.TimberModel`, following its removal from the base `Model`.
 * Added `frame` property in `compas_timber.elements.TimberElement` following its removal from the base `Element`.
 * Added `geometry` property in `compas_timber.elements.TimberElement` following its removal from the base `Element`.
 * Added `frame` property in serialized output in `compas_timber.elements.TimberElement` following its removal from the base `Element`.
 * Added `interactions()` method to `TimberModel` for iterating over edge-level joints and contacts in the model graph.
-=======
 * Added `topology` to class `Joint`.
 * Added `location` to class `Joint`.
 * Added `NBeamKDTreeAnalyzer` to `compas_timber.connections`.
@@ -50,7 +48,6 @@
 * Added `PlateMiterJoint`.
 * Added `PlateConnectionSolver`.
 * Added generic `ButtJoint` class from which `TButtJoint` and `LButtJoint` inherit.
->>>>>>> 63b6292e
 
 ### Changed
 
@@ -63,7 +60,6 @@
 * Fixed a few bugs in the `WallPopulator` workflow including GH component updates.
 * Renamed `NullJoint` to `GenericJoint`.
 * Fixed bug in show_ref_faces GH component.
-<<<<<<< HEAD
 * Changed `compas_timber.connections.Joint` to inherit from `Data` instead of the depricated `Interaction`.
 * Renamed `compute_geometry` to `compute_elementgeometry` in `compas_timber.elements.Beam` following the renaming in `compas_model`.
 * Renamed `compute_geometry` to `compute_elementgeometry` in `compas_timber.elements.Fastener` following the renaming in `compas_model`.
@@ -76,21 +72,16 @@
 * Replaced all `GroupNode` references with the new `Group` element class from `compas_model`.
 * Updated default edge attributes in the model graph to include `joints` and `contacts`.
 * Updated `compas_model` version pinning from `0.4.4` to `0.8.0` to align with the latest development.
-=======
 * `BTLxProcessing.ref_side_index` defaults to `0` if not set, instead of the invalid `None`.
 * Fixed several GH Components for Rhino8 compatibility.
 * Fixed `graph_node` is `None` after deserializing a `TimberModel`.
->>>>>>> 63b6292e
 
 ### Removed
 
 * Removed Grasshopper after-install plugin. Components should be installed via Rhino's Plugin Manager.
-<<<<<<< HEAD
 * Removed the `add_element()` method from `compas_timber.model.TimberModel`, as the inherited method from `Model` now covers this functionality.
-=======
 * Removed `get_face_most_towards_beam` from `Joint` as not used anywhere.
 * Removed `get_face_most_ortho_to_beam` from `Joint` as not used anywhere.
->>>>>>> 63b6292e
 
 
 ## [0.16.2] 2025-05-07
