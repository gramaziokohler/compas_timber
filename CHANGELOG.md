# Changelog

All notable changes to this project will be documented in this file.

The format is based on [Keep a Changelog](https://keepachangelog.com/en/1.0.0/),
and this project adheres to [Semantic Versioning](https://semver.org/spec/v2.0.0.html).

## Unreleased

### Added

* Added attribute `tolerance` to `TimberModel`.
* Added `scaled` method to `compas_timber.fabrication.BTLxProcessing` to scale the BTLx parameters.
* Added `scaled` method to `compas_timber.fabrication.BTLxPart` to scale the BTLx parameters.
* Added `scale` method to `compas_timber.fabrication.JackRafterCut`.
* Added `scale` method to `compas_timber.fabrication.Drilling`.
* Added `scale` method to `compas_timber.fabrication.DoubleCut`.
* Added `scale` method to `compas_timber.fabrication.Lap`.
* Added `scale` method to `compas_timber.fabrication.FrenchRidgeLap`.
* Added `scale` method to `compas_timber.fabrication.Tenon`.
* Added `scale` method to `compas_timber.fabrication.Mortise`.
* Added `scale` method to `compas_timber.fabrication.StepJoint`.
* Added `scale` method to `compas_timber.fabrication.StepJointNotch`.
* Added `scale` method to `compas_timber.fabrication.DovetailTenon`.
* Added `scale` method to `compas_timber.fabrication.DovetailMortise`.
* Added `scale` method to `compas_timber.fabrication.Slot`.
* Added `scale` method to `compas_timber.fabrication.Pocket`.
* Added `scale` method to `compas_timber.fabrication.Text`.
* Added `is_joinery` flag to `BTLxProcessing` to indicate if the processing is a result of joinery operation.
* Added new `compas_timber.fabrication.LongitudinalCut`.
* Added tasks `update-gh-header` to update the version in the header of the GH components.
* Added new `compas_timber.connections.XNotchJoint`.
* Added a proxy class for `Pocket` BTLx processing for performance optimization. 
* Added `topology` to class `Joint`.
* Added `location` to class `Joint`.
* Added `NBeamKDTreeAnalyzer` to `compas_timber.connections`.
* Added `TripletAnalyzer` to `compas_timber.connections`.
* Added `QuadAnalyzer` to `compas_timber.connections`.
* Added `CompositeAnalyzer` to `compas_timber.connections`.
* Added method `connect_adjacent_beams` to `TimberModel`.
* Added `PlateJoint`.
* Added `PlateButtJoint`.
* Added `PlateMiterJoint`.
* Added `PlateConnectionSolver`.
* Added generic `ButtJoint` class from which `TButtJoint` and `LButtJoint` inherit.
* Added new `BTLxProcessingError` to `compas_timber.errors`.
* Added `errors` property to `BTLxWriter` class which can be used after call to `write()` to check for errors.
<<<<<<< HEAD
* Added `GenericPlateJoint` to `generic_joint.py`.
* Added `Joint.from_cluster` and `Joint.from_generic_joint` constructors to `Joint`.
* Added `PlateJoint.from_generic_joint` as override.
=======
* Added `JointTopology.TOPO_Y` for Beam Connections.
* Added `JointTopology.TOPO_K` for Beam Connections.
* Added `JointTopology.TOPO_EDGE_EDGE` for Plate Connections.
* Added `JointTopology.TOPO_EDGE_FACE` for Plate Connections.
* Added `Cluster.topology`.
>>>>>>> ababa616

### Changed

* BTLx Write now considers the `TimberModel.tolerance` attribute and scales parts and processings it when units are set to meters.
* Added missing `__data__` to `compas_timber.fabrication.Drilling`.
* Added missing `__data__` to `compas_timber.fabrication.Slot`.
* Fixed `TypeError` when deepcopying beams with `debug_info` on them.
* Processings which are not the result of joinery are now serialized with `TimberElement`.
* Fixed visualization bug in `Plate` due to loft resulting in flipped volume.
* Fixed a few bugs in the `WallPopulator` workflow including GH component updates.
* Renamed `NullJoint` to `GenericJoint`.
* Fixed bug in show_ref_faces GH component.
* `BTLxProcessing.ref_side_index` defaults to `0` if not set, instead of the invalid `None`.
* Fixed several GH Components for Rhino8 compatibility.
* Fixed `graph_node` is `None` after deserializing a `TimberModel`.
* Fixed attribute error when creating a `TButtJoint`.
* Fixed a bug in `BeamsFromMesh` GH Component.
* Changed default value for `modify_cross` to `True` for `LButtJoint`.
* Minor fixes to GH Components.
* Fixed `elements` and geometry creation for `BallNodeJoint`.
<<<<<<< HEAD
* Removed `topology`, `a_segment_index` and `b_segment_index` from `PlateJoint` subclass `__init__()` methods. These can now be passed as kwargs.
* `Platejoint`s can now be isntantiated with just 2 Plates as arguments. If no topology or segment index data is in kwargs, the joint will solve for those. 
=======
* Changed `PlateConnectionSolver.find_topology()` to return `TOPO_EDGE_EDGE` or `TOPO_EDGE_FACE`.
>>>>>>> ababa616

### Removed

* Removed Grasshopper after-install plugin. Components should be installed via Rhino's Plugin Manager.
* Removed `get_face_most_towards_beam` from `Joint` as not used anywhere.
* Removed `get_face_most_ortho_to_beam` from `Joint` as not used anywhere.
* Removed `angle_vectors_projected` from `compas_timber.utils` since this has been upstreamed to core.


## [0.16.2] 2025-05-07

### Added

### Changed

* Fixed max recursion depth error when copying `TimberModel`/`Beam` with proxy processings.

### Removed



## [0.16.1] 2025-04-30

### Added

### Changed

### Removed


## [0.16.0] 2025-04-30

### Added

* Added new `compas_timber.fabrication.Pocket`.
* Added `front_side`, `back_side`, `opp_side` methods to the `Beam` class for retrieving specific sides relative to a reference side.
* Added processing `Text` to `compas_timber.fabrication`.
* Added `TextParams` to `compas_timber.fabrication`.
* Added new Grasshopper components for Rhino8/cpython. 
* Added new methods to handle adaptive GH_component parameters using cpython.

### Changed

* Fixed `AttributeError` when deserializing a model with Lap joints.
* Fixed a bug in `compas_timber.fabrication.Lap` where `ref_side_index` failed for `0` by checking for `None` instead.
* Fixed a bug in `compas_timber.fabrication.Lap` to handle the case when the vectors used to calculate the `inclination` angle are perpendicular.

### Removed


## [0.15.3] 2025-03-25

### Added

* Added `DualContour` BTLx Contour type for ruled surface Swarf contours.

### Changed

* Removed `main_ref_side_index` property from `TBirdsmouthJoint` since it's now defined in the `DoubleCut` BTLxProcessing.
* Added `mill_depth` argument in `TBirdsmouthJoint` for creating pockets on the cross_beam if asked.
* Refactored the `check_element_compatibility` method in `YButtJoint` so that it checks for coplanarity and dimensioning of the cross elements.
* Enhanced `DoubleCut.from_planes_and_beam` to verify that provided planes are not parallel and raise a `ValueError` if they are.
* Adjusted `process_joinery` method to catch `ValueError` exceptions during `BTLxProcessing` generation and wrap them in `BeamJoiningError` objects.
* Refactored and renamed `are_beams_coplanar` function to `are_beams_aligned_with_cross_vector`.
* Refactored `_create_negative_volumes()` in `LapJoint` so that it generates box-like volumes. 
* Refactored `XLapJoint`, `LLapJoint`, `TLapJoint` so that they use the `_create_negative_volumes()` method to get the negative volumes and use the alt constructor `Lap.from_volume_and_beam()`.
* Fixed an error occuring in `BTLxPart.shape_strings` by ensuring the polyline is always closed.
* Implemented `Inclination` in the `FreeContour` BTLx Processing.
* Changed `Plate` element to be defined by top and bottom contours instead of one contour and thickness. 

### Removed

* Removed `check_elements_compatibility` method from the parent `LapJoint` since non co-planar lap joints can be achieved.
* Removed the `is_pocket` argument in `Lap.from_plane_and_beam()` since this class method will now only serve for pockets in Butt joints.
* Removed `opposing_side_index` and `OPPOSING_SIDE_MAP` from `Beam` class since they have now been replaced by `front_side`, `back_side`, `opp_side` methods.
* Removed the deprecated `main_beam_opposing_side_index` property from `LButtJoint` and `TButtJoint` as it is no longer in use.

## [0.15.2] 2025-03-05

### Added

### Changed

* Fixed `ValueError` occurring when connecting just a slab to the GH model component.

### Removed


## [0.15.1] 2025-03-04

### Added

### Changed

* Fixed "No intersection found between walls" error when walls connect in unsupported topology.
* Implemented slab perimeter offset workaround.

### Removed


## [0.15.0] 2025-03-04

### Added

* Added `BTLx_From_Params` GH component which contains the definiton for class `DeferredBTLxProcessing` to allow directly defining BTLx parameters and passing them to the model.
* Added `Shape` to BTLx output, showing finished element geometry in BTLx Viewer instead of just blank.
* Added `as_plane()` to `WallToWallInterface`.
* Added optional argument `max_distance` to `WallPopulator.create_joint_definitions()`.

### Changed

* Added `max_distance` to `TimberModel.connect_adjacent_walls()`.
* Fixed plate doesn't get properly extended to the end of an L detail.
* Fixed detail edge beams don't get LButt.
* Fixed walls might not be considered connecting depending on the surface's orientation.

### Removed


## [0.14.2] 2025-02-17

### Added

### Changed

* Adjusted `LMiterJoint` so that it now applies an extra cut to elements when the `cutoff` flag is enabled.

### Removed


## [0.14.1] 2025-02-17

### Added

* Added missing arguments in configuration set component.
* Added `FlipDirection` flag to flip stud direction of a slab.

### Changed

* Fixed rotating stud direction in slab causes breaks plates and connections.
* Restructured some Gh Toolboxes & added Icons for Walls & Slabs

### Removed


## [0.14.0] 2025-02-17

### Added

* Added `distance_segment_segment` to `compas_timber.utils`
* Added `BTLxFromGeometryDefinition` class to replace the depricated `FeatureDefinition`. This allows deferred calculation of BTLx processings.
* Added `from_shapes_and_element` class method to `Drilling`, `JackRafterCut`, and `DoubleCut` as a wrapper for their geometry based constructors for use with `BTLxFromGeometryDefinition`.
* Added `YButtJoint` which joins the ends of three joints where the `cross_beams` get a miter cut and the `main_beam` gets a double cut.
* Added `JackRafterCutProxy` to allow for deferred calculation of the `JackRafterCut` geometry thus improving visualization performance.
* Added class "WallPopulator" to `compas_timber.design`.
* Added class "WallPopulatorConfigurationSet" to `compas_timber.design`.
* Added class "WallSelector" to `compas_timber.design`.
* Added class "AnyWallSelector" to `compas_timber.design`.
* Added class "LConnectionDetailA" to `compas_timber.design`.
* Added class "LConnectionDetailB" to `compas_timber.design`.
* Added class "TConnectionDetailA" to `compas_timber.design`.
* Added `from_brep` to `compas_timber.elements.Wall.
* Added `from_polyline` to `compas_timber.elements.Wall.
* Added `WallJoint` to `compas_timber.connections`.
* Added error handling when BTLx processing from geometry fails in GH.
* Added new `Slab` class to `compas_timber.elements`.
* Added `Slab` GH component.
* Added `FreeContour` BTLx processing and applied it to the `Plate` type so that plates can be machined.

### Changed

* Updated Grasshopper Toolbox and Icons
* Fixed `ValueErrorException` in `as_dict()` method of `BTLxProcessingParams` class by ensuring precision specifiers are used with floats.
* Removed model argument from `BTLxWriter` in the GH component and updated it to always return the BTLx string.
* Fixed a bug in `compas_timber.Fabrication.StepJointNotch` related to the `orientation` and `strut_inclination` parameters.
* Fixed the error message when beam endpoints coincide, e.g. when a closed polyline is used as input. 
* Changed `index` input of `ShowFeatureErrors` and `ShowJoiningErrors` do have default value of 0.
* Fixed spelling of `BeamJoinningError` to `BeamJoiningError`.
* Changed `process_joinery()` method to handle `BeamJoiningError` exceptions and return them. Also updated `Model` GH component.
* Updated `add_joint_error()` method in `DebugInformation` class to handle lists.
* Changed `compas_timber.fabrication.Lap` so that the volume is generated fully from the relevant BTLx params.
* Refactored `compas_timber.connections.LapJoint` to comply with the new system.
* Changed `THalfLapJoint`, `LHalfLapJoint`, `XHalfLapJoint` from `compas_timber.connections` so that they use the `Lap` BTLx processing.
* Renamed all `X/T/LHalfLapJoint` classes to `X/T/LLapJoint`.
* Enhanced lap behavior for optimal beam orientation in `LapJoint` class.
* Fixed `restore_beams_from_keys` in `LMiterJoint` to use the correct variable names.
* Reworked `DoubleCut` to more reliably produce the feature and geometry with the `from_planes_and_element` class method.
* Renamed `intersection_box_line()` to `intersection_beam_line_param()`, which now take a beam input and outputs the intersecting ref_face_index.
* Added `max_distance` argument to `JointRule` subclasses and GH components so that max_distance can be set for each joint rule individually.
* Changed referenced to `beam` in `Drilling` to `element`. 
* Changed `Drill Hole` and `Trim Feature` GH components to generate the relevant `BTLxProcessing` type rather than the deprecated `FeatureDefinition` type.
* Changed `Show_beam_faces` gh component to `Show_ref_sides`, which now takes an `int` index and shows the corresponding face including origin corner.
* Bug fixes after adding `max_distance` to joint defs.
* Using new `JackRafterCutProxy` in LMiterJoint, LButtJoint and TButtJoint.
* Changed input type from `Element` to `Beam` in components that currently only support beams.
* Fixed drilling GH component not taking diameter as a string.
* Reworked `Wall` class to be defined with a standard polyline, frame and thickness.
* Changed labels in `Show_ref_sides` GH component to be 1-based to match the spec.

### Removed


## [0.13.0] 2025-01-13

### Added

* Added API documentation for `design` and `error` packages.
* Added `guess_joint_topology_2beams` and `set_default_joints` functions to `design.__init__.py`.
* Added `list_input_valid`, `item_input_valid`, `get_leaf_subclasses`, `rename_gh_input` functions to `ghpython.__init__.py`.
* Added `Instruction`, `Model3d`, `Text3d`, `LinearDimension`, `BuildingPlanParser` classes to `planning.__init__.py`.
* Added `subprocessings` property to `BTLxProcessing` to allow nesting of processings.

### Changed

* Fixed comma incompatible with py27 in `Slot` module.
* Updated the API documentation for `connections`, `elements`, `fabrication`, `ghpython`, `planning` packages.
* Refactored all btlx `process` references to `processing`, including base classes, properties, variables, and docstrings.
* Refactored `BTLx` to `BTLxWriter` in the `compas_timber.Fabrication` package.

### Removed

* Removed `BeamJoiningError` from `connections.__init__.py`.
* Removed duplicate entries from the `__all__` list in the `elements.__init__.py` module.
* Removed package `compas_timber._fabrication`.
* Removed `btlx_processes` anf `joint_factories` from `compas_timber.fabrication` package.
* Removed `.btlx` files from `.gitignore`.


## [0.12.0] 2025-01-07

### Added

* Added new base class for timber elements `TimberElement`.
* Added property `is_beam` to `Beam` class.
* Added property `is_plate` to `Plate` class.
* Added property `is_wall` to `Wall` class.
* Added `side_as_surface` to `compas_timber.elements.Beam`.
* Added `opposing_side_index` to `compas_timber.elements.Beam`.
* Added `Plate` element.
* Added attribute `plates` to `TimberModel`.
* Added new temporary package `_fabrication`.
* Added new `compas_timber._fabrication.JackRafterCut`.
* Added new `compas_timber._fabrication.JackRafterCutParams`.
* Added new `compas_timber._fabrication.Drilling`.
* Added new `compas_timber._fabrication.DrillingParams`.
* Added new `compas_timber._fabrication.StepJoint`.
* Added new `compas_timber._fabrication.StepJointNotch`.
* Added new `compas_timber._fabrication.DovetailTenon`.
* Added new `compas_timber._fabrication.DovetailMortise`.
* Added new `compas_timber.connections.TStepJoint`.
* Added new `compas_timber.connections.TDovetailJoint`.
* Added new `utilities` module in `connections` package.
* Added new `compas_timber._fabrication.DoubleCut`.
* Added new `compas_timber.connections.TBirdsmouthJoint`.
* Added new method `add_group_element` to `TimberModel`.
* Added new method `has_group` to `TimberModel`.
* Added new method `get_elements_in_group` to `TimberModel`.
* Added attribute `is_group_element` to `TimberElement`.
* Added `JointRule.joints_from_beams_and_rules()` static method 
* Added `Element.reset()` method.
* Added new `fasteners.py` module with new `Fastener` element type.
* Added new `compas_timber._fabrication.Lap`.
* Added `Joint_Rule_From_List` GH Component that takes lists of beams to create joints.
* Added `MIN_ELEMENT_COUNT` and `MAX_ELEMENT_COUNT` class attributes to `Joint`.
* Added `element_count_complies` class method to `Joint`.
* Added `compas_timber.fasteners.FastenerTimberInterface`.
* Added `compas_timber.connections.BallNodeJoint`.
* Added `compas_timber.elements.BallNodeFastener`.
* Added `transform()` method to `Feature` types.
* Added `FastenerInterfaceComponent` GH component.
* Added `ShowElementsByType` GH Component.
* Added `fasteners` property to `TimberModel`.
* Added `BTLx_Feature` GH component.
* Added `CT_Beams_From_Mesh` GH component.
* Added new `compas_timber._fabrication.FrenchRidgeLap`.
* Added new `compas_timber.connections.LFrenchRidgeLapJoint`.
* Added new `compas_timber._fabrication.Tenon` and `compas_timber._fabrication.Mortise`.
* Added new `compas_timber.connections.TTenonMortiseJoint`.
* Added `create` override to `BallNodeJoint`.
* Added `PlateFastener` class.
* Added `errors` directory and `__init__.py` module.
* Added new `compas_timber._fabrication.Slot`.
* Added new `compas_timber._fabrication.SlotParams`.

### Changed

* Changed incorrect import of `compas.geometry.intersection_line_plane()` to `compas_timber.utils.intersection_line_plane()`
* Renamed `intersection_line_plane` to `intersection_line_plane_param`.
* Renamed `intersection_line_line_3D` to `intersection_line_line_param`.
* Adjusted functions in `compas_timber._fabrication.DovetailMortise` and `compas_timber.connections.TDovetailJoint`.
* Added `conda-forge` channel to installation instructions.
* Fixed `**kwargs` inheritance in `__init__` for joint modules: `LMiterJoint`, `TStepJoint`, `TDovetailJoint`, `TBirdsmouthJoint`.
* Fixed GUID assignment logic from `**kwargs` to ensure correct fallback behavior for joint modules: `LMiterJoint`, `TStepJoint`, `TDovetailJoint`, `TBirdsmouthJoint`.
* Changed `model.element_by_guid()` instead of direct `elementsdict[]` access for beam retrieval in joint modules: `LMiterJoint`, `TStepJoint`, `TDovetailJoint`, `TBirdsmouthJoint`.
* Reworked the model generation pipeline.
* Reworked `comply` methods for `JointRule`s. 
* Fixed error with angle and inclination calculation in `compas_timber._fabrication.JackRafterCut` 
* Changed `compas_timber.connections.TButtJoint` and `compas_timber.connections.LButtJoint` by using the new implemented BTLx Processes to define the Joints
* Changed `DirectJointRule` to allow for more than 2 elements per joint.
* Changed `beam` objects get added to `Joint.elements` in `Joint.create()`.
* Fixed bug in vizualization of tenon/mortise in `compas_timber._fabrication.StepJoint`and `compas_timber._fabrication.StepJointNotch`.
* Changed `model.process_joinery()`so that it calls `joint.check_elements_compatibility()` before adding extensions and features.
* Fixed incorrect data keys for `beam_guid` in the `__data__` property for joint modules: `LMiterJoint`, `TStepJoint`, `TDovetailJoint`, `TBirdsmouthJoint`, `LFrenchRidgeLapJoint`.
* Fixed `JointRuleFromList` GH component.
* Changed `TButtJoint` to take an optional `PlateFastener`.
* Moved `FeatureApplicationError`, `BeamJoiningError`, and `FastenerApplicationError` to `errors.__init__.py`.
* Fixed a bug that occured when parallel beams are joined in the BallNodeJoint.
* Fixed `L_TopoJointRule`, `T_TopoJointRule` and `X_TopoJointRule` for cases where `Joint.SUPPORTED_TOPOLOGY` is a single value or a list.
* Fixed bug in `JointRule.joints_from_beams_and_rules()` that caused failures when topology was not recognized.
* Implemented `max_distance` parameter in `JointRule.joints_from_beams_and_rules()` and `JointRule.comply` methods.
* Bux fixes from extra comma argument and `max_distance` not implemented in `DirectRule.comply`.

### Removed

* Removed module `compas_timber.utils.compas_extra`.
* Removed a bunch of spaghetti from `CT_model` GH component.
* Removed module `compas_timber.fabrication.joint_factories.t_butt_factory`.
* Removed module `compas_timber.fabrication.joint_factories.l_butt_factory`.
* Removed module `compas_timber.connections.butt_joint`.
* Removed module `compas_timber.connections.french_ridge_lap`.
* Removed module `compas_timber.fabrication.joint_factories.french_ridge_factory`.
* Removed module `compas_timber.fabrication.btlx_processes.btlx_french_ridge_lap`.



## [0.11.0] 2024-09-17

### Added

* Added bake component for `Plate` elements.
* Added default paramteters for `Surface Model` in the GH Component

### Changed

* Fixed wrong image file paths in the Documentation.
* Changed `TimberModel.beams` to return generator of `Beam` elements.
* Changed `TimberModel.walls` to return generator of `Wall` elements.
* Changed `TimberModel.plates` to return generator of `Plate` elements.
* Changed `TimberModel.joints` to return generator of `Joint` elements.
* Fixed polyline analysis for generating `SurfaceModel`
* Fixed errors in debug info components.

### Removed


## [0.10.1] 2024-09-11

### Added

### Changed

* Implemented a workaround for https://github.com/gramaziokohler/compas_timber/issues/280.

### Removed


## [0.10.0] 2024-09-11

### Added

* Added `SurfaceModelJointOverride` GH Component.
* Added `Plate` element.
* Added attribute `plates` to `TimberModel`.
* Added `SurfaceModelJointOverride` GH Component
* Added `ShowSurfaceModelBeamType` GH Component
* Re-introduced attribute `key` in `Beam`.
* Added attribute `key` to `Plate`.
* Added generation of `plate` elements to the `SurfaceModel`

### Changed

* Updated documentation for Grasshopper components.
* Fixed missing input parameter in `SurfaceModelOptions` GH Component.
* Fixed error with tolerances for `SurfaceModel`s modeled in meters.
* Renamed `beam` to `element` in different locations to make it more generic.
* Fixed `AttributeError` in `SurfaceModel`.
* Updated example scripts.
* Calling `process_joinery` in `SurfaceModel`.
* Changed how `BeamDefinition` and `Plate` types are handled in `SurfaceModel`
* Changed the `get_interior_segment_indices` function to work when there are multiple openings.
* Renamed `ShowSurfaceModelBeamType` to `ShowBeamsByCategory`.
* Changed `SurfaceModel` component input handling to give warnings instead of errors.

### Removed

* Removed `add_beam` from `TimberModel`, use `add_element` instead.
* Removed `add_plate` from `TimberModel`, use `add_element` instead.
* Removed `add_wall` from `TimberModel`, use `add_element` instead.

## [0.9.1] 2024-07-05

### Added

* Added `ref_frame` attribute to `Beam`.
* Added `ref_sides` attribute to `Beam`.
* Added `ref_edges` attribute to `Beam`.

### Changed

* Fixed error in BakeWithBoxMap component.
* Added `add_extensions` to `Joint` interface.
* Added `process_joinery` to `TimberModel`.
* Features are not automatically added when creating a joint using `Joint.create()`.
* Features are not automatically added when de-serializing.

### Removed


## [0.9.0] 2024-06-14

### Added

* Added `birdsmouth` parameter to `butt_joint` which applies a `btlx_double_cut` process to the part. 
* Added `BTLxDoubleCut` BTLx Processing class.
* Added BTLx support for `TButtJoint` and `LButtJoint`
* Added `BTLxLap` process class.

### Changed

* Moved module `workflow` from package `ghpython` to new package `design`.
* Moved `compas_timber.ghpython.CategoryRule` to `compas_timber.design`.
* Moved `compas_timber.ghpython.DirectRule` to `compas_timber.design`.
* Moved `compas_timber.ghpython.JointRule` to `compas_timber.design`.
* Moved `compas_timber.ghpython.TopologyRule` to `compas_timber.design`.
* Moved `compas_timber.ghpython.JointDefinition` to `compas_timber.design`.
* Moved `compas_timber.ghpython.FeatureDefinition` to `compas_timber.design`.
* Moved `compas_timber.ghpython.DebugInfomation` to `compas_timber.design`.

### Removed


## [0.8.1] 2024-06-13

### Added

### Changed

* Fixed import errors in GH components.
* Updated GH example file.

### Removed


## [0.8.0] 2024-06-12

### Added

* Added attribute `geometry` to `Beam`.
* Added `center_of_mass` property to Assembly class.
* Added `volume` property to Assembly class.
* Added new element type `Wall`.

### Changed

* Reduced some boilerplate code in `Joint` subclasses.
* Added argument `beams` to `Joint.__init__()` which expects tuple containing beams from implementing class instance.
* Renamed `TimberAssembly` to `TimberModel`.
* Renamed `compas_timber.assembly` to `compas_timber.model`.
* Renamed `compas_timber.parts` to `compas_timber.elements`.
* Based `Beam` on new `compas_model.elements.Element`.
* Based `TimberModel` on new `compas_model.model.Model`.
* Based `Joint` on new `compas_model.interactions.Interaction`.
* Removed support for Python `3.8`.

### Removed

* Removed `joint_type` attributes from all `Joint` classes.
* Removed argument `cutoff` from `LMiterJoint` as it was not used anywhere.
* Removed argument `gap` from `TButtJoint` as it was not used anywhere.
* Removed argument `gap` from `FrenchRidgeLap` as it was not used anywhere.
* Removed class `JointOptions` as not used anymore.
* Removed module `compas_timber.consumers`.
* Removed unused method `TButtJoint.get_cutting_plane()`.

## [0.7.0] 2024-02-15

### Added

* Added `debug_geometries` attribute to `BeamJoiningError`.
* (Re)added `BooleanSubtraction` feature.
* Added flag `modify_cross` to `L-Butt` joint.
* Added flag `reject_i` to `L-Butt` joint.
* Added new `NullJoint`.
* Added `mill_depth` argument to butt joints, with geometric representation of milled recess in cross beam.
* Added `ButtJoint` class with methods common to `LButtJoint` and `TButtJoint`
* Added new `L_TopologyJointRule`, `T_TopologyJointRule`, `X_TopologyJointRule` GH components
* Added GH component param support functions in `compas_timber.ghpython.ghcomponent_helpers.py`
* Added `topos` attribute to `CategoryRule` to filter when joints get applied
* Added new `SurfaceAssembly` class
* Added GH component `SurfaceAssembly` which directly generates a `TimberAssembly` with standard wall framing from a planar surface. 
* Added GH component `SurfaceAssemblyOptions`
* Added GH component `CustomBeamDimensions` for `SurfaceAssembly`

### Changed

* `BeamFromCurve` GH component accepts now referenced Rhino curves, referenced Rhino object IDs and internalized lines.
* `BeamFromCurve` GH component accepts now referenced Rhino curves, referenced Rhino object IDs and internalized lines.
* Fixed `FeatureError` when L-Butt applies the cutting plane.
* Fixed T-Butt doesn't get extended to cross beam's plane.
* `SimpleSequenceGenerator` updated to work with `compas.datastructures.assembly` and generates building plan acording to type.
* Changed GH Categories for joint rules.
* Made `beam_side_incident` a `staticmethod` of `Joint` and reworked it.
* Extended `DecomposeBeam` component to optionally show beam frame and faces.
* Changed `CategoryJointRule` and `DirectJointRule` to a dynamic interface where joint type is selected with right click menu
* Changed `Assembly` GH component to apply category joints if the detected topology is in `CategoryRule.topos`
* Changed `TopologyJoints` GH component to `DefaultJoints` Component, which applies default joints based on topology. 

### Removed

* Removed component `ShowBeamFrame`.
* Changed GH Categories for joint rules
* `BrepGeometryConsumer` continues to apply features even after the first error.
* `DrillHole` component calculates length from input line.
* `DrillHole` has default diameter proportional to beam cross-section.
* Removed input `Length` from `DrillHole` component.
* Fixed broken `TrimmingFeature` component.
* Removed all `JointOption` components. these are accessed in context menu of joint rules.

## [0.6.1] 2024-02-02

### Added

### Changed

### Removed


## [0.6.0] 2024-02-02

### Added

### Changed

* Updated COMPAS dependency to `2.0.0`!

### Removed


## [0.5.1] 2024-01-31

### Added

* Added missing documentation for module `ghpython.workflow.py`.
* Added missing documentation for package `connections`.
* `compas_timber.__version__` now returns current version.

### Changed

### Removed


## [0.5.0] 2024-01-31

### Added

* Added class `DebugInformation` to `workflow.py`.
* Added new component `ShowFeatureErrors`.
* Added new component `ShowJoiningErrors`.
* Added `FeatureApplicator` classes which report errors during feature application.
* Added `L-HalfLapJoint`.
* Added `T-HalfLapJoint`.
* Added `ShowTopologyTypes` GH Component.

### Changed

* Feature application now fails more gracefully (un-processed geometry is returned).
* Attempting to join beams which are already joined raises `BeamJoiningError` instead of `AssemblyError`
* `Joint.add_features` which fails to calculate anything raises `BeamJoiningError`.
* Changed COMPAS dependency to `compas==2.0.0beta.4`.
* Assembly component shows blanks when `CeateGeometry` flag is set to `False`. 

### Removed

* Removed `JointDef` GH components.
* Removed `AutomaticJoint` GH Component. Joint rules are now input directly into `TimberAssembly`.

## [0.4.0] 2024-01-24

### Added

* Added `fabrication` package 
* Added `BTLx` as a wrapper for `TimberAssembly` to generate .btlx files for machining timber beams
* Added `BTLxPart` as wrapper for `Beam`
* Added `joint_factories` folder and factories for existing joints except `X-HalfLap`
* Added `btlx_processes` folder and processes `JackCut` and `FrenchRidgeHalfLap`
* Added `BTLx` Grasshopper component
* Added `FrenchRidgeHalfLap` joint
* Added `DrillHole` Feature.
* Added `DrillHoleFeature` Grasshopper component.
* added `JointOptions` GH Components for all current joint types. This allows joint parameter definition in GH
* added `DirectJointRules` GH Component 
* added `TopologyJointRules` GH Component 
* added `BTLx` as a wrapper for `TimberAssembly` to generate .btlx files for machining timber beams
* added `BTLxPart` as wrapper for `Beam`
* added `joint_factories` folder and factories for existing joints except `X-HalfLap`
* added `btlx_processes` folder and processes `JackCut` and `FrenchRidgeHalfLap`
* added `BTLx` Grasshopper component
* added `FrenchRidgeHalfLap` joint


### Changed

* Changed `Beam` definition to include `blank_frame` and `blank_length` attributes 
* Replaced `Artist` with the new `Scene`.
* Changed type hint for argument `Centerline` of GH component `BeamFromCurve` to `Guid`.
* Curve ID of beam curves are now always stored in `Beam.attributes["rhino_guid"]`.
* Fixed `FindBeamByGuid` component.
* Bumped required COMPAS version to `2.0.0beta.2`.
* Changed docs theme to the new `sphinx_compas2_theme`.
* Re-worked component `BakeBoxMap` to advanced mode.
* Removed call to `rs.Redraw()` in `BakeBoxMap` which was causing GH document to lock (cannot drag).

### Removed


## [0.3.2] 2023-11-17

### Added

* Added now released COMPAS `2.0.0a1` to requirements.

### Changed

* Explicitly added attribute `key` to (de)serialization of `Beam`.

### Removed


## [0.3.1] 2023-09-18

### Added

### Changed

### Removed


## [0.3.0] 2023-09-18

### Added

* Added new joint type: Half-lap joint.

### Changed

* Beam transformed geometry with features is available using property `geometry`.
* Adapted the `Data` interface of `Beam` and `Assembly` according to the changes in COMPAS core.
* Beam geometry is created on demand.
* Adapted the `Data` interface of `Joint` and its implementations according to the changes in COMPAS core.
* Explicitly choosing `Grasshopper` context for the `Artist` in `ShowAssembly` component.

### Removed

* Removed method `Beam.get_geometry`.

## [0.2.16] 2023-05-16

### Added

### Changed

### Removed


## [0.2.15] 2023-05-15

### Added

### Changed

### Removed


## [0.2.14] 2023-05-15

### Added

### Changed

### Removed


## [0.2.13] 2023-05-15

### Added

### Changed

### Removed


## [0.2.12] 2023-05-15

### Added

### Changed

### Removed


## [0.2.11] 2023-05-15

### Added

### Changed

### Removed


## [0.2.10] 2023-05-14

### Added

### Changed

### Removed


## [0.2.9] 2023-05-12

### Added

### Changed

### Removed


## [0.2.8] 2023-05-12

### Added

### Changed

### Removed


## [0.2.7] 2023-05-12

### Added

### Changed

### Removed


## [0.2.6] 2023-05-12

### Added

### Changed

### Removed


## [0.2.5] 2023-05-12

### Added

### Changed

### Removed


## [0.2.4] 2023-05-12

### Added

### Changed

### Removed


## [0.2.3] 2023-05-12

### Added

### Changed

### Removed


## [0.2.2] 2023-05-12

### Added

### Changed

### Removed


## [0.2.1] 2023-05-12

### Added

### Changed

### Removed


## [0.2.0] 2023-05-11

### Added

* Integrated RTree search for neighboring beams using Rhino and CPython plugins.

### Changed

### Removed<|MERGE_RESOLUTION|>--- conflicted
+++ resolved
@@ -45,17 +45,14 @@
 * Added generic `ButtJoint` class from which `TButtJoint` and `LButtJoint` inherit.
 * Added new `BTLxProcessingError` to `compas_timber.errors`.
 * Added `errors` property to `BTLxWriter` class which can be used after call to `write()` to check for errors.
-<<<<<<< HEAD
 * Added `GenericPlateJoint` to `generic_joint.py`.
 * Added `Joint.from_cluster` and `Joint.from_generic_joint` constructors to `Joint`.
 * Added `PlateJoint.from_generic_joint` as override.
-=======
 * Added `JointTopology.TOPO_Y` for Beam Connections.
 * Added `JointTopology.TOPO_K` for Beam Connections.
 * Added `JointTopology.TOPO_EDGE_EDGE` for Plate Connections.
 * Added `JointTopology.TOPO_EDGE_FACE` for Plate Connections.
 * Added `Cluster.topology`.
->>>>>>> ababa616
 
 ### Changed
 
@@ -76,12 +73,9 @@
 * Changed default value for `modify_cross` to `True` for `LButtJoint`.
 * Minor fixes to GH Components.
 * Fixed `elements` and geometry creation for `BallNodeJoint`.
-<<<<<<< HEAD
 * Removed `topology`, `a_segment_index` and `b_segment_index` from `PlateJoint` subclass `__init__()` methods. These can now be passed as kwargs.
 * `Platejoint`s can now be isntantiated with just 2 Plates as arguments. If no topology or segment index data is in kwargs, the joint will solve for those. 
-=======
 * Changed `PlateConnectionSolver.find_topology()` to return `TOPO_EDGE_EDGE` or `TOPO_EDGE_FACE`.
->>>>>>> ababa616
 
 ### Removed
 
