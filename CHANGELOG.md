--- conflicted
+++ resolved
@@ -52,12 +52,9 @@
 * Changed `Fastener`, `Slab`, `Wall` to inherit from `compas_model.Element` instead of `TimberElement`. `TimberElement` now represents BTLx parts exclusively.
 * Changed core definition of `Plate` to be same as `Beam`, (frame, length, width, height) with `outline_a` and `outline_b` optional arguments.
 * Changed `Plate` to inherit from `TimberElement` and `PlateGeometry`.
-<<<<<<< HEAD
+* Fixed the `ShowTopologyTypes` GH Component.
 * Changed `Slab` to inherit from `PlateGeometry`
 * Changed `Slab.from_boundary` to `Slab.from_outline_thickness`, inherited from `PlateGeometry`.
-=======
-* Fixed the `ShowTopologyTypes` GH Component.
->>>>>>> 7e7f43f4
 
 ### Removed
 * Removed the `add_element()` method from `compas_timber.model.TimberModel`, as the inherited method from `Model` now covers this functionality.
