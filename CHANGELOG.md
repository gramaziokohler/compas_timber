--- conflicted
+++ resolved
@@ -52,7 +52,9 @@
 * Added `JointTopology.TOPO_EDGE_FACE` for Plate Connections.
 * Added `Cluster.topology`.
 * Added `PlateSolverResult` and `BeamSolverResult` to package results from `PlateConnectionSolver.find_topology()` and `ConnectionSolver.find_topology()`.
-<<<<<<< HEAD
+* Added `PlateJointCandidate` to `generic_joint.py`.
+* Added `Joint.from_cluster` and `Joint.from_generic_joint` constructors to `Joint`.
+* Added `PlateJoint.from_generic_joint` as override.
 * Added `add_elements()` method to `compas_timber.model.TimberModel`, following its removal from the base `Model`.
 * Added `frame` property in `compas_timber.elements.TimberElement` following its removal from the base `Element`.
 * Added `geometry` property in `compas_timber.elements.TimberElement` following its removal from the base `Element`.
@@ -61,11 +63,6 @@
 * Added explicit `frame` property setter to `TimberElement` that automatically updates the `transformation` when frame is set.
 * Added `transformation` property to `Beam` that accounts for blank extensions at the start of the beam.
 * Added `compute_elementgeometry` method in `TimberElement` that returns the element geometry in local coordinates.
-=======
-* Added `PlateJointCandidate` to `generic_joint.py`.
-* Added `Joint.from_cluster` and `Joint.from_generic_joint` constructors to `Joint`.
-* Added `PlateJoint.from_generic_joint` as override.
->>>>>>> 416a75ae
 
 ### Changed
 
@@ -91,7 +88,9 @@
 * Changed `PlateConnectionSolver.find_topology()` to return a `PlateSolverResult` instance.
 * Reworked `ConnectionSolver.find_topology()` for readability and to implement `TOPO_I`.
 * Changed `ConnectionSolver.find_topology()` to return a `BeamSolverResult` instance.
-<<<<<<< HEAD
+* Removed `topology`, `a_segment_index` and `b_segment_index` from `PlateJoint` subclass `__init__()` methods. These can now be passed as kwargs.
+* `PlateJoint`s can now be instantiated with just 2 Plates as arguments. If no topology or segment index data is in kwargs, the joint will solve for those. 
+* Fixed ironpython compatibility issues.
 * Changed `compas_timber.connections.Joint` to inherit from `Data` instead of the depricated `Interaction`.
 * Replaced `face.frame_at()` with `surface.frame_at()` on NURBS surfaces in `Lap.from_volume_and_element` to avoid `NotImplementedError` in `OCC`.
 * Changed `TimberModel.element_by_guid()` to use `self._elements[guid]` instead of `self._guid_element[guid]` for element lookup.
@@ -106,12 +105,6 @@
 * Upstreamed `get_dimensions_relative_to_side` method from `compas_timber.elements.Beam` to `compas_timber.elements.TimberElement`
 * Modified `TimberElement.__init__()` to remove automatic frame and transformation initialization from constructor.
 * Changed the way the `blank` is computed using the `ref_frame` instead of the depricated `blank_frame` in `compas_timber.elements.Beam`.
-=======
-* Removed `topology`, `a_segment_index` and `b_segment_index` from `PlateJoint` subclass `__init__()` methods. These can now be passed as kwargs.
-* `PlateJoint`s can now be instantiated with just 2 Plates as arguments. If no topology or segment index data is in kwargs, the joint will solve for those. 
-* Fixed ironpython compatibility issues.
-
->>>>>>> 416a75ae
 
 ### Removed
 
