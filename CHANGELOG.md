--- conflicted
+++ resolved
@@ -13,12 +13,10 @@
 
 ### Changed
 
-<<<<<<< HEAD
+* Fixed comma incompatible with py27 in `Slot` module.
+
 * Refactored all btlx `process` references to `processing`, including base classes, properties, variables, and docstrings.
 * Refactored `BTLx` to `BTLxWriter` in the `compas_timber.Fabrication` package.
-=======
-* Fixed comma incompatible with py27 in `Slot` module.
->>>>>>> 9a61ebec
 
 ### Removed
 
