# Changelog

All notable changes to this project will be documented in this file.

The format is based on [Keep a Changelog](https://keepachangelog.com/en/1.0.0/),
and this project adheres to [Semantic Versioning](https://semver.org/spec/v2.0.0.html).

## Unreleased

### Added

<<<<<<< HEAD
* Added `subprocessings` property to `BTLxProcessing` to allow nesting of processings.
=======
* Added API documentation for `design` and `error` packages.
* Added `guess_joint_topology_2beams` and `set_default_joints` functions to `design.__init__.py`.
* Added `list_input_valid`, `item_input_valid`, `get_leaf_subclasses`, `rename_gh_input` functions to `ghpython.__init__.py`.
* Added `Instruction`, `Model3d`, `Text3d`, `LinearDimension`, `BuildingPlanParser` classes to `planning.__init__.py`.
>>>>>>> 2896b599

### Changed

* Fixed comma incompatible with py27 in `Slot` module.

<<<<<<< HEAD
* Refactored all btlx `process` references to `processing`, including base classes, properties, variables, and docstrings.
* Refactored `BTLx` to `BTLxWriter` in the `compas_timber.Fabrication` package.

### Removed

* Removed package `compas_timber._fabrication`.
* Removed `btlx_processes` anf `joint_factories` from `compas_timber.fabrication` package.
* Removed `.btlx` files from `.gitignore`.

=======
* Updated the API documentation for `connections`, `elements`, `fabrication`, `ghpython`, `planning` packages.

### Removed

* Removed `BeamJoiningError` from `connections.__init__.py`.
* Removed duplicate entries from the `__all__` list in the `elements.__init__.py` module.
>>>>>>> 2896b599

## [0.12.0] 2025-01-07

### Added

* Added new base class for timber elements `TimberElement`.
* Added property `is_beam` to `Beam` class.
* Added property `is_plate` to `Plate` class.
* Added property `is_wall` to `Wall` class.
* Added `side_as_surface` to `compas_timber.elements.Beam`.
* Added `opposing_side_index` to `compas_timber.elements.Beam`.
* Added `Plate` element.
* Added attribute `plates` to `TimberModel`.
* Added new temporary package `_fabrication`.
* Added new `compas_timber._fabrication.JackRafterCut`.
* Added new `compas_timber._fabrication.JackRafterCutParams`.
* Added new `compas_timber._fabrication.Drilling`.
* Added new `compas_timber._fabrication.DrillingParams`.
* Added new `compas_timber._fabrication.StepJoint`.
* Added new `compas_timber._fabrication.StepJointNotch`.
* Added new `compas_timber._fabrication.DovetailTenon`.
* Added new `compas_timber._fabrication.DovetailMortise`.
* Added new `compas_timber.connections.TStepJoint`.
* Added new `compas_timber.connections.TDovetailJoint`.
* Added new `utilities` module in `connections` package.
* Added new `compas_timber._fabrication.DoubleCut`.
* Added new `compas_timber.connections.TBirdsmouthJoint`.
* Added new method `add_group_element` to `TimberModel`.
* Added new method `has_group` to `TimberModel`.
* Added new method `get_elements_in_group` to `TimberModel`.
* Added attribute `is_group_element` to `TimberElement`.
* Added `JointRule.joints_from_beams_and_rules()` static method 
* Added `Element.reset()` method.
* Added new `fasteners.py` module with new `Fastener` element type.
* Added new `compas_timber._fabrication.Lap`.
* Added `Joint_Rule_From_List` GH Component that takes lists of beams to create joints.
* Added `MIN_ELEMENT_COUNT` and `MAX_ELEMENT_COUNT` class attributes to `Joint`.
* Added `element_count_complies` class method to `Joint`.
* Added `compas_timber.fasteners.FastenerTimberInterface`.
* Added `compas_timber.connections.BallNodeJoint`.
* Added `compas_timber.elements.BallNodeFastener`.
* Added `transform()` method to `Feature` types.
* Added `FastenerInterfaceComponent` GH component.
* Added `ShowElementsByType` GH Component.
* Added `fasteners` property to `TimberModel`.
* Added `BTLx_Feature` GH component.
* Added `CT_Beams_From_Mesh` GH component.
* Added new `compas_timber._fabrication.FrenchRidgeLap`.
* Added new `compas_timber.connections.LFrenchRidgeLapJoint`.
* Added new `compas_timber._fabrication.Tenon` and `compas_timber._fabrication.Mortise`.
* Added new `compas_timber.connections.TTenonMortiseJoint`.
* Added `create` override to `BallNodeJoint`.
* Added `PlateFastener` class.
* Added `errors` directory and `__init__.py` module.
* Added new `compas_timber._fabrication.Slot`.
* Added new `compas_timber._fabrication.SlotParams`.

### Changed

* Changed incorrect import of `compas.geometry.intersection_line_plane()` to `compas_timber.utils.intersection_line_plane()`
* Renamed `intersection_line_plane` to `intersection_line_plane_param`.
* Renamed `intersection_line_line_3D` to `intersection_line_line_param`.
* Adjusted functions in `compas_timber._fabrication.DovetailMortise` and `compas_timber.connections.TDovetailJoint`.
* Added `conda-forge` channel to installation instructions.
* Fixed `**kwargs` inheritance in `__init__` for joint modules: `LMiterJoint`, `TStepJoint`, `TDovetailJoint`, `TBirdsmouthJoint`.
* Fixed GUID assignment logic from `**kwargs` to ensure correct fallback behavior for joint modules: `LMiterJoint`, `TStepJoint`, `TDovetailJoint`, `TBirdsmouthJoint`.
* Changed `model.element_by_guid()` instead of direct `elementsdict[]` access for beam retrieval in joint modules: `LMiterJoint`, `TStepJoint`, `TDovetailJoint`, `TBirdsmouthJoint`.
* Reworked the model generation pipeline.
* Reworked `comply` methods for `JointRule`s. 
* Fixed error with angle and inclination calculation in `compas_timber._fabrication.JackRafterCut` 
* Changed `compas_timber.connections.TButtJoint` and `compas_timber.connections.LButtJoint` by using the new implemented BTLx Processes to define the Joints
* Changed `DirectJointRule` to allow for more than 2 elements per joint.
* Changed `beam` objects get added to `Joint.elements` in `Joint.create()`.
* Fixed bug in vizualization of tenon/mortise in `compas_timber._fabrication.StepJoint`and `compas_timber._fabrication.StepJointNotch`.
* Changed `model.process_joinery()`so that it calls `joint.check_elements_compatibility()` before adding extensions and features.
* Fixed incorrect data keys for `beam_guid` in the `__data__` property for joint modules: `LMiterJoint`, `TStepJoint`, `TDovetailJoint`, `TBirdsmouthJoint`, `LFrenchRidgeLapJoint`.
* Fixed `JointRuleFromList` GH component.
* Changed `TButtJoint` to take an optional `PlateFastener`.
* Moved `FeatureApplicationError`, `BeamJoinningError`, and `FastenerApplicationError` to `errors.__init__.py`.
* Fixed a bug that occured when parallel beams are joined in the BallNodeJoint.
* Fixed `L_TopoJointRule`, `T_TopoJointRule` and `X_TopoJointRule` for cases where `Joint.SUPPORTED_TOPOLOGY` is a single value or a list.
* Fixed bug in `JointRule.joints_from_beams_and_rules()` that caused failures when topology was not recognized.
* Implemented `max_distance` parameter in `JointRule.joints_from_beams_and_rules()` and `JointRule.comply` methods.

### Removed

* Removed module `compas_timber.utils.compas_extra`.
* Removed a bunch of spaghetti from `CT_model` GH component.
* Removed module `compas_timber.fabrication.joint_factories.t_butt_factory`.
* Removed module `compas_timber.fabrication.joint_factories.l_butt_factory`.
* Removed module `compas_timber.connections.butt_joint`.
* Removed module `compas_timber.connections.french_ridge_lap`.
* Removed module `compas_timber.fabrication.joint_factories.french_ridge_factory`.
* Removed module `compas_timber.fabrication.btlx_processes.btlx_french_ridge_lap`.



## [0.11.0] 2024-09-17

### Added

* Added bake component for `Plate` elements.
* Added default paramteters for `Surface Model` in the GH Component

### Changed

* Fixed wrong image file paths in the Documentation.
* Changed `TimberModel.beams` to return generator of `Beam` elements.
* Changed `TimberModel.walls` to return generator of `Wall` elements.
* Changed `TimberModel.plates` to return generator of `Plate` elements.
* Changed `TimberModel.joints` to return generator of `Joint` elements.
* Fixed polyline analysis for generating `SurfaceModel`
* Fixed errors in debug info components.

### Removed


## [0.10.1] 2024-09-11

### Added

### Changed

* Implemented a workaround for https://github.com/gramaziokohler/compas_timber/issues/280.

### Removed


## [0.10.0] 2024-09-11

### Added

* Added `SurfaceModelJointOverride` GH Component.
* Added `Plate` element.
* Added attribute `plates` to `TimberModel`.
* Added `SurfaceModelJointOverride` GH Component
* Added `ShowSurfaceModelBeamType` GH Component
* Re-introduced attribute `key` in `Beam`.
* Added attribute `key` to `Plate`.
* Added generation of `plate` elements to the `SurfaceModel`

### Changed

* Updated documentation for Grasshopper components.
* Fixed missing input parameter in `SurfaceModelOptions` GH Component.
* Fixed error with tolerances for `SurfaceModel`s modeled in meters.
* Renamed `beam` to `element` in different locations to make it more generic.
* Fixed `AttributeError` in `SurfaceModel`.
* Updated example scripts.
* Calling `process_joinery` in `SurfaceModel`.
* Changed how `BeamDefinition` and `Plate` types are handled in `SurfaceModel`
* Changed the `get_interior_segment_indices` function to work when there are multiple openings.
* Renamed `ShowSurfaceModelBeamType` to `ShowBeamsByCategory`.
* Changed `SurfaceModel` component input handling to give warnings instead of errors.

### Removed

* Removed `add_beam` from `TimberModel`, use `add_element` instead.
* Removed `add_plate` from `TimberModel`, use `add_element` instead.
* Removed `add_wall` from `TimberModel`, use `add_element` instead.

## [0.9.1] 2024-07-05

### Added

* Added `ref_frame` attribute to `Beam`.
* Added `ref_sides` attribute to `Beam`.
* Added `ref_edges` attribute to `Beam`.

### Changed

* Fixed error in BakeWithBoxMap component.
* Added `add_extensions` to `Joint` interface.
* Added `process_joinery` to `TimberModel`.
* Features are not automatically added when creating a joint using `Joint.create()`.
* Features are not automatically added when de-serializing.

### Removed


## [0.9.0] 2024-06-14

### Added

* Added `birdsmouth` parameter to `butt_joint` which applies a `btlx_double_cut` process to the part. 
* Added `BTLxDoubleCut` BTLx Processing class.
* Added BTLx support for `TButtJoint` and `LButtJoint`
* Added `BTLxLap` process class.

### Changed

* Moved module `workflow` from package `ghpython` to new package `design`.
* Moved `compas_timber.ghpython.CategoryRule` to `compas_timber.design`.
* Moved `compas_timber.ghpython.DirectRule` to `compas_timber.design`.
* Moved `compas_timber.ghpython.JointRule` to `compas_timber.design`.
* Moved `compas_timber.ghpython.TopologyRule` to `compas_timber.design`.
* Moved `compas_timber.ghpython.JointDefinition` to `compas_timber.design`.
* Moved `compas_timber.ghpython.FeatureDefinition` to `compas_timber.design`.
* Moved `compas_timber.ghpython.DebugInfomation` to `compas_timber.design`.

### Removed


## [0.8.1] 2024-06-13

### Added

### Changed

* Fixed import errors in GH components.
* Updated GH example file.

### Removed


## [0.8.0] 2024-06-12

### Added

* Added attribute `geometry` to `Beam`.
* Added `center_of_mass` property to Assembly class.
* Added `volume` property to Assembly class.
* Added new element type `Wall`.

### Changed

* Reduced some boilerplate code in `Joint` subclasses.
* Added argument `beams` to `Joint.__init__()` which expects tuple containing beams from implementing class instance.
* Renamed `TimberAssembly` to `TimberModel`.
* Renamed `compas_timber.assembly` to `compas_timber.model`.
* Renamed `compas_timber.parts` to `compas_timber.elements`.
* Based `Beam` on new `compas_model.elements.Element`.
* Based `TimberModel` on new `compas_model.model.Model`.
* Based `Joint` on new `compas_model.interactions.Interaction`.
* Removed support for Python `3.8`.

### Removed

* Removed `joint_type` attributes from all `Joint` classes.
* Removed argument `cutoff` from `LMiterJoint` as it was not used anywhere.
* Removed argument `gap` from `TButtJoint` as it was not used anywhere.
* Removed argument `gap` from `FrenchRidgeLap` as it was not used anywhere.
* Removed class `JointOptions` as not used anymore.
* Removed module `compas_timber.consumers`.
* Removed unused method `TButtJoint.get_cutting_plane()`.

## [0.7.0] 2024-02-15

### Added

* Added `debug_geometries` attribute to `BeamJoiningError`.
* (Re)added `BooleanSubtraction` feature.
* Added flag `modify_cross` to `L-Butt` joint.
* Added flag `reject_i` to `L-Butt` joint.
* Added new `NullJoint`.
* Added `mill_depth` argument to butt joints, with geometric representation of milled recess in cross beam.
* Added `ButtJoint` class with methods common to `LButtJoint` and `TButtJoint`
* Added new `L_TopologyJointRule`, `T_TopologyJointRule`, `X_TopologyJointRule` GH components
* Added GH component param support functions in `compas_timber.ghpython.ghcomponent_helpers.py`
* Added `topos` attribute to `CategoryRule` to filter when joints get applied
* Added new `SurfaceAssembly` class
* Added GH component `SurfaceAssembly` which directly generates a `TimberAssembly` with standard wall framing from a planar surface. 
* Added GH component `SurfaceAssemblyOptions`
* Added GH component `CustomBeamDimensions` for `SurfaceAssembly`

### Changed

* `BeamFromCurve` GH component accepts now referenced Rhino curves, referenced Rhino object IDs and internalized lines.
* `BeamFromCurve` GH component accepts now referenced Rhino curves, referenced Rhino object IDs and internalized lines.
* Fixed `FeatureError` when L-Butt applies the cutting plane.
* Fixed T-Butt doesn't get extended to cross beam's plane.
* `SimpleSequenceGenerator` updated to work with `compas.datastructures.assembly` and generates building plan acording to type.
* Changed GH Categories for joint rules.
* Made `beam_side_incident` a `staticmethod` of `Joint` and reworked it.
* Extended `DecomposeBeam` component to optionally show beam frame and faces.
* Changed `CategoryJointRule` and `DirectJointRule` to a dynamic interface where joint type is selected with right click menu
* Changed `Assembly` GH component to apply category joints if the detected topology is in `CategoryRule.topos`
* Changed `TopologyJoints` GH component to `DefaultJoints` Component, which applies default joints based on topology. 

### Removed

* Removed component `ShowBeamFrame`.
* Changed GH Categories for joint rules
* `BrepGeometryConsumer` continues to apply features even after the first error.
* `DrillHole` component calculates length from input line.
* `DrillHole` has default diameter proportional to beam cross-section.
* Removed input `Length` from `DrillHole` component.
* Fixed broken `TrimmingFeature` component.
* Removed all `JointOption` components. these are accessed in context menu of joint rules.

## [0.6.1] 2024-02-02

### Added

### Changed

### Removed


## [0.6.0] 2024-02-02

### Added

### Changed

* Updated COMPAS dependency to `2.0.0`!

### Removed


## [0.5.1] 2024-01-31

### Added

* Added missing documentation for module `ghpython.workflow.py`.
* Added missing documentation for package `connections`.
* `compas_timber.__version__` now returns current version.

### Changed

### Removed


## [0.5.0] 2024-01-31

### Added

* Added class `DebugInformation` to `workflow.py`.
* Added new component `ShowFeatureErrors`.
* Added new component `ShowJoiningErrors`.
* Added `FeatureApplicator` classes which report errors during feature application.
* Added `L-HalfLapJoint`.
* Added `T-HalfLapJoint`.
* Added `ShowTopologyTypes` GH Component.

### Changed

* Feature application now fails more gracefully (un-processed geometry is returned).
* Attempting to join beams which are already joined raises `BeamJoiningError` instead of `AssemblyError`
* `Joint.add_features` which fails to calculate anything raises `BeamJoiningError`.
* Changed COMPAS dependency to `compas==2.0.0beta.4`.
* Assembly component shows blanks when `CeateGeometry` flag is set to `False`. 

### Removed

* Removed `JointDef` GH components.
* Removed `AutomaticJoint` GH Component. Joint rules are now input directly into `TimberAssembly`.

## [0.4.0] 2024-01-24

### Added

* Added `fabrication` package 
* Added `BTLx` as a wrapper for `TimberAssembly` to generate .btlx files for machining timber beams
* Added `BTLxPart` as wrapper for `Beam`
* Added `joint_factories` folder and factories for existing joints except `X-HalfLap`
* Added `btlx_processes` folder and processes `JackCut` and `FrenchRidgeHalfLap`
* Added `BTLx` Grasshopper component
* Added `FrenchRidgeHalfLap` joint
* Added `DrillHole` Feature.
* Added `DrillHoleFeature` Grasshopper component.
* added `JointOptions` GH Components for all current joint types. This allows joint parameter definition in GH
* added `DirectJointRules` GH Component 
* added `TopologyJointRules` GH Component 
* added `BTLx` as a wrapper for `TimberAssembly` to generate .btlx files for machining timber beams
* added `BTLxPart` as wrapper for `Beam`
* added `joint_factories` folder and factories for existing joints except `X-HalfLap`
* added `btlx_processes` folder and processes `JackCut` and `FrenchRidgeHalfLap`
* added `BTLx` Grasshopper component
* added `FrenchRidgeHalfLap` joint


### Changed

* Changed `Beam` definition to include `blank_frame` and `blank_length` attributes 
* Replaced `Artist` with the new `Scene`.
* Changed type hint for argument `Centerline` of GH component `BeamFromCurve` to `Guid`.
* Curve ID of beam curves are now always stored in `Beam.attributes["rhino_guid"]`.
* Fixed `FindBeamByGuid` component.
* Bumped required COMPAS version to `2.0.0beta.2`.
* Changed docs theme to the new `sphinx_compas2_theme`.
* Re-worked component `BakeBoxMap` to advanced mode.
* Removed call to `rs.Redraw()` in `BakeBoxMap` which was causing GH document to lock (cannot drag).

### Removed


## [0.3.2] 2023-11-17

### Added

* Added now released COMPAS `2.0.0a1` to requirements.

### Changed

* Explicitly added attribute `key` to (de)serialization of `Beam`.

### Removed


## [0.3.1] 2023-09-18

### Added

### Changed

### Removed


## [0.3.0] 2023-09-18

### Added

* Added new joint type: Half-lap joint.

### Changed

* Beam transformed geometry with features is available using property `geometry`.
* Adapted the `Data` interface of `Beam` and `Assembly` according to the changes in COMPAS core.
* Beam geometry is created on demand.
* Adapted the `Data` interface of `Joint` and its implementations according to the changes in COMPAS core.
* Explicitly choosing `Grasshopper` context for the `Artist` in `ShowAssembly` component.

### Removed

* Removed method `Beam.get_geometry`.

## [0.2.16] 2023-05-16

### Added

### Changed

### Removed


## [0.2.15] 2023-05-15

### Added

### Changed

### Removed


## [0.2.14] 2023-05-15

### Added

### Changed

### Removed


## [0.2.13] 2023-05-15

### Added

### Changed

### Removed


## [0.2.12] 2023-05-15

### Added

### Changed

### Removed


## [0.2.11] 2023-05-15

### Added

### Changed

### Removed


## [0.2.10] 2023-05-14

### Added

### Changed

### Removed


## [0.2.9] 2023-05-12

### Added

### Changed

### Removed


## [0.2.8] 2023-05-12

### Added

### Changed

### Removed


## [0.2.7] 2023-05-12

### Added

### Changed

### Removed


## [0.2.6] 2023-05-12

### Added

### Changed

### Removed


## [0.2.5] 2023-05-12

### Added

### Changed

### Removed


## [0.2.4] 2023-05-12

### Added

### Changed

### Removed


## [0.2.3] 2023-05-12

### Added

### Changed

### Removed


## [0.2.2] 2023-05-12

### Added

### Changed

### Removed


## [0.2.1] 2023-05-12

### Added

### Changed

### Removed


## [0.2.0] 2023-05-11

### Added

* Integrated RTree search for neighboring beams using Rhino and CPython plugins.

### Changed

### Removed<|MERGE_RESOLUTION|>--- conflicted
+++ resolved
@@ -9,37 +9,27 @@
 
 ### Added
 
-<<<<<<< HEAD
-* Added `subprocessings` property to `BTLxProcessing` to allow nesting of processings.
-=======
 * Added API documentation for `design` and `error` packages.
 * Added `guess_joint_topology_2beams` and `set_default_joints` functions to `design.__init__.py`.
 * Added `list_input_valid`, `item_input_valid`, `get_leaf_subclasses`, `rename_gh_input` functions to `ghpython.__init__.py`.
 * Added `Instruction`, `Model3d`, `Text3d`, `LinearDimension`, `BuildingPlanParser` classes to `planning.__init__.py`.
->>>>>>> 2896b599
+* Added `subprocessings` property to `BTLxProcessing` to allow nesting of processings.
 
 ### Changed
 
 * Fixed comma incompatible with py27 in `Slot` module.
-
-<<<<<<< HEAD
+* Updated the API documentation for `connections`, `elements`, `fabrication`, `ghpython`, `planning` packages.
 * Refactored all btlx `process` references to `processing`, including base classes, properties, variables, and docstrings.
 * Refactored `BTLx` to `BTLxWriter` in the `compas_timber.Fabrication` package.
 
 ### Removed
 
+* Removed `BeamJoiningError` from `connections.__init__.py`.
+* Removed duplicate entries from the `__all__` list in the `elements.__init__.py` module.
 * Removed package `compas_timber._fabrication`.
 * Removed `btlx_processes` anf `joint_factories` from `compas_timber.fabrication` package.
 * Removed `.btlx` files from `.gitignore`.
 
-=======
-* Updated the API documentation for `connections`, `elements`, `fabrication`, `ghpython`, `planning` packages.
-
-### Removed
-
-* Removed `BeamJoiningError` from `connections.__init__.py`.
-* Removed duplicate entries from the `__all__` list in the `elements.__init__.py` module.
->>>>>>> 2896b599
 
 ## [0.12.0] 2025-01-07
 
