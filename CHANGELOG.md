--- conflicted
+++ resolved
@@ -11,31 +11,28 @@
 * Added `PlateGeometry` class.
 
 ### Changed
-
-### Removed
-
-
-## [1.0.1] 2025-10-16
-
-### Added
-* Added `TimberElement.add_feature` to override the `Element` method.
-* Added new GH helper `get_createable_joints` to get all createable Joint classes.
-
-### Changed
-
-* Fixed a bug in `TLapJoint` and `XLapJoint` where the `cut_plane_bias` parameter was not passed to the `_create_negative_volumes()` method after its signature was changed.
-* Replaced `JackRafterCut` and `Lap` with their Proxy counterparts in `LLapJoint` and `TLapJoint`.
-<<<<<<< HEAD
 * Changed `Fastener`, `Slab`, `Wall` to inherit from `compas_timber.Element` instead of `TimberElement`. `TimberElement` now represents BTLx parts exclusively.
 * Moved BTLx-specific properties and methods `ref_frame`, `ref_sides`, `ref_edges` to `TimberElement`.
 * Changed core definition of `Plate` to be same as `Beam`, (frame, length, width, height) with `outline_a` and `outline_b` optional arguments.
 * Changed `Plate` to inherit from `TimberElement` and `PlateGeometry`.
-=======
+
+### Removed
+
+
+## [1.0.1] 2025-10-16
+
+### Added
+* Added `TimberElement.add_feature` to override the `Element` method.
+* Added new GH helper `get_createable_joints` to get all createable Joint classes.
+
+### Changed
+
+* Fixed a bug in `TLapJoint` and `XLapJoint` where the `cut_plane_bias` parameter was not passed to the `_create_negative_volumes()` method after its signature was changed.
+* Replaced `JackRafterCut` and `Lap` with their Proxy counterparts in `LLapJoint` and `TLapJoint`.
 * Fixed a bug in `TStepJoint` where beam dimensions were calculated incorrectly for certain reference side orientations. 
 * Renamed `TOliGinaJoint` to `OliginaJoint` for consistency wrt to the supported topology.
 * Replaced `get_leaf_subclasses(Joint)` with `get_createable_joints()` in the relevant GH components.
 * Added inflation of the negative volume in `LapProxy` to fix boolean difference artifact.
->>>>>>> de8c7d57
 
 ### Removed
 
