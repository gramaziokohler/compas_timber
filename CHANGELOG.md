# Changelog

All notable changes to this project will be documented in this file.

The format is based on [Keep a Changelog](https://keepachangelog.com/en/1.0.0/),
and this project adheres to [Semantic Versioning](https://semver.org/spec/v2.0.0.html).

## Unreleased

### Added

* Added new base class for timber elements `TimberElement`.
* Added property `is_beam` to `Beam` class.
* Added property `is_plate` to `Plate` class.
* Added property `is_wall` to `Wall` class.
* Added `side_as_surface` to `compas_timber.elements.Beam`.
* Added `opposing_side_index` to `compas_timber.elements.Beam`.
* Added `Plate` element.
* Added attribute `plates` to `TimberModel`.
* Added new temporary package `_fabrication`.
* Added new `compas_timber._fabrication.JackRafterCut`.
* Added new `compas_timber._fabrication.JackRafterCutParams`.
* Added new `compas_timber._fabrication.Drilling`.
* Added new `compas_timber._fabrication.DrillingParams`.
* Added new `compas_timber._fabrication.StepJoint`.
* Added new `compas_timber._fabrication.StepJointNotch`.
* Added new `compas_timber._fabrication.DovetailTenon`.
* Added new `compas_timber._fabrication.DovetailMortise`.
* Added new `compas_timber.connections.TStepJoint`.
* Added new `compas_timber.connections.TDovetailJoint`.
* Added new `utilities` module in `connections` package.
* Added new `compas_timber._fabrication.DoubleCut`.
* Added new `compas_timber.connections.TBirdsmouthJoint`.
* Added new method `add_group_element` to `TimberModel`.
* Added new method `has_group` to `TimberModel`.
* Added new method `get_elements_in_group` to `TimberModel`.
* Added attribute `is_group_element` to `TimberElement`.
* Added `JointRule.joints_from_beams_and_rules()` static method 
* Added `Element.reset()` method.
* Added new `fasteners.py` module with new `Fastener` element type.
* Added new `compas_timber._fabrication.Lap`.
* Added `Joint_Rule_From_List` GH Component that takes lists of beams to create joints.
* Added `MIN_ELEMENT_COUNT` and `MAX_ELEMENT_COUNT` class attributes to `Joint`.
* Added `element_count_complies` class method to `Joint`.
* Added `compas_timber.fasteners.FastenerTimberInterface`.
* Added `compas_timber.connections.BallNodeJoint`.
* Added `compas_timber.elements.BallNodeFastener`.
* Added `transform()` method to `Feature` types.
* Added `FastenerInterfaceComponent` GH component.
* Added `ShowElementsByType` GH Component.
* Added `fasteners` property to `TimberModel`.
* Added `BTLx_Feature` GH component.
* Added `CT_Beams_From_Mesh` GH component.
<<<<<<< HEAD
* Added `PlateFastener` class.
=======
* Added new `compas_timber._fabrication.FrenchRidgeLap`.
* Added new `compas_timber.connections.LFrenchRidgeLapJoint`.
* Added `create` override to `BallNodeJoint`.
>>>>>>> 81625c36

### Changed

* Changed incorrect import of `compas.geometry.intersection_line_plane()` to `compas_timber.utils.intersection_line_plane()`
* Renamed `intersection_line_plane` to `intersection_line_plane_param`.
* Renamed `intersection_line_line_3D` to `intersection_line_line_param`.
* Adjusted functions in `compas_timber._fabrication.DovetailMortise` and `compas_timber.connections.TDovetailJoint`.
* Added `conda-forge` channel to installation instructions.
* Fixed `**kwargs` inheritance in `__init__` for joint modules: `LMiterJoint`, `TStepJoint`, `TDovetailJoint`, `TBirdsmouthJoint`.
* Fixed GUID assignment logic from `**kwargs` to ensure correct fallback behavior for joint modules: `LMiterJoint`, `TStepJoint`, `TDovetailJoint`, `TBirdsmouthJoint`.
* Changed `model.element_by_guid()` instead of direct `elementsdict[]` access for beam retrieval in joint modules: `LMiterJoint`, `TStepJoint`, `TDovetailJoint`, `TBirdsmouthJoint`.
* Reworked the model generation pipeline.
* Reworked `comply` methods for `JointRule`s. 
* Fixed error with angle and inclination calculation in `compas_timber._fabrication.JackRafterCut` 
* Changed `compas_timber.connections.TButtJoint` and `compas_timber.connections.LButtJoint` by using the new implemented BTLx Processes to define the Joints
* Changed `DirectJointRule` to allow for more than 2 elements per joint.
* Changed `beam` objects get added to `Joint.elements` in `Joint.create()`.
* Fixed bug in vizualization of tenon/mortise in `compas_timber._fabrication.StepJoint`and `compas_timber._fabrication.StepJointNotch`.
<<<<<<< HEAD
* Changed `TButtJoint` to take an optional `PlateFastener`.
=======
* Changed `model.process_joinery()`so that it calls `joint.check_elements_compatibility()` before adding extensions and features.
* Fixed `JointRuleFromList` GH component.
>>>>>>> 81625c36

### Removed

* Removed module `compas_timber.utils.compas_extra`.
* Removed a bunch of spaghetti from `CT_model` GH component.
* Removed module `compas_timber.fabrication.joint_factories.t_butt_factory`
* Removed module `compas_timber.fabrication.joint_factories.l_butt_factory`
* Removed module `compas_timber.connections.butt_joint`
* Removed module `compas_timber.connections.french_ridge_lap`
* Removed module `compas_timber.fabrication.joint_factories.french_ridge_factory`
* Removed module `compas_timber.fabrication.btlx_processes.btlx_french_ridge_lap`



## [0.11.0] 2024-09-17

### Added

* Added bake component for `Plate` elements.
* Added default paramteters for `Surface Model` in the GH Component

### Changed

* Fixed wrong image file paths in the Documentation.
* Changed `TimberModel.beams` to return generator of `Beam` elements.
* Changed `TimberModel.walls` to return generator of `Wall` elements.
* Changed `TimberModel.plates` to return generator of `Plate` elements.
* Changed `TimberModel.joints` to return generator of `Joint` elements.
* Fixed polyline analysis for generating `SurfaceModel`
* Fixed errors in debug info components.

### Removed


## [0.10.1] 2024-09-11

### Added

### Changed

* Implemented a workaround for https://github.com/gramaziokohler/compas_timber/issues/280.

### Removed


## [0.10.0] 2024-09-11

### Added

* Added `SurfaceModelJointOverride` GH Component.
* Added `Plate` element.
* Added attribute `plates` to `TimberModel`.
* Added `SurfaceModelJointOverride` GH Component
* Added `ShowSurfaceModelBeamType` GH Component
* Re-introduced attribute `key` in `Beam`.
* Added attribute `key` to `Plate`.
* Added generation of `plate` elements to the `SurfaceModel`

### Changed

* Updated documentation for Grasshopper components.
* Fixed missing input parameter in `SurfaceModelOptions` GH Component.
* Fixed error with tolerances for `SurfaceModel`s modeled in meters.
* Renamed `beam` to `element` in different locations to make it more generic.
* Fixed `AttributeError` in `SurfaceModel`.
* Updated example scripts.
* Calling `process_joinery` in `SurfaceModel`.
* Changed how `BeamDefinition` and `Plate` types are handled in `SurfaceModel`
* Changed the `get_interior_segment_indices` function to work when there are multiple openings.
* Renamed `ShowSurfaceModelBeamType` to `ShowBeamsByCategory`.
* Changed `SurfaceModel` component input handling to give warnings instead of errors.

### Removed

* Removed `add_beam` from `TimberModel`, use `add_element` instead.
* Removed `add_plate` from `TimberModel`, use `add_element` instead.
* Removed `add_wall` from `TimberModel`, use `add_element` instead.

## [0.9.1] 2024-07-05

### Added

* Added `ref_frame` attribute to `Beam`.
* Added `ref_sides` attribute to `Beam`.
* Added `ref_edges` attribute to `Beam`.

### Changed

* Fixed error in BakeWithBoxMap component.
* Added `add_extensions` to `Joint` interface.
* Added `process_joinery` to `TimberModel`.
* Features are not automatically added when creating a joint using `Joint.create()`.
* Features are not automatically added when de-serializing.

### Removed


## [0.9.0] 2024-06-14

### Added

* Added `birdsmouth` parameter to `butt_joint` which applies a `btlx_double_cut` process to the part. 
* Added `BTLxDoubleCut` BTLx Processing class.
* Added BTLx support for `TButtJoint` and `LButtJoint`
* Added `BTLxLap` process class.

### Changed

* Moved module `workflow` from package `ghpython` to new package `design`.
* Moved `compas_timber.ghpython.CategoryRule` to `compas_timber.design`.
* Moved `compas_timber.ghpython.DirectRule` to `compas_timber.design`.
* Moved `compas_timber.ghpython.JointRule` to `compas_timber.design`.
* Moved `compas_timber.ghpython.TopologyRule` to `compas_timber.design`.
* Moved `compas_timber.ghpython.JointDefinition` to `compas_timber.design`.
* Moved `compas_timber.ghpython.FeatureDefinition` to `compas_timber.design`.
* Moved `compas_timber.ghpython.DebugInfomation` to `compas_timber.design`.

### Removed


## [0.8.1] 2024-06-13

### Added

### Changed

* Fixed import errors in GH components.
* Updated GH example file.

### Removed


## [0.8.0] 2024-06-12

### Added

* Added attribute `geometry` to `Beam`.
* Added `center_of_mass` property to Assembly class.
* Added `volume` property to Assembly class.
* Added new element type `Wall`.

### Changed

* Reduced some boilerplate code in `Joint` subclasses.
* Added argument `beams` to `Joint.__init__()` which expects tuple containing beams from implementing class instance.
* Renamed `TimberAssembly` to `TimberModel`.
* Renamed `compas_timber.assembly` to `compas_timber.model`.
* Renamed `compas_timber.parts` to `compas_timber.elements`.
* Based `Beam` on new `compas_model.elements.Element`.
* Based `TimberModel` on new `compas_model.model.Model`.
* Based `Joint` on new `compas_model.interactions.Interaction`.
* Removed support for Python `3.8`.

### Removed

* Removed `joint_type` attributes from all `Joint` classes.
* Removed argument `cutoff` from `LMiterJoint` as it was not used anywhere.
* Removed argument `gap` from `TButtJoint` as it was not used anywhere.
* Removed argument `gap` from `FrenchRidgeLap` as it was not used anywhere.
* Removed class `JointOptions` as not used anymore.
* Removed module `compas_timber.consumers`.
* Removed unused method `TButtJoint.get_cutting_plane()`.

## [0.7.0] 2024-02-15

### Added

* Added `debug_geometries` attribute to `BeamJoiningError`.
* (Re)added `BooleanSubtraction` feature.
* Added flag `modify_cross` to `L-Butt` joint.
* Added flag `reject_i` to `L-Butt` joint.
* Added new `NullJoint`.
* Added `mill_depth` argument to butt joints, with geometric representation of milled recess in cross beam.
* Added `ButtJoint` class with methods common to `LButtJoint` and `TButtJoint`
* Added new `L_TopologyJointRule`, `T_TopologyJointRule`, `X_TopologyJointRule` GH components
* Added GH component param support functions in `compas_timber.ghpython.ghcomponent_helpers.py`
* Added `topos` attribute to `CategoryRule` to filter when joints get applied
* Added new `SurfaceAssembly` class
* Added GH component `SurfaceAssembly` which directly generates a `TimberAssembly` with standard wall framing from a planar surface. 
* Added GH component `SurfaceAssemblyOptions`
* Added GH component `CustomBeamDimensions` for `SurfaceAssembly`

### Changed

* `BeamFromCurve` GH component accepts now referenced Rhino curves, referenced Rhino object IDs and internalized lines.
* `BeamFromCurve` GH component accepts now referenced Rhino curves, referenced Rhino object IDs and internalized lines.
* Fixed `FeatureError` when L-Butt applies the cutting plane.
* Fixed T-Butt doesn't get extended to cross beam's plane.
* `SimpleSequenceGenerator` updated to work with `compas.datastructures.assembly` and generates building plan acording to type.
* Changed GH Categories for joint rules.
* Made `beam_side_incident` a `staticmethod` of `Joint` and reworked it.
* Extended `DecomposeBeam` component to optionally show beam frame and faces.
* Changed `CategoryJointRule` and `DirectJointRule` to a dynamic interface where joint type is selected with right click menu
* Changed `Assembly` GH component to apply category joints if the detected topology is in `CategoryRule.topos`
* Changed `TopologyJoints` GH component to `DefaultJoints` Component, which applies default joints based on topology. 

### Removed

* Removed component `ShowBeamFrame`.
* Changed GH Categories for joint rules
* `BrepGeometryConsumer` continues to apply features even after the first error.
* `DrillHole` component calculates length from input line.
* `DrillHole` has default diameter proportional to beam cross-section.
* Removed input `Length` from `DrillHole` component.
* Fixed broken `TrimmingFeature` component.
* Removed all `JointOption` components. these are accessed in context menu of joint rules.

## [0.6.1] 2024-02-02

### Added

### Changed

### Removed


## [0.6.0] 2024-02-02

### Added

### Changed

* Updated COMPAS dependency to `2.0.0`!

### Removed


## [0.5.1] 2024-01-31

### Added

* Added missing documentation for module `ghpython.workflow.py`.
* Added missing documentation for package `connections`.
* `compas_timber.__version__` now returns current version.

### Changed

### Removed


## [0.5.0] 2024-01-31

### Added

* Added class `DebugInformation` to `workflow.py`.
* Added new component `ShowFeatureErrors`.
* Added new component `ShowJoiningErrors`.
* Added `FeatureApplicator` classes which report errors during feature application.
* Added `L-HalfLapJoint`.
* Added `T-HalfLapJoint`.
* Added `ShowTopologyTypes` GH Component.

### Changed

* Feature application now fails more gracefully (un-processed geometry is returned).
* Attempting to join beams which are already joined raises `BeamJoiningError` instead of `AssemblyError`
* `Joint.add_features` which fails to calculate anything raises `BeamJoiningError`.
* Changed COMPAS dependency to `compas==2.0.0beta.4`.
* Assembly component shows blanks when `CeateGeometry` flag is set to `False`. 

### Removed

* Removed `JointDef` GH components.
* Removed `AutomaticJoint` GH Component. Joint rules are now input directly into `TimberAssembly`.

## [0.4.0] 2024-01-24

### Added

* Added `fabrication` package 
* Added `BTLx` as a wrapper for `TimberAssembly` to generate .btlx files for machining timber beams
* Added `BTLxPart` as wrapper for `Beam`
* Added `joint_factories` folder and factories for existing joints except `X-HalfLap`
* Added `btlx_processes` folder and processes `JackCut` and `FrenchRidgeHalfLap`
* Added `BTLx` Grasshopper component
* Added `FrenchRidgeHalfLap` joint
* Added `DrillHole` Feature.
* Added `DrillHoleFeature` Grasshopper component.
* added `JointOptions` GH Components for all current joint types. This allows joint parameter definition in GH
* added `DirectJointRules` GH Component 
* added `TopologyJointRules` GH Component 
* added `BTLx` as a wrapper for `TimberAssembly` to generate .btlx files for machining timber beams
* added `BTLxPart` as wrapper for `Beam`
* added `joint_factories` folder and factories for existing joints except `X-HalfLap`
* added `btlx_processes` folder and processes `JackCut` and `FrenchRidgeHalfLap`
* added `BTLx` Grasshopper component
* added `FrenchRidgeHalfLap` joint


### Changed

* Changed `Beam` definition to include `blank_frame` and `blank_length` attributes 
* Replaced `Artist` with the new `Scene`.
* Changed type hint for argument `Centerline` of GH component `BeamFromCurve` to `Guid`.
* Curve ID of beam curves are now always stored in `Beam.attributes["rhino_guid"]`.
* Fixed `FindBeamByGuid` component.
* Bumped required COMPAS version to `2.0.0beta.2`.
* Changed docs theme to the new `sphinx_compas2_theme`.
* Re-worked component `BakeBoxMap` to advanced mode.
* Removed call to `rs.Redraw()` in `BakeBoxMap` which was causing GH document to lock (cannot drag).

### Removed


## [0.3.2] 2023-11-17

### Added

* Added now released COMPAS `2.0.0a1` to requirements.

### Changed

* Explicitly added attribute `key` to (de)serialization of `Beam`.

### Removed


## [0.3.1] 2023-09-18

### Added

### Changed

### Removed


## [0.3.0] 2023-09-18

### Added

* Added new joint type: Half-lap joint.

### Changed

* Beam transformed geometry with features is available using property `geometry`.
* Adapted the `Data` interface of `Beam` and `Assembly` according to the changes in COMPAS core.
* Beam geometry is created on demand.
* Adapted the `Data` interface of `Joint` and its implementations according to the changes in COMPAS core.
* Explicitly choosing `Grasshopper` context for the `Artist` in `ShowAssembly` component.

### Removed

* Removed method `Beam.get_geometry`.

## [0.2.16] 2023-05-16

### Added

### Changed

### Removed


## [0.2.15] 2023-05-15

### Added

### Changed

### Removed


## [0.2.14] 2023-05-15

### Added

### Changed

### Removed


## [0.2.13] 2023-05-15

### Added

### Changed

### Removed


## [0.2.12] 2023-05-15

### Added

### Changed

### Removed


## [0.2.11] 2023-05-15

### Added

### Changed

### Removed


## [0.2.10] 2023-05-14

### Added

### Changed

### Removed


## [0.2.9] 2023-05-12

### Added

### Changed

### Removed


## [0.2.8] 2023-05-12

### Added

### Changed

### Removed


## [0.2.7] 2023-05-12

### Added

### Changed

### Removed


## [0.2.6] 2023-05-12

### Added

### Changed

### Removed


## [0.2.5] 2023-05-12

### Added

### Changed

### Removed


## [0.2.4] 2023-05-12

### Added

### Changed

### Removed


## [0.2.3] 2023-05-12

### Added

### Changed

### Removed


## [0.2.2] 2023-05-12

### Added

### Changed

### Removed


## [0.2.1] 2023-05-12

### Added

### Changed

### Removed


## [0.2.0] 2023-05-11

### Added

* Integrated RTree search for neighboring beams using Rhino and CPython plugins.

### Changed

### Removed<|MERGE_RESOLUTION|>--- conflicted
+++ resolved
@@ -51,13 +51,10 @@
 * Added `fasteners` property to `TimberModel`.
 * Added `BTLx_Feature` GH component.
 * Added `CT_Beams_From_Mesh` GH component.
-<<<<<<< HEAD
-* Added `PlateFastener` class.
-=======
 * Added new `compas_timber._fabrication.FrenchRidgeLap`.
 * Added new `compas_timber.connections.LFrenchRidgeLapJoint`.
 * Added `create` override to `BallNodeJoint`.
->>>>>>> 81625c36
+* Added `PlateFastener` class.
 
 ### Changed
 
@@ -76,12 +73,9 @@
 * Changed `DirectJointRule` to allow for more than 2 elements per joint.
 * Changed `beam` objects get added to `Joint.elements` in `Joint.create()`.
 * Fixed bug in vizualization of tenon/mortise in `compas_timber._fabrication.StepJoint`and `compas_timber._fabrication.StepJointNotch`.
-<<<<<<< HEAD
-* Changed `TButtJoint` to take an optional `PlateFastener`.
-=======
 * Changed `model.process_joinery()`so that it calls `joint.check_elements_compatibility()` before adding extensions and features.
 * Fixed `JointRuleFromList` GH component.
->>>>>>> 81625c36
+* Changed `TButtJoint` to take an optional `PlateFastener`.
 
 ### Removed
 
