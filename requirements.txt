rtree
compas >=2.0, <3.0
<<<<<<< HEAD
compas_model == 0.9.0 # pin until first release
=======
compas_model == 0.9.1 # pin until first release
>>>>>>> dc223d05
<|MERGE_RESOLUTION|>--- conflicted
+++ resolved
@@ -1,7 +1,3 @@
 rtree
 compas >=2.0, <3.0
-<<<<<<< HEAD
-compas_model == 0.9.0 # pin until first release
-=======
-compas_model == 0.9.1 # pin until first release
->>>>>>> dc223d05
+compas_model == 0.9.1 # pin until first release