--- conflicted
+++ resolved
@@ -188,7 +188,6 @@
     assert not wall.is_beam
 
 
-<<<<<<< HEAD
 def test_model_tolerance_default():
     model = TimberModel()
 
@@ -201,7 +200,8 @@
     model = TimberModel(tolerance=meters)
 
     assert model.tolerance == meters
-=======
+
+
 def test_copy_model_with_processing_jackraftercut_proxy():
     from compas_timber.fabrication import JackRafterCutProxy
     from compas_timber.fabrication import JackRafterCut
@@ -265,5 +265,4 @@
     assert error.beams == "mama"
     assert error.joint == "papa"
     assert error.debug_info == "dog"
-    assert error.debug_geometries == "cucumber"
->>>>>>> 1cd7740c
+    assert error.debug_geometries == "cucumber"