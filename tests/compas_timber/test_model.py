--- conflicted
+++ resolved
@@ -308,10 +308,7 @@
     deserialized_model = deepcopy(model)
 
     assert grap_node is not None
-<<<<<<< HEAD
     assert list(deserialized_model.beams)[0].graphnode == grap_node
-=======
-    assert list(deserialized_model.beams)[0].graph_node == grap_node
 
 
 def test_joint_candidates_simple():
@@ -466,5 +463,4 @@
 
     # Verify the new candidate was added successfully
     assert len(model.joint_candidates) == 1
-    assert list(model.joint_candidates)[0] is new_candidate
->>>>>>> 23a8cbb2
+    assert list(model.joint_candidates)[0] is new_candidate