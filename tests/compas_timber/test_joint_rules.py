--- conflicted
+++ resolved
@@ -253,13 +253,8 @@
     errors, unjoined_clusters = solver.apply_rules_to_model(model)
     assert len(errors) == 1
     assert len(list(model.joints)) == 0
-<<<<<<< HEAD
-
-
-=======
-
-
->>>>>>> dc223d05
+
+
 def test_direct_rule_try_get_joint_max_distance_success(separated_beams):
     rule = DirectRule(LMiterJoint, [separated_beams[0], separated_beams[1]], max_distance=0.15)
     model = TimberModel()
