--- conflicted
+++ resolved
@@ -7,11 +7,9 @@
 from compas.geometry import Line
 from compas.geometry import Point
 from compas.geometry import Vector
-from compas.geometry import Polyline
 from compas.tolerance import TOL
 
 from compas_timber.connections import JointCandidate
-from compas_timber.connections import PlateJointCandidate
 from compas_timber.connections import JointTopology
 from compas_timber.connections import LButtJoint
 from compas_timber.connections import LLapJoint
@@ -20,7 +18,6 @@
 from compas_timber.connections import XLapJoint
 from compas_timber.connections import find_neighboring_elements
 from compas_timber.elements import Beam
-from compas_timber.elements import Plate
 from compas_timber.model import TimberModel
 
 
@@ -227,7 +224,7 @@
         key_sets = []
         for pair in result:
             a, b = pair
-            key_sets.append({a.graphnode, b.graphnode})
+            key_sets.append({a.graph_node, b.graph_node})
 
         assert len(expected_result) == len(result)
         for pair in key_sets:
@@ -265,28 +262,6 @@
         assert TOL.is_allclose(j.location, Point(x=107.24142664116566, y=69.42161159562835, z=0.0))
 
 
-<<<<<<< HEAD
-def test_generic_plate_joint():
-    polyline_a = Polyline([Point(0, 0, 0), Point(0, 20, 0), Point(10, 20, 0), Point(10, 0, 0), Point(0, 0, 0)])
-    plate_a = Plate.from_outline_thickness(polyline_a, 1)
-
-    polyline_b = Polyline([Point(0, 10, 0), Point(10, 10, 0), Point(20, 20, 10), Point(0, 20, 10), Point(0, 10, 0)])
-    plate_b = Plate.from_outline_thickness(polyline_b, 1)
-
-    model = TimberModel()
-    model.add_elements([plate_a, plate_b])
-
-    model.connect_adjacent_plates()
-
-    assert all((isinstance(j, PlateJointCandidate) for j in model.joints))
-
-    assert len(model.joints) == 1
-    edge_face_joints = [j for j in model.joints if j.topology == JointTopology.TOPO_EDGE_FACE]
-    assert len(edge_face_joints) == 1
-    assert isinstance(edge_face_joints[0], PlateJointCandidate)
-    assert edge_face_joints[0].topology == JointTopology.TOPO_EDGE_FACE
-    assert list(model.joints)[0].elements[0] == plate_b
-=======
 def test_joint_candidate_create_still_works():
     """Test that JointCandidate.create() still works for creating actual joints."""
     w, h = 20, 20
@@ -306,5 +281,4 @@
     assert isinstance(joint, JointCandidate)
     assert joint in model.joints  # Should be in actual joints
     assert len(model.joints) == 1
-    assert len(model.joint_candidates) == 0  # Should not be in candidates
->>>>>>> b4af5aef
+    assert len(model.joint_candidates) == 0  # Should not be in candidates