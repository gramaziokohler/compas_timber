import pytest

from compas.geometry import Frame
from compas.geometry import Polyline
from compas.geometry import Point
from compas.geometry import Vector
from compas_timber.elements import Wall
from compas_timber.elements import Beam
from compas_timber.model import TimberModel
from compas_timber.utils import classify_polyline_segments
from compas_model.elements import Group


@pytest.fixture
def model():
    return TimberModel()


@pytest.fixture
def wall1():
    return Wall.from_outline_thickness(Polyline([[0, 0, 0], [0, 100, 0], [100, 100, 0], [100, 0, 0], [0, 0, 0]]), thickness=10, vector=Vector.Zaxis(), name="wall1")


@pytest.fixture
def wall2():
    return Wall.from_outline_thickness(Polyline([[100, 0, 0], [100, 100, 0], [200, 100, 0], [200, 0, 0], [100, 0, 0]]), thickness=10, vector=Vector.Zaxis(), name="wall2")


@pytest.fixture
def nameless_wall():
    return Wall.from_outline_thickness(Polyline([[100, 0, 0], [100, 100, 0], [200, 100, 0], [200, 0, 0], [100, 0, 0]]), thickness=10, vector=Vector.Zaxis())


@pytest.fixture
def beam_list():
    beam_a = Beam(Frame.worldXY(), 100, 200, 300)
    beam_b = Beam(Frame.worldXY(), 102, 240, 30)
    beam_c = Beam(Frame.worldXY(), 100, 200, 3)
    beam_d = Beam(Frame.worldXY(), 150, 20, 60)
    return [beam_a, beam_b, beam_c, beam_d]


def test_wall_groups(model, wall1, nameless_wall):
    model.add_group_element(wall1)
    model.add_group_element(nameless_wall, name="wall2")

    assert model.has_group(wall1)
    assert model.has_group(nameless_wall)


def test_add_elements_to_group(model, beam_list, wall1, wall2):
    beam_a, beam_b, beam_c, beam_d = beam_list

    wall1_group = model.add_group_element(wall1)
    wall2_group = model.add_group_element(wall2)

    model.add_element(beam_a, parent=wall1_group)
    model.add_element(beam_b, parent=wall1_group)
    model.add_element(beam_c, parent=wall2_group)
    model.add_element(beam_d, parent=wall2_group)

    assert model.has_group(wall1)
    assert model.has_group(wall2)
    assert list(model.get_elements_in_group(wall1_group)) == [wall1, beam_a, beam_b]
    assert list(model.get_elements_in_group(wall2_group)) == [wall2, beam_c, beam_d]


def test_get_elements_in_group_filter(model, beam_list, wall1, wall2):
    beam_a, beam_b, beam_c, beam_d = beam_list

    wall1_group = model.add_group_element(wall1)
    wall2_group = model.add_group_element(wall2)

    model.add_element(beam_a, parent=wall1_group)
    model.add_element(beam_b, parent=wall1_group)
    model.add_element(beam_c, parent=wall2_group)
    model.add_element(beam_d, parent=wall2_group)

<<<<<<< HEAD
    assert model.has_group(wall1)
    assert model.has_group(wall2)
    assert list(model.get_elements_in_group(wall1_group, filter_=lambda b: b.is_beam)) == [beam_a, beam_b]
    assert list(model.get_elements_in_group(wall2_group, filter_=lambda b: b.is_beam)) == [beam_c, beam_d]
    assert list(model.get_elements_in_group(wall1_group, filter_=lambda b: b.is_wall)) == [wall1]
    assert list(model.get_elements_in_group(wall2_group, filter_=lambda b: b.is_wall)) == [wall2]
    assert list(model.get_elements_in_group(wall1_group, filter_=lambda b: b.is_group_element)) == [wall1]
    assert list(model.get_elements_in_group(wall2_group, filter_=lambda b: b.is_group_element)) == [wall2]
=======
    assert model.has_group("wall1")
    assert model.has_group("wall2")
    assert list(model.get_elements_in_group("wall1", filter_=lambda b: isinstance(b, Beam))) == [beam_a, beam_b]
    assert list(model.get_elements_in_group("wall2", filter_=lambda b: isinstance(b, Beam))) == [beam_c, beam_d]
    # NOTE: changed to isinstance because is_beam, is_plate, are TimberElement properties
    # NOTE: I am presuming we want to include various element types in groups, not just TimberElements and don't want to have to add is_* properties to all elements
>>>>>>> ddb3af47


def test_group_does_not_exist(model, wall1):
    group = Group(name="non_existent_group")
    with pytest.raises(ValueError):
        list(model.get_elements_in_group(group))
    with pytest.raises(ValueError):
        list(model.get_elements_in_group(wall1))


def test_group_already_exists(model, wall1):
    model.add_group_element(wall1)

    with pytest.raises(Exception):
        model.add_group_element(wall1)


def test_not_group_element(model):
    beam = Beam(Frame.worldXY(), 100, 200, 300)

    with pytest.raises(ValueError):
        model.add_group_element(beam)


def test_wall_with_door_openings():
    outline = Polyline(
        [
            Point(x=5.265306325014119, y=0.0, z=2.0),
            Point(x=5.265306325014119, y=0.0, z=6.0),
            Point(x=0.0, y=0.0, z=6.0),
            Point(x=0.0, y=0.0, z=0.0),
            Point(x=8.617857142857142, y=0.0, z=0.0),
            Point(x=8.617857142857144, y=0.0, z=4.0),
            Point(x=11.0, y=0.0, z=4.0),
            Point(x=10.999999999999998, y=0.0, z=0.0),
            Point(x=17.0, y=0.0, z=0.0),
            Point(x=17.0, y=0.0, z=6.0),
            Point(x=7.0, y=0.0, z=6.0),
            Point(x=7.0, y=0.0, z=2.0),
        ]
    )
    normal = Vector.Yaxis()

    outline_vertices, internal_vertex_groups = classify_polyline_segments(outline, normal)

    assert outline_vertices == [2, 3, 8, 9]
    assert internal_vertex_groups == [[4, 5, 6, 7], [10, 11, 0, 1]]


def test_wall_with_door_openings_ccw():
    outline = Polyline(
        [
            Point(x=5.265306325014119, y=0.0, z=2.0),
            Point(x=5.265306325014119, y=0.0, z=6.0),
            Point(x=0.0, y=0.0, z=6.0),
            Point(x=0.0, y=0.0, z=0.0),
            Point(x=8.617857142857142, y=0.0, z=0.0),
            Point(x=8.617857142857144, y=0.0, z=4.0),
            Point(x=11.0, y=0.0, z=4.0),
            Point(x=10.999999999999998, y=0.0, z=0.0),
            Point(x=17.0, y=0.0, z=0.0),
            Point(x=17.0, y=0.0, z=6.0),
            Point(x=7.0, y=0.0, z=6.0),
            Point(x=7.0, y=0.0, z=2.0),
        ]
    )
    normal = Vector.Yaxis() * -1.0

    outline_vertices, internal_vertex_groups = classify_polyline_segments(outline, normal, direction="ccw")

    assert outline_vertices == [2, 3, 8, 9]
    assert internal_vertex_groups == [[4, 5, 6, 7], [10, 11, 0, 1]]


def test_fu():
    polyline = Polyline(
        [
            Point(x=-3.29152931150972, y=12.978899915119495, z=0.0),
            Point(x=-3.2915293115097186, y=14.98344519542361, z=0.0),
            Point(x=-3.2915293115097186, y=14.98344519542361, z=2.5),
            Point(x=-3.291529311509721, y=11.006981997986284, z=2.5),
            Point(x=-3.291529311509721, y=11.006981997986284, z=0.0),
            Point(x=-3.29152931150972, y=12.06490942153033, z=0.0),
            Point(x=-3.2915293115097204, y=12.06490942153033, z=1.9471006966997255),
            Point(x=-3.2915293115097204, y=12.978899915119495, z=1.9471006966997255),
            Point(x=-3.29152931150972, y=12.978899915119495, z=0.0),
        ]
    )

    normal = Vector(x=1.000, y=-0.000, z=0.000)

    external, internal = classify_polyline_segments(polyline, normal, direction="ccw")<|MERGE_RESOLUTION|>--- conflicted
+++ resolved
@@ -76,7 +76,6 @@
     model.add_element(beam_c, parent=wall2_group)
     model.add_element(beam_d, parent=wall2_group)
 
-<<<<<<< HEAD
     assert model.has_group(wall1)
     assert model.has_group(wall2)
     assert list(model.get_elements_in_group(wall1_group, filter_=lambda b: b.is_beam)) == [beam_a, beam_b]
@@ -85,14 +84,6 @@
     assert list(model.get_elements_in_group(wall2_group, filter_=lambda b: b.is_wall)) == [wall2]
     assert list(model.get_elements_in_group(wall1_group, filter_=lambda b: b.is_group_element)) == [wall1]
     assert list(model.get_elements_in_group(wall2_group, filter_=lambda b: b.is_group_element)) == [wall2]
-=======
-    assert model.has_group("wall1")
-    assert model.has_group("wall2")
-    assert list(model.get_elements_in_group("wall1", filter_=lambda b: isinstance(b, Beam))) == [beam_a, beam_b]
-    assert list(model.get_elements_in_group("wall2", filter_=lambda b: isinstance(b, Beam))) == [beam_c, beam_d]
-    # NOTE: changed to isinstance because is_beam, is_plate, are TimberElement properties
-    # NOTE: I am presuming we want to include various element types in groups, not just TimberElements and don't want to have to add is_* properties to all elements
->>>>>>> ddb3af47
 
 
 def test_group_does_not_exist(model, wall1):
