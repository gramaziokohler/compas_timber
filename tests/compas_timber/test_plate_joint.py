import pytest
from compas_timber.model import TimberModel
from compas_timber.elements import Plate
from compas_timber.connections import PlateConnectionSolver
from compas_timber.connections import JointTopology
from compas_timber.connections import PlateMiterJoint
<<<<<<< HEAD
from compas_timber.connections import PlateTButtJoint
=======
>>>>>>> 47d613d6
from compas_timber.connections import PlateLButtJoint
from compas.geometry import Polyline, Point


<<<<<<< HEAD
def test_plate_L_topos():
    polyline_a = Polyline([Point(0, 0, 0), Point(0, 10, 0), Point(10, 10, 0), Point(10, 0, 0), Point(0, 0, 0)])
    plate_a = Plate.from_outline_thickness(polyline_a, 1)

    polyline_b = Polyline([Point(0, 10, 0), Point(10, 10, 0), Point(20, 20, 10), Point(0, 20, 10), Point(0, 10, 0)])
    plate_b = Plate.from_outline_thickness(polyline_b, 1)

    cs = PlateConnectionSolver()

    topo_results = cs.find_topology(plate_a, plate_b)
    assert topo_results[0] == JointTopology.TOPO_EDGE_EDGE, "Expected L-joint topology"
    assert topo_results[1][0] == plate_a, "Expected plate_a as first plate in topology result"
    assert topo_results[2][0] == plate_b, "Expected plate_b as second plate in topology result"
    assert topo_results[1][1] == 1, "Expected connection segment at index = 1"
    assert topo_results[2][1] == 0, "Expected connection segment at index = 0"


def test_plate_T_topos():
    polyline_a = Polyline([Point(0, 0, 0), Point(0, 20, 0), Point(10, 20, 0), Point(10, 0, 0), Point(0, 0, 0)])
    plate_a = Plate.from_outline_thickness(polyline_a, 1)

    polyline_b = Polyline([Point(0, 10, 0), Point(10, 10, 0), Point(20, 20, 10), Point(0, 20, 10), Point(0, 10, 0)])
    plate_b = Plate.from_outline_thickness(polyline_b, 1)

    cs = PlateConnectionSolver()

    topo_results = cs.find_topology(plate_a, plate_b)
    assert topo_results[0] == JointTopology.TOPO_EDGE_FACE, "Expected T-joint topology"
    assert topo_results[1][0] == plate_b, "Expected plate_a as first plate in topology result"
    assert topo_results[2][0] == plate_a, "Expected plate_b as second plate in topology result"
    assert topo_results[1][1] == 0, "Expected connection segment at index = 1"
    assert topo_results[2][1] is None, "Expected connection segment at index = 0"


def test_reversed_plate_T_topos():
    polyline_a = Polyline([Point(0, 0, 0), Point(0, 20, 0), Point(10, 20, 0), Point(10, 0, 0), Point(0, 0, 0)])
    plate_a = Plate.from_outline_thickness(polyline_a, 1)

    polyline_b = Polyline([Point(0, 10, 0), Point(10, 10, 0), Point(20, 20, 10), Point(0, 20, 10), Point(0, 10, 0)])
    plate_b = Plate.from_outline_thickness(polyline_b, 1)

    cs = PlateConnectionSolver()

    topo_results = cs.find_topology(plate_b, plate_a)
    assert topo_results[0] == JointTopology.TOPO_EDGE_FACE, "Expected T-joint topology"
    assert topo_results[1][0] == plate_b, "Expected plate_a as first plate in topology result"
    assert topo_results[2][0] == plate_a, "Expected plate_b as second plate in topology result"
    assert topo_results[1][1] == 0, "Expected connection segment at index = 1"
    assert topo_results[2][1] is None, "Expected connection segment at index = 0"


def test_three_plate_topos():
    polyline_a = Polyline([Point(0, 0, 0), Point(0, 10, 0), Point(10, 10, 0), Point(10, 0, 0), Point(0, 0, 0)])
    plate_a = Plate.from_outline_thickness(polyline_a, 1)

    polyline_b = Polyline([Point(0, 10, 0), Point(10, 10, 0), Point(20, 20, 10), Point(0, 20, 10), Point(0, 10, 0)])
    plate_b = Plate.from_outline_thickness(polyline_b, 1)

    polyline_c = Polyline([Point(10, 0, 0), Point(20, 0, 10), Point(20, 20, 10), Point(10, 10, 0), Point(10, 0, 0)])
    plate_c = Plate.from_outline_thickness(polyline_c, 1)

    topo_results = []

    cs = PlateConnectionSolver()

    topo_results.append(cs.find_topology(plate_a, plate_b))
    topo_results.append(cs.find_topology(plate_c, plate_b))
    topo_results.append(cs.find_topology(plate_a, plate_c))

    assert len(topo_results) == 3, "Expected three topology results"
    assert all(tr[0] == JointTopology.TOPO_EDGE_EDGE for tr in topo_results), "Expected all topology results to be L-joints"


def test_three_plate_mix_topos():
    polyline_a = Polyline([Point(0, 0, 0), Point(0, 20, 0), Point(10, 20, 0), Point(10, 0, 0), Point(0, 0, 0)])
    plate_a = Plate.from_outline_thickness(polyline_a, 1)

    polyline_b = Polyline([Point(0, 10, 0), Point(10, 10, 0), Point(20, 20, 10), Point(0, 20, 10), Point(0, 10, 0)])
    plate_b = Plate.from_outline_thickness(polyline_b, 1)

    polyline_c = Polyline([Point(10, 0, 0), Point(20, 0, 10), Point(20, 20, 10), Point(10, 10, 0), Point(10, 0, 0)])
    plate_c = Plate.from_outline_thickness(polyline_c, 1)

    topo_results = []

    cs = PlateConnectionSolver()

    topo_results.append(cs.find_topology(plate_a, plate_b))
    topo_results.append(cs.find_topology(plate_c, plate_b))
    topo_results.append(cs.find_topology(plate_a, plate_c))

    assert len(topo_results) == 3, "Expected three topology results"
    assert topo_results[0][0] == JointTopology.TOPO_EDGE_FACE, "Expected first topology result to be T-joint"
    assert topo_results[1][0] == JointTopology.TOPO_EDGE_EDGE, "Expected second topology result to be L-joint"
    assert topo_results[2][0] == JointTopology.TOPO_EDGE_EDGE, "Expected third topology result to be L-joint"
=======
def test_simple_joint_and_reset():
    polyline_a = Polyline([Point(0, 0, 0), Point(0, 10, 0), Point(10, 10, 0), Point(10, 0, 0), Point(0, 0, 0)])

    plate_a = Plate.from_outline_thickness(Polyline([pt for pt in polyline_a.points]), 1)

    polyline_b = Polyline([Point(0, 10, 0), Point(10, 10, 0), Point(20, 20, 10), Point(0, 20, 10), Point(0, 10, 0)])

    plate_b = Plate.from_outline_thickness(Polyline(polyline_b.points), 1)

    kwargs = {"topology": JointTopology.TOPO_EDGE_EDGE, "a_segment_index": 1, "b_segment_index": 0}
    joint = PlateMiterJoint(plate_a, plate_b, **kwargs)
    joint.add_features()
    assert isinstance(joint, PlateMiterJoint), "Expected joint to be a PlateMiterJoint"
    assert any([plate_a.outline_a.points[i] != polyline_a.points[i] for i in range(len(plate_a.outline_a.points))]), "Expected joint to change outline_a"
    plate_a.reset()
    assert all([plate_a.outline_a.points[i] == polyline_a.points[i] for i in range(len(plate_a.outline_a.points))]), "Expected joint to reset outline_a"
>>>>>>> 47d613d6


def test_simple_joint_and_reset_no_kwargs():
    polyline_a = Polyline([Point(0, 0, 0), Point(0, 10, 0), Point(10, 10, 0), Point(10, 0, 0), Point(0, 0, 0)])
<<<<<<< HEAD
    plate_a = Plate.from_outline_thickness(Polyline([pt for pt in polyline_a.points]), 1)

    polyline_b = Polyline([Point(0, 10, 0), Point(10, 10, 0), Point(20, 20, 10), Point(0, 20, 10), Point(0, 10, 0)])
    plate_b = Plate.from_outline_thickness(Polyline(polyline_b.points), 1)

    kwargs = {"topology": JointTopology.TOPO_EDGE_EDGE, "a_segment_index": 1, "b_segment_index": 0}
    joint = PlateMiterJoint(plate_a, plate_b, **kwargs)
    joint.add_features()
    assert plate_a == joint.plate_a, "Expected joint to reference plate_a"
    assert isinstance(joint, PlateMiterJoint), "Expected joint to be a PlateMiterJoint"
    assert any([plate_a.outline_a.points[i] != polyline_a.points[i] for i in range(len(plate_a.outline_a.points))]), "Expected joint to change outline_a"
    plate_a.reset()
    assert all([plate_a.outline_a.points[i] == polyline_a.points[i] for i in range(len(plate_a.outline_a.points))]), "Expected joint to reset outline_a"


def test_simple_joint_and_reset_no_kwargs():
    polyline_a = Polyline([Point(0, 0, 0), Point(0, 10, 0), Point(10, 10, 0), Point(10, 0, 0), Point(0, 0, 0)])
    plate_a = Plate.from_outline_thickness(Polyline([pt for pt in polyline_a.points]), 1)

    polyline_b = Polyline([Point(0, 10, 0), Point(10, 10, 0), Point(20, 20, 10), Point(0, 20, 10), Point(0, 10, 0)])
    plate_b = Plate.from_outline_thickness(Polyline(polyline_b.points), 1)

    joint = PlateMiterJoint(plate_a, plate_b)
    joint.add_features()
    assert isinstance(joint, PlateMiterJoint), "Expected joint to be a PlateMiterJoint"
    assert any([plate_a.outline_a.points[i] != polyline_a.points[i] for i in range(len(plate_a.outline_a.points))]), "Expected joint to change outline_a"
    plate_a.reset()
    assert all([plate_a.outline_a.points[i] == polyline_a.points[i] for i in range(len(plate_a.outline_a.points))]), "Expected joint to reset outline_a"


def test_simple_miter_joint_reset_copy():
    polyline_a = Polyline([Point(0, 0, 0), Point(0, 10, 0), Point(10, 10, 0), Point(10, 0, 0), Point(0, 0, 0)])
    plate_a = Plate.from_outline_thickness(Polyline([pt for pt in polyline_a.points]), 1)

    polyline_b = Polyline([Point(0, 10, 0), Point(10, 10, 0), Point(20, 20, 10), Point(0, 20, 10), Point(0, 10, 0)])
    plate_b = Plate.from_outline_thickness(Polyline(polyline_b.points), 1)

    kwargs = {"topology": JointTopology.TOPO_EDGE_EDGE, "a_segment_index": 1, "b_segment_index": 0}
    joint = PlateMiterJoint(plate_a, plate_b, **kwargs)
    model = TimberModel()
    model.add_element(plate_a)
    model.add_element(plate_b)
    model.add_joint(joint)

=======
    plate_a = Plate.from_outline_thickness(Polyline([pt for pt in polyline_a.points]), 1)

    polyline_b = Polyline([Point(0, 10, 0), Point(10, 10, 0), Point(20, 20, 10), Point(0, 20, 10), Point(0, 10, 0)])
    plate_b = Plate.from_outline_thickness(Polyline(polyline_b.points), 1)

    joint = PlateMiterJoint(plate_a, plate_b)
>>>>>>> 47d613d6
    joint.add_features()
    assert isinstance(joint, PlateMiterJoint), "Expected joint to be a PlateMiterJoint"
    assert any([plate_a.outline_a.points[i] != polyline_a.points[i] for i in range(len(plate_a.outline_a.points))]), "Expected joint to change outline_a"
    plate_a.reset()
    assert all([plate_a.outline_a.points[i] == polyline_a.points[i] for i in range(len(plate_a.outline_a.points))]), "Expected joint to reset outline_a"
    model_copy = model.copy()
    joint_copy = list(model_copy.joints)[0]
    assert isinstance(joint_copy, PlateMiterJoint), "Expected joint copy to be a PlateMiterJoint"
    assert joint_copy.plate_a.outline_a == plate_a.outline_a, "Expected joint copy to reference the original plate_a"
    assert joint_copy.plate_b.outline_a == plate_b.outline_a, "Expected joint copy to reference the original plate_b"
    assert joint_copy.topology == JointTopology.TOPO_EDGE_EDGE, "Expected joint copy to have the same topology"


def test_simple_l_butt_joint_reset_copy():
    polyline_a = Polyline([Point(0, 0, 0), Point(0, 10, 0), Point(10, 10, 0), Point(10, 0, 0), Point(0, 0, 0)])
<<<<<<< HEAD
    plate_a = Plate.from_outline_thickness(Polyline([pt for pt in polyline_a.points]), 1)
    polyline_ab = plate_a.outline_b.copy()

    polyline_b = Polyline([Point(0, 10, 0), Point(10, 10, 0), Point(20, 20, 10), Point(0, 20, 10), Point(0, 10, 0)])
    plate_b = Plate.from_outline_thickness(Polyline(polyline_b.points), 1)
    polyline_bb = plate_b.outline_b.copy()

    kwargs = {"topology": JointTopology.TOPO_EDGE_EDGE, "a_segment_index": 1, "b_segment_index": 0}
    joint = PlateLButtJoint(plate_a, plate_b, **kwargs)
    model = TimberModel()
    model.add_element(plate_a)
    model.add_element(plate_b)
    model.add_joint(joint)

    joint.add_features()
    assert not plate_a.outline_a == polyline_a or not plate_a.outline_b == polyline_ab, "Expected joint to change outline_a"
    assert not plate_b.outline_a == polyline_b or not plate_b.outline_b == polyline_bb, "Expected joint to change outline_b"

    plate_a.reset()
    plate_b.reset()
    assert plate_a.outline_a == polyline_a and plate_a.outline_b == polyline_ab, "Expected to reset plate_a outlines"
    assert plate_b.outline_a == polyline_b and plate_b.outline_b == polyline_bb, "Expected to reset plate_b outlines"

    model_copy = model.copy()
    joint_copy = list(model_copy.joints)[0]
    assert isinstance(joint_copy, PlateLButtJoint), "Expected joint copy to be a PlateLButtJoint"
    assert joint_copy.plate_a.outline_a == plate_a.outline_a, "Expected joint copy to reference the original plate_a"
    assert joint_copy.plate_b.outline_a == plate_b.outline_a, "Expected joint copy to reference the original plate_b"
    assert joint_copy.topology == JointTopology.TOPO_EDGE_EDGE, "Expected joint copy to have the same topology"


def test_simple_t_butt_joint_reset_copy():
    polyline_main = Polyline([Point(0, 10, 0), Point(10, 10, 0), Point(20, 20, 10), Point(0, 20, 10), Point(0, 10, 0)])
    plate_main = Plate.from_outline_thickness(polyline_main, 1)
    polyline_main_b = plate_main.outline_b.copy()

    polyline_cross = Polyline([Point(0, 0, 0), Point(0, 20, 0), Point(10, 20, 0), Point(10, 0, 0), Point(0, 0, 0)])
    plate_cross = Plate.from_outline_thickness(polyline_cross, 1)
    polyline_cross_b = plate_cross.outline_b.copy()

    kwargs = {"topology": JointTopology.TOPO_EDGE_FACE, "a_segment_index": 0}
    joint = PlateTButtJoint(plate_main, plate_cross, **kwargs)
    model = TimberModel()
    model.add_element(plate_main)
    model.add_element(plate_cross)
    model.add_joint(joint)

    joint.add_features()
    assert plate_main.outline_a != polyline_main or plate_main.outline_b != polyline_main_b, "Expected joint to change plate_main outlines"
    assert plate_cross.outline_a == polyline_cross and plate_cross.outline_b == polyline_cross_b, "Expected joint to not change plate_cross outlines"
    plate_main.reset()
    assert plate_main.outline_a == polyline_main and plate_main.outline_b == polyline_main_b, "Expected joint to reset plate_main outlines"
    model_copy = model.copy()
    joint_copy = list(model_copy.joints)[0]
    assert isinstance(joint_copy, PlateTButtJoint), "Expected joint copy to be a PlateTButtJoint"
    assert joint_copy.main_plate.outline_a == plate_main.outline_a, "Expected joint copy to reference the original plate_main"
    assert joint_copy.cross_plate.outline_a == plate_cross.outline_a, "Expected joint copy to reference the original plate_cross"
    assert joint_copy.topology == JointTopology.TOPO_EDGE_FACE, "Expected joint copy to have the same topology"


def test_three_plate_joints():
    polyline_a = Polyline([Point(0, 0, 0), Point(0, 10, 0), Point(10, 10, 0), Point(10, 0, 0), Point(0, 0, 0)])
=======
>>>>>>> 47d613d6
    plate_a = Plate.from_outline_thickness(polyline_a, 1)

    polyline_b = Polyline([Point(0, 10, 0), Point(10, 10, 0), Point(20, 20, 10), Point(0, 20, 10), Point(0, 10, 0)])
    plate_b = Plate.from_outline_thickness(polyline_b, 1)

    polyline_c = Polyline([Point(10, 0, 0), Point(20, 0, 10), Point(20, 20, 10), Point(10, 10, 0), Point(10, 0, 0)])
    plate_c = Plate.from_outline_thickness(polyline_c, 1)

    cs = PlateConnectionSolver()
    topo_results = []
    topo_results.append(cs.find_topology(plate_a, plate_b))
    topo_results.append(cs.find_topology(plate_c, plate_b))
    topo_results.append(cs.find_topology(plate_a, plate_c))

    joints = []
    for tr in topo_results:
<<<<<<< HEAD
        kwargs = {"topology": tr[0], "a_segment_index": tr[1][1], "b_segment_index": tr[2][1]}
        if tr[0] == JointTopology.TOPO_UNKNOWN:
            continue
        elif tr[0] == JointTopology.TOPO_EDGE_EDGE:
            joints.append(PlateMiterJoint(tr[1][0], tr[2][0], **kwargs))
        elif tr[0] == JointTopology.TOPO_EDGE_FACE:
            joints.append(PlateTButtJoint(tr[1][0], tr[2][0], **kwargs))
=======
        if tr.topology == JointTopology.TOPO_UNKNOWN:
            continue
        elif tr.topology == JointTopology.TOPO_EDGE_EDGE:
            joints.append(PlateMiterJoint(tr.plate_a, tr.plate_b, topology=tr.topology, a_segment_index=tr.a_segment_index, b_segment_index=tr.b_segment_index))
        elif tr.topology == JointTopology.TOPO_EDGE_FACE:
            joints.append(PlateLButtJoint(tr.plate_a, tr.plate_b, topology=tr.topology, a_segment_index=tr.a_segment_index, b_segment_index=tr.b_segment_index))
>>>>>>> 47d613d6

    assert len(joints) == 3, "Expected three joints"
    assert all(isinstance(j, PlateMiterJoint) for j in joints), "Expected L-joints to be PlateMiterJoint"


def test_three_plate_joints_mix_topo():
    polyline_a = Polyline([Point(0, 0, 0), Point(0, 20, 0), Point(10, 20, 0), Point(10, 0, 0), Point(0, 0, 0)])
    plate_a = Plate.from_outline_thickness(polyline_a, 1)

    polyline_b = Polyline([Point(0, 10, 0), Point(10, 10, 0), Point(20, 20, 10), Point(0, 20, 10), Point(0, 10, 0)])
    plate_b = Plate.from_outline_thickness(polyline_b, 1)

    polyline_c = Polyline([Point(10, 0, 0), Point(20, 0, 10), Point(20, 20, 10), Point(10, 10, 0), Point(10, 0, 0)])
    plate_c = Plate.from_outline_thickness(polyline_c, 1)

    cs = PlateConnectionSolver()
    topo_results = []
    topo_results.append(cs.find_topology(plate_a, plate_b))
    topo_results.append(cs.find_topology(plate_c, plate_b))
    topo_results.append(cs.find_topology(plate_a, plate_c))

    joints = []
    for tr in topo_results:
<<<<<<< HEAD
        kwargs = {"topology": tr[0], "a_segment_index": tr[1][1], "b_segment_index": tr[2][1]}

        if tr[0] == JointTopology.TOPO_UNKNOWN:
            continue
        elif tr[0] == JointTopology.TOPO_EDGE_EDGE:
            joints.append(PlateMiterJoint(tr[1][0], tr[2][0], **kwargs))
        elif tr[0] == JointTopology.TOPO_EDGE_FACE:
            joints.append(PlateTButtJoint(tr[1][0], tr[2][0], **kwargs))

    assert len(joints) == 3, "Expected three joints"
    assert isinstance(joints[0], PlateTButtJoint), "Expected L-joints to be PlateButtJoint"
=======
        if tr.topology == JointTopology.TOPO_UNKNOWN:
            continue
        elif tr.topology == JointTopology.TOPO_EDGE_EDGE:
            joints.append(PlateMiterJoint(tr.plate_a, tr.plate_b, topology=tr.topology, a_segment_index=tr.a_segment_index, b_segment_index=tr.b_segment_index))
        elif tr.topology == JointTopology.TOPO_EDGE_FACE:
            joints.append(PlateLButtJoint(tr.plate_a, tr.plate_b, topology=tr.topology, a_segment_index=tr.a_segment_index, b_segment_index=tr.b_segment_index))

    assert len(joints) == 3, "Expected three joints"
    assert isinstance(joints[0], PlateLButtJoint), "Expected L-joints to be PlateButtJoint"
>>>>>>> 47d613d6
    assert isinstance(joints[1], PlateMiterJoint), "Expected L-joints to be PlateMiterJoint"
    assert isinstance(joints[2], PlateMiterJoint), "Expected L-joints to be PlateMiterJoint"


@pytest.fixture
def plate_model():
    """Create a basic TimberModel with two plates."""
    from compas.geometry import Polyline

    model = TimberModel()

    # Create two plates
    polyline_a = Polyline([Point(0, 0, 0), Point(0, 10, 0), Point(10, 10, 0), Point(10, 0, 0), Point(0, 0, 0)])
    polyline_b = Polyline([Point(0, 10, 0), Point(10, 10, 0), Point(20, 20, 10), Point(0, 20, 10), Point(0, 10, 0)])

    plate1 = Plate.from_outline_thickness(polyline_a, 1)
    plate2 = Plate.from_outline_thickness(polyline_b, 1)

    model.add_element(plate1)
    model.add_element(plate2)

    return model, plate1, plate2


def test_plate_joint_create_joint_topology_solver_called_when_attributes_missing(plate_model, mocker):
    """Test that PlateConnectionSolver.find_topology IS called when PlateJointCandidate has missing segment indices."""

    model, plate1, plate2 = plate_model

    # Mock the PlateConnectionSolver.find_topology method to return expected results
    mock_find_topology = mocker.patch.object(PlateConnectionSolver, "find_topology")
    mock_find_topology.return_value = [
        JointTopology.TOPO_EDGE_EDGE,
        (plate1, 1),  # (plate, segment_index)
        (plate2, 0),  # (plate, segment_index)
        0.0,  # distance
        Point(x=5.0, y=10.0, z=0.0),
    ]

    # Convert generic plate joint to specific plate joint
    joint = PlateLButtJoint.create(model, plate1, plate2)

    # Verify the joint was created correctly
    assert isinstance(joint, PlateLButtJoint)
    assert joint.topology == JointTopology.TOPO_EDGE_EDGE

    # Verify that find_topology WAS called since a_segment_index was None
    mock_find_topology.assert_called_once_with(plate1, plate2)


def test_plate_joint_create_joint_topology_solver_not_called_when_attributes_set(plate_model, mocker):
    """Test that PlateConnectionSolver.find_topology IS called when PlateJointCandidate has missing segment indices."""

    model, plate1, plate2 = plate_model

    # Mock the PlateConnectionSolver.find_topology method
    mock_find_topology = mocker.patch.object(PlateConnectionSolver, "find_topology")

    # Convert generic plate joint to specific plate joint
    joint = PlateLButtJoint.create(model, plate1, plate2, topology=JointTopology.TOPO_EDGE_EDGE, a_segment_index=1, b_segment_index=0)

    # Verify the joint was created correctly
    assert isinstance(joint, PlateLButtJoint)
    assert joint.topology == JointTopology.TOPO_EDGE_EDGE
    assert joint.a_segment_index == 1
    assert joint.b_segment_index == 0

    # Verify that find_topology was NOT called since all attributes were already set
    mock_find_topology.assert_not_called()<|MERGE_RESOLUTION|>--- conflicted
+++ resolved
@@ -4,133 +4,13 @@
 from compas_timber.connections import PlateConnectionSolver
 from compas_timber.connections import JointTopology
 from compas_timber.connections import PlateMiterJoint
-<<<<<<< HEAD
 from compas_timber.connections import PlateTButtJoint
-=======
->>>>>>> 47d613d6
 from compas_timber.connections import PlateLButtJoint
 from compas.geometry import Polyline, Point
 
 
-<<<<<<< HEAD
-def test_plate_L_topos():
-    polyline_a = Polyline([Point(0, 0, 0), Point(0, 10, 0), Point(10, 10, 0), Point(10, 0, 0), Point(0, 0, 0)])
-    plate_a = Plate.from_outline_thickness(polyline_a, 1)
-
-    polyline_b = Polyline([Point(0, 10, 0), Point(10, 10, 0), Point(20, 20, 10), Point(0, 20, 10), Point(0, 10, 0)])
-    plate_b = Plate.from_outline_thickness(polyline_b, 1)
-
-    cs = PlateConnectionSolver()
-
-    topo_results = cs.find_topology(plate_a, plate_b)
-    assert topo_results[0] == JointTopology.TOPO_EDGE_EDGE, "Expected L-joint topology"
-    assert topo_results[1][0] == plate_a, "Expected plate_a as first plate in topology result"
-    assert topo_results[2][0] == plate_b, "Expected plate_b as second plate in topology result"
-    assert topo_results[1][1] == 1, "Expected connection segment at index = 1"
-    assert topo_results[2][1] == 0, "Expected connection segment at index = 0"
-
-
-def test_plate_T_topos():
-    polyline_a = Polyline([Point(0, 0, 0), Point(0, 20, 0), Point(10, 20, 0), Point(10, 0, 0), Point(0, 0, 0)])
-    plate_a = Plate.from_outline_thickness(polyline_a, 1)
-
-    polyline_b = Polyline([Point(0, 10, 0), Point(10, 10, 0), Point(20, 20, 10), Point(0, 20, 10), Point(0, 10, 0)])
-    plate_b = Plate.from_outline_thickness(polyline_b, 1)
-
-    cs = PlateConnectionSolver()
-
-    topo_results = cs.find_topology(plate_a, plate_b)
-    assert topo_results[0] == JointTopology.TOPO_EDGE_FACE, "Expected T-joint topology"
-    assert topo_results[1][0] == plate_b, "Expected plate_a as first plate in topology result"
-    assert topo_results[2][0] == plate_a, "Expected plate_b as second plate in topology result"
-    assert topo_results[1][1] == 0, "Expected connection segment at index = 1"
-    assert topo_results[2][1] is None, "Expected connection segment at index = 0"
-
-
-def test_reversed_plate_T_topos():
-    polyline_a = Polyline([Point(0, 0, 0), Point(0, 20, 0), Point(10, 20, 0), Point(10, 0, 0), Point(0, 0, 0)])
-    plate_a = Plate.from_outline_thickness(polyline_a, 1)
-
-    polyline_b = Polyline([Point(0, 10, 0), Point(10, 10, 0), Point(20, 20, 10), Point(0, 20, 10), Point(0, 10, 0)])
-    plate_b = Plate.from_outline_thickness(polyline_b, 1)
-
-    cs = PlateConnectionSolver()
-
-    topo_results = cs.find_topology(plate_b, plate_a)
-    assert topo_results[0] == JointTopology.TOPO_EDGE_FACE, "Expected T-joint topology"
-    assert topo_results[1][0] == plate_b, "Expected plate_a as first plate in topology result"
-    assert topo_results[2][0] == plate_a, "Expected plate_b as second plate in topology result"
-    assert topo_results[1][1] == 0, "Expected connection segment at index = 1"
-    assert topo_results[2][1] is None, "Expected connection segment at index = 0"
-
-
-def test_three_plate_topos():
-    polyline_a = Polyline([Point(0, 0, 0), Point(0, 10, 0), Point(10, 10, 0), Point(10, 0, 0), Point(0, 0, 0)])
-    plate_a = Plate.from_outline_thickness(polyline_a, 1)
-
-    polyline_b = Polyline([Point(0, 10, 0), Point(10, 10, 0), Point(20, 20, 10), Point(0, 20, 10), Point(0, 10, 0)])
-    plate_b = Plate.from_outline_thickness(polyline_b, 1)
-
-    polyline_c = Polyline([Point(10, 0, 0), Point(20, 0, 10), Point(20, 20, 10), Point(10, 10, 0), Point(10, 0, 0)])
-    plate_c = Plate.from_outline_thickness(polyline_c, 1)
-
-    topo_results = []
-
-    cs = PlateConnectionSolver()
-
-    topo_results.append(cs.find_topology(plate_a, plate_b))
-    topo_results.append(cs.find_topology(plate_c, plate_b))
-    topo_results.append(cs.find_topology(plate_a, plate_c))
-
-    assert len(topo_results) == 3, "Expected three topology results"
-    assert all(tr[0] == JointTopology.TOPO_EDGE_EDGE for tr in topo_results), "Expected all topology results to be L-joints"
-
-
-def test_three_plate_mix_topos():
-    polyline_a = Polyline([Point(0, 0, 0), Point(0, 20, 0), Point(10, 20, 0), Point(10, 0, 0), Point(0, 0, 0)])
-    plate_a = Plate.from_outline_thickness(polyline_a, 1)
-
-    polyline_b = Polyline([Point(0, 10, 0), Point(10, 10, 0), Point(20, 20, 10), Point(0, 20, 10), Point(0, 10, 0)])
-    plate_b = Plate.from_outline_thickness(polyline_b, 1)
-
-    polyline_c = Polyline([Point(10, 0, 0), Point(20, 0, 10), Point(20, 20, 10), Point(10, 10, 0), Point(10, 0, 0)])
-    plate_c = Plate.from_outline_thickness(polyline_c, 1)
-
-    topo_results = []
-
-    cs = PlateConnectionSolver()
-
-    topo_results.append(cs.find_topology(plate_a, plate_b))
-    topo_results.append(cs.find_topology(plate_c, plate_b))
-    topo_results.append(cs.find_topology(plate_a, plate_c))
-
-    assert len(topo_results) == 3, "Expected three topology results"
-    assert topo_results[0][0] == JointTopology.TOPO_EDGE_FACE, "Expected first topology result to be T-joint"
-    assert topo_results[1][0] == JointTopology.TOPO_EDGE_EDGE, "Expected second topology result to be L-joint"
-    assert topo_results[2][0] == JointTopology.TOPO_EDGE_EDGE, "Expected third topology result to be L-joint"
-=======
 def test_simple_joint_and_reset():
     polyline_a = Polyline([Point(0, 0, 0), Point(0, 10, 0), Point(10, 10, 0), Point(10, 0, 0), Point(0, 0, 0)])
-
-    plate_a = Plate.from_outline_thickness(Polyline([pt for pt in polyline_a.points]), 1)
-
-    polyline_b = Polyline([Point(0, 10, 0), Point(10, 10, 0), Point(20, 20, 10), Point(0, 20, 10), Point(0, 10, 0)])
-
-    plate_b = Plate.from_outline_thickness(Polyline(polyline_b.points), 1)
-
-    kwargs = {"topology": JointTopology.TOPO_EDGE_EDGE, "a_segment_index": 1, "b_segment_index": 0}
-    joint = PlateMiterJoint(plate_a, plate_b, **kwargs)
-    joint.add_features()
-    assert isinstance(joint, PlateMiterJoint), "Expected joint to be a PlateMiterJoint"
-    assert any([plate_a.outline_a.points[i] != polyline_a.points[i] for i in range(len(plate_a.outline_a.points))]), "Expected joint to change outline_a"
-    plate_a.reset()
-    assert all([plate_a.outline_a.points[i] == polyline_a.points[i] for i in range(len(plate_a.outline_a.points))]), "Expected joint to reset outline_a"
->>>>>>> 47d613d6
-
-
-def test_simple_joint_and_reset_no_kwargs():
-    polyline_a = Polyline([Point(0, 0, 0), Point(0, 10, 0), Point(10, 10, 0), Point(10, 0, 0), Point(0, 0, 0)])
-<<<<<<< HEAD
     plate_a = Plate.from_outline_thickness(Polyline([pt for pt in polyline_a.points]), 1)
 
     polyline_b = Polyline([Point(0, 10, 0), Point(10, 10, 0), Point(20, 20, 10), Point(0, 20, 10), Point(0, 10, 0)])
@@ -175,14 +55,6 @@
     model.add_element(plate_b)
     model.add_joint(joint)
 
-=======
-    plate_a = Plate.from_outline_thickness(Polyline([pt for pt in polyline_a.points]), 1)
-
-    polyline_b = Polyline([Point(0, 10, 0), Point(10, 10, 0), Point(20, 20, 10), Point(0, 20, 10), Point(0, 10, 0)])
-    plate_b = Plate.from_outline_thickness(Polyline(polyline_b.points), 1)
-
-    joint = PlateMiterJoint(plate_a, plate_b)
->>>>>>> 47d613d6
     joint.add_features()
     assert isinstance(joint, PlateMiterJoint), "Expected joint to be a PlateMiterJoint"
     assert any([plate_a.outline_a.points[i] != polyline_a.points[i] for i in range(len(plate_a.outline_a.points))]), "Expected joint to change outline_a"
@@ -198,7 +70,6 @@
 
 def test_simple_l_butt_joint_reset_copy():
     polyline_a = Polyline([Point(0, 0, 0), Point(0, 10, 0), Point(10, 10, 0), Point(10, 0, 0), Point(0, 0, 0)])
-<<<<<<< HEAD
     plate_a = Plate.from_outline_thickness(Polyline([pt for pt in polyline_a.points]), 1)
     polyline_ab = plate_a.outline_b.copy()
 
@@ -261,8 +132,6 @@
 
 def test_three_plate_joints():
     polyline_a = Polyline([Point(0, 0, 0), Point(0, 10, 0), Point(10, 10, 0), Point(10, 0, 0), Point(0, 0, 0)])
-=======
->>>>>>> 47d613d6
     plate_a = Plate.from_outline_thickness(polyline_a, 1)
 
     polyline_b = Polyline([Point(0, 10, 0), Point(10, 10, 0), Point(20, 20, 10), Point(0, 20, 10), Point(0, 10, 0)])
@@ -279,22 +148,12 @@
 
     joints = []
     for tr in topo_results:
-<<<<<<< HEAD
-        kwargs = {"topology": tr[0], "a_segment_index": tr[1][1], "b_segment_index": tr[2][1]}
-        if tr[0] == JointTopology.TOPO_UNKNOWN:
-            continue
-        elif tr[0] == JointTopology.TOPO_EDGE_EDGE:
-            joints.append(PlateMiterJoint(tr[1][0], tr[2][0], **kwargs))
-        elif tr[0] == JointTopology.TOPO_EDGE_FACE:
-            joints.append(PlateTButtJoint(tr[1][0], tr[2][0], **kwargs))
-=======
         if tr.topology == JointTopology.TOPO_UNKNOWN:
             continue
         elif tr.topology == JointTopology.TOPO_EDGE_EDGE:
             joints.append(PlateMiterJoint(tr.plate_a, tr.plate_b, topology=tr.topology, a_segment_index=tr.a_segment_index, b_segment_index=tr.b_segment_index))
         elif tr.topology == JointTopology.TOPO_EDGE_FACE:
             joints.append(PlateLButtJoint(tr.plate_a, tr.plate_b, topology=tr.topology, a_segment_index=tr.a_segment_index, b_segment_index=tr.b_segment_index))
->>>>>>> 47d613d6
 
     assert len(joints) == 3, "Expected three joints"
     assert all(isinstance(j, PlateMiterJoint) for j in joints), "Expected L-joints to be PlateMiterJoint"
@@ -318,19 +177,6 @@
 
     joints = []
     for tr in topo_results:
-<<<<<<< HEAD
-        kwargs = {"topology": tr[0], "a_segment_index": tr[1][1], "b_segment_index": tr[2][1]}
-
-        if tr[0] == JointTopology.TOPO_UNKNOWN:
-            continue
-        elif tr[0] == JointTopology.TOPO_EDGE_EDGE:
-            joints.append(PlateMiterJoint(tr[1][0], tr[2][0], **kwargs))
-        elif tr[0] == JointTopology.TOPO_EDGE_FACE:
-            joints.append(PlateTButtJoint(tr[1][0], tr[2][0], **kwargs))
-
-    assert len(joints) == 3, "Expected three joints"
-    assert isinstance(joints[0], PlateTButtJoint), "Expected L-joints to be PlateButtJoint"
-=======
         if tr.topology == JointTopology.TOPO_UNKNOWN:
             continue
         elif tr.topology == JointTopology.TOPO_EDGE_EDGE:
@@ -339,8 +185,7 @@
             joints.append(PlateLButtJoint(tr.plate_a, tr.plate_b, topology=tr.topology, a_segment_index=tr.a_segment_index, b_segment_index=tr.b_segment_index))
 
     assert len(joints) == 3, "Expected three joints"
-    assert isinstance(joints[0], PlateLButtJoint), "Expected L-joints to be PlateButtJoint"
->>>>>>> 47d613d6
+    assert isinstance(joints[0], PlateTButtJoint), "Expected L-joints to be PlateButtJoint"
     assert isinstance(joints[1], PlateMiterJoint), "Expected L-joints to be PlateMiterJoint"
     assert isinstance(joints[2], PlateMiterJoint), "Expected L-joints to be PlateMiterJoint"
 
