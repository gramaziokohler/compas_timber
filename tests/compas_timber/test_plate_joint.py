from compas_timber.elements import Plate
from compas_timber.connections import PlateConnectionSolver
from compas_timber.connections import JointTopology
from compas_timber.connections import PlateMiterJoint
from compas_timber.connections import PlateLButtJoint
from compas.geometry import Polyline, Point


def test_simple_joint_and_reset():
    polyline_a = Polyline([Point(0, 0, 0), Point(0, 10, 0), Point(10, 10, 0), Point(10, 0, 0), Point(0, 0, 0)])

    plate_a = Plate.from_outline_thickness(Polyline([pt for pt in polyline_a.points]), 1)

    polyline_b = Polyline([Point(0, 10, 0), Point(10, 10, 0), Point(20, 20, 10), Point(0, 20, 10), Point(0, 10, 0)])

    plate_b = Plate.from_outline_thickness(Polyline(polyline_b.points), 1)

    kwargs = {"topology": JointTopology.TOPO_EDGE_EDGE, "a_segment_index": 1, "b_segment_index": 0}
    joint = PlateMiterJoint(plate_a, plate_b, **kwargs)
    joint.add_extensions()
<<<<<<< HEAD
    joint.add_features()
=======
    for plate in joint.elements:
        plate.apply_edge_extensions()
>>>>>>> 6acb99cc
    assert isinstance(joint, PlateMiterJoint), "Expected joint to be a PlateMiterJoint"
    assert any([plate_a.outline_a.points[i] != polyline_a.points[i] for i in range(len(plate_a.outline_a.points))]), "Expected joint to change outline_a"
    plate_a.reset()
    assert all([plate_a.outline_a.points[i] == polyline_a.points[i] for i in range(len(plate_a.outline_a.points))]), "Expected joint to reset outline_a"


def test_simple_joint_and_reset_no_kwargs():
    polyline_a = Polyline([Point(0, 0, 0), Point(0, 10, 0), Point(10, 10, 0), Point(10, 0, 0), Point(0, 0, 0)])
    plate_a = Plate.from_outline_thickness(Polyline([pt for pt in polyline_a.points]), 1)

    polyline_b = Polyline([Point(0, 10, 0), Point(10, 10, 0), Point(20, 20, 10), Point(0, 20, 10), Point(0, 10, 0)])
    plate_b = Plate.from_outline_thickness(Polyline(polyline_b.points), 1)

    joint = PlateMiterJoint(plate_a, plate_b)
    joint.add_extensions()
<<<<<<< HEAD
    joint.add_features()
=======
    msg = "Expected outline_a to be unchanged before apply_edge_extensions"
    assert all([plate_a.outline_a.points[i] == polyline_a.points[i] for i in range(len(plate_a.outline_a.points))]), msg
    for plate in joint.elements:
        plate.apply_edge_extensions()
>>>>>>> 6acb99cc
    assert isinstance(joint, PlateMiterJoint), "Expected joint to be a PlateMiterJoint"
    assert any([plate_a.outline_a.points[i] != polyline_a.points[i] for i in range(len(plate_a.outline_a.points))]), "Expected joint to change outline_a"
    plate_a.reset()
    assert all([plate_a.outline_a.points[i] == polyline_a.points[i] for i in range(len(plate_a.outline_a.points))]), "Expected joint to reset outline_a"


def test_three_plate_joints():
    polyline_a = Polyline([Point(0, 0, 0), Point(0, 10, 0), Point(10, 10, 0), Point(10, 0, 0), Point(0, 0, 0)])
    plate_a = Plate.from_outline_thickness(polyline_a, 1)

    polyline_b = Polyline([Point(0, 10, 0), Point(10, 10, 0), Point(20, 20, 10), Point(0, 20, 10), Point(0, 10, 0)])
    plate_b = Plate.from_outline_thickness(polyline_b, 1)

    polyline_c = Polyline([Point(10, 0, 0), Point(20, 0, 10), Point(20, 20, 10), Point(10, 10, 0), Point(10, 0, 0)])
    plate_c = Plate.from_outline_thickness(polyline_c, 1)

    cs = PlateConnectionSolver()
    topo_results = []
    topo_results.append(cs.find_topology(plate_a, plate_b))
    topo_results.append(cs.find_topology(plate_c, plate_b))
    topo_results.append(cs.find_topology(plate_a, plate_c))

    joints = []
    for tr in topo_results:
        if tr.topology == JointTopology.TOPO_UNKNOWN:
            continue
        elif tr.topology == JointTopology.TOPO_EDGE_EDGE:
            joints.append(PlateMiterJoint(tr.plate_a, tr.plate_b, topology=tr.topology, a_segment_index=tr.a_segment_index, b_segment_index=tr.b_segment_index))
        elif tr.topology == JointTopology.TOPO_EDGE_FACE:
            joints.append(PlateLButtJoint(tr.plate_a, tr.plate_b, topology=tr.topology, a_segment_index=tr.a_segment_index, b_segment_index=tr.b_segment_index))

    assert len(joints) == 3, "Expected three joints"
    assert all(isinstance(j, PlateMiterJoint) for j in joints), "Expected L-joints to be PlateMiterJoint"


def test_three_plate_joints_mix_topo():
    polyline_a = Polyline([Point(0, 0, 0), Point(0, 20, 0), Point(10, 20, 0), Point(10, 0, 0), Point(0, 0, 0)])

    plate_a = Plate.from_outline_thickness(polyline_a, 1)

    polyline_b = Polyline([Point(0, 10, 0), Point(10, 10, 0), Point(20, 20, 10), Point(0, 20, 10), Point(0, 10, 0)])

    plate_b = Plate.from_outline_thickness(polyline_b, 1)

    polyline_c = Polyline([Point(10, 0, 0), Point(20, 0, 10), Point(20, 20, 10), Point(10, 10, 0), Point(10, 0, 0)])

    plate_c = Plate.from_outline_thickness(polyline_c, 1)

    cs = PlateConnectionSolver()
    topo_results = []
    topo_results.append(cs.find_topology(plate_a, plate_b))
    topo_results.append(cs.find_topology(plate_c, plate_b))
    topo_results.append(cs.find_topology(plate_a, plate_c))

    joints = []
    for tr in topo_results:
        if tr.topology == JointTopology.TOPO_UNKNOWN:
            continue
        elif tr.topology == JointTopology.TOPO_EDGE_EDGE:
            joints.append(PlateMiterJoint(tr.plate_a, tr.plate_b, topology=tr.topology, a_segment_index=tr.a_segment_index, b_segment_index=tr.b_segment_index))
        elif tr.topology == JointTopology.TOPO_EDGE_FACE:
            joints.append(PlateLButtJoint(tr.plate_a, tr.plate_b, topology=tr.topology, a_segment_index=tr.a_segment_index, b_segment_index=tr.b_segment_index))

    assert len(joints) == 3, "Expected three joints"
    assert isinstance(joints[0], PlateLButtJoint), "Expected L-joints to be PlateButtJoint"
    assert isinstance(joints[1], PlateMiterJoint), "Expected L-joints to be PlateMiterJoint"
    assert isinstance(joints[2], PlateMiterJoint), "Expected L-joints to be PlateMiterJoint"<|MERGE_RESOLUTION|>--- conflicted
+++ resolved
@@ -18,12 +18,8 @@
     kwargs = {"topology": JointTopology.TOPO_EDGE_EDGE, "a_segment_index": 1, "b_segment_index": 0}
     joint = PlateMiterJoint(plate_a, plate_b, **kwargs)
     joint.add_extensions()
-<<<<<<< HEAD
-    joint.add_features()
-=======
-    for plate in joint.elements:
+    for plate in [plate_a, plate_b]:
         plate.apply_edge_extensions()
->>>>>>> 6acb99cc
     assert isinstance(joint, PlateMiterJoint), "Expected joint to be a PlateMiterJoint"
     assert any([plate_a.outline_a.points[i] != polyline_a.points[i] for i in range(len(plate_a.outline_a.points))]), "Expected joint to change outline_a"
     plate_a.reset()
@@ -39,14 +35,10 @@
 
     joint = PlateMiterJoint(plate_a, plate_b)
     joint.add_extensions()
-<<<<<<< HEAD
-    joint.add_features()
-=======
     msg = "Expected outline_a to be unchanged before apply_edge_extensions"
     assert all([plate_a.outline_a.points[i] == polyline_a.points[i] for i in range(len(plate_a.outline_a.points))]), msg
-    for plate in joint.elements:
+    for plate in [plate_a, plate_b]:
         plate.apply_edge_extensions()
->>>>>>> 6acb99cc
     assert isinstance(joint, PlateMiterJoint), "Expected joint to be a PlateMiterJoint"
     assert any([plate_a.outline_a.points[i] != polyline_a.points[i] for i in range(len(plate_a.outline_a.points))]), "Expected joint to change outline_a"
     plate_a.reset()
