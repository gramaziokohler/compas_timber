--- conflicted
+++ resolved
@@ -6,106 +6,6 @@
 from compas.geometry import Polyline, Point
 
 
-<<<<<<< HEAD
-def test_plate_L_topos():
-    polyline_a = Polyline([Point(0, 0, 0), Point(0, 10, 0), Point(10, 10, 0), Point(10, 0, 0), Point(0, 0, 0)])
-    plate_a = Plate.from_outline_thickness(polyline_a, 1)
-
-    polyline_b = Polyline([Point(0, 10, 0), Point(10, 10, 0), Point(20, 20, 10), Point(0, 20, 10), Point(0, 10, 0)])
-    plate_b = Plate.from_outline_thickness(polyline_b, 1)
-
-    cs = PlateConnectionSolver()
-
-    topo_results = cs.find_topology(plate_a, plate_b)
-    assert topo_results[0] == JointTopology.TOPO_EDGE_EDGE, "Expected L-joint topology"
-    assert topo_results[1][0] == plate_a, "Expected plate_a as first plate in topology result"
-    assert topo_results[2][0] == plate_b, "Expected plate_b as second plate in topology result"
-    assert topo_results[1][1] == 1, "Expected connection segment at index = 1"
-    assert topo_results[2][1] == 0, "Expected connection segment at index = 0"
-
-
-def test_plate_T_topos():
-    polyline_a = Polyline([Point(0, 0, 0), Point(0, 20, 0), Point(10, 20, 0), Point(10, 0, 0), Point(0, 0, 0)])
-    plate_a = Plate.from_outline_thickness(polyline_a, 1)
-
-    polyline_b = Polyline([Point(0, 10, 0), Point(10, 10, 0), Point(20, 20, 10), Point(0, 20, 10), Point(0, 10, 0)])
-    plate_b = Plate.from_outline_thickness(polyline_b, 1)
-
-    cs = PlateConnectionSolver()
-
-    topo_results = cs.find_topology(plate_a, plate_b)
-    assert topo_results[0] == JointTopology.TOPO_EDGE_FACE, "Expected T-joint topology"
-    assert topo_results[1][0] == plate_b, "Expected plate_a as first plate in topology result"
-    assert topo_results[2][0] == plate_a, "Expected plate_b as second plate in topology result"
-    assert topo_results[1][1] == 0, "Expected connection segment at index = 1"
-    assert topo_results[2][1] is None, "Expected connection segment at index = 0"
-
-
-def test_reversed_plate_T_topos():
-    polyline_a = Polyline([Point(0, 0, 0), Point(0, 20, 0), Point(10, 20, 0), Point(10, 0, 0), Point(0, 0, 0)])
-    plate_a = Plate.from_outline_thickness(polyline_a, 1)
-
-    polyline_b = Polyline([Point(0, 10, 0), Point(10, 10, 0), Point(20, 20, 10), Point(0, 20, 10), Point(0, 10, 0)])
-    plate_b = Plate.from_outline_thickness(polyline_b, 1)
-
-    cs = PlateConnectionSolver()
-
-    topo_results = cs.find_topology(plate_b, plate_a)
-    assert topo_results[0] == JointTopology.TOPO_EDGE_FACE, "Expected T-joint topology"
-    assert topo_results[1][0] == plate_b, "Expected plate_a as first plate in topology result"
-    assert topo_results[2][0] == plate_a, "Expected plate_b as second plate in topology result"
-    assert topo_results[1][1] == 0, "Expected connection segment at index = 1"
-    assert topo_results[2][1] is None, "Expected connection segment at index = 0"
-
-
-def test_three_plate_topos():
-    polyline_a = Polyline([Point(0, 0, 0), Point(0, 10, 0), Point(10, 10, 0), Point(10, 0, 0), Point(0, 0, 0)])
-    plate_a = Plate.from_outline_thickness(polyline_a, 1)
-
-    polyline_b = Polyline([Point(0, 10, 0), Point(10, 10, 0), Point(20, 20, 10), Point(0, 20, 10), Point(0, 10, 0)])
-    plate_b = Plate.from_outline_thickness(polyline_b, 1)
-
-    polyline_c = Polyline([Point(10, 0, 0), Point(20, 0, 10), Point(20, 20, 10), Point(10, 10, 0), Point(10, 0, 0)])
-    plate_c = Plate.from_outline_thickness(polyline_c, 1)
-
-    topo_results = []
-
-    cs = PlateConnectionSolver()
-
-    topo_results.append(cs.find_topology(plate_a, plate_b))
-    topo_results.append(cs.find_topology(plate_c, plate_b))
-    topo_results.append(cs.find_topology(plate_a, plate_c))
-
-    assert len(topo_results) == 3, "Expected three topology results"
-    assert all(tr[0] == JointTopology.TOPO_EDGE_EDGE for tr in topo_results), "Expected all topology results to be L-joints"
-
-
-def test_three_plate_mix_topos():
-    polyline_a = Polyline([Point(0, 0, 0), Point(0, 20, 0), Point(10, 20, 0), Point(10, 0, 0), Point(0, 0, 0)])
-    plate_a = Plate.from_outline_thickness(polyline_a, 1)
-
-    polyline_b = Polyline([Point(0, 10, 0), Point(10, 10, 0), Point(20, 20, 10), Point(0, 20, 10), Point(0, 10, 0)])
-    plate_b = Plate.from_outline_thickness(polyline_b, 1)
-
-    polyline_c = Polyline([Point(10, 0, 0), Point(20, 0, 10), Point(20, 20, 10), Point(10, 10, 0), Point(10, 0, 0)])
-    plate_c = Plate.from_outline_thickness(polyline_c, 1)
-
-    topo_results = []
-
-    cs = PlateConnectionSolver()
-
-    topo_results.append(cs.find_topology(plate_a, plate_b))
-    topo_results.append(cs.find_topology(plate_c, plate_b))
-    topo_results.append(cs.find_topology(plate_a, plate_c))
-
-    assert len(topo_results) == 3, "Expected three topology results"
-    assert topo_results[0][0] == JointTopology.TOPO_EDGE_FACE, "Expected first topology result to be T-joint"
-    assert topo_results[1][0] == JointTopology.TOPO_EDGE_EDGE, "Expected second topology result to be L-joint"
-    assert topo_results[2][0] == JointTopology.TOPO_EDGE_EDGE, "Expected third topology result to be L-joint"
-
-
-=======
->>>>>>> b3701c43
 def test_simple_joint_and_reset():
     polyline_a = Polyline([Point(0, 0, 0), Point(0, 10, 0), Point(10, 10, 0), Point(10, 0, 0), Point(0, 0, 0)])
 
@@ -115,12 +15,8 @@
 
     plate_b = Plate.from_outline_thickness(Polyline(polyline_b.points), 1)
 
-<<<<<<< HEAD
     kwargs = {"topology": JointTopology.TOPO_L, "a_segment_index": 1, "b_segment_index": 0}
     joint = PlateMiterJoint(plate_a, plate_b, **kwargs)
-=======
-    joint = PlateMiterJoint(plate_a, plate_b, JointTopology.TOPO_EDGE_EDGE, 1, 0)
->>>>>>> b3701c43
     joint.add_features()
     assert isinstance(joint, PlateMiterJoint), "Expected joint to be a PlateMiterJoint"
     assert any([plate_a.outline_a.points[i] != polyline_a.points[i] for i in range(len(plate_a.outline_a.points))]), "Expected joint to change outline_a"
@@ -161,22 +57,12 @@
 
     joints = []
     for tr in topo_results:
-<<<<<<< HEAD
-        kwargs = {"topology": tr[0], "a_segment_index": tr[1][1], "b_segment_index": tr[2][1]}
-        if tr[0] == JointTopology.TOPO_UNKNOWN:
-            continue
-        elif tr[0] == JointTopology.TOPO_EDGE_EDGE:
-            joints.append(PlateMiterJoint(tr[1][0], tr[2][0], **kwargs))
-        elif tr[0] == JointTopology.TOPO_EDGE_FACE:
-            joints.append(PlateButtJoint(tr[1][0], tr[2][0], **kwargs))
-=======
         if tr.topology == JointTopology.TOPO_UNKNOWN:
             continue
         elif tr.topology == JointTopology.TOPO_EDGE_EDGE:
             joints.append(PlateMiterJoint(tr.plate_a, tr.plate_b, tr.topology, tr.segment_a_index, tr.segment_b_index))
         elif tr.topology == JointTopology.TOPO_EDGE_FACE:
             joints.append(PlateButtJoint(tr.plate_a, tr.plate_b, tr.topology, tr.segment_a_index, tr.segment_b_index))
->>>>>>> b3701c43
 
     assert len(joints) == 3, "Expected three joints"
     assert all(isinstance(j, PlateMiterJoint) for j in joints), "Expected L-joints to be PlateMiterJoint"
@@ -203,23 +89,12 @@
 
     joints = []
     for tr in topo_results:
-<<<<<<< HEAD
-        kwargs = {"topology": tr[0], "a_segment_index": tr[1][1], "b_segment_index": tr[2][1]}
-
-        if tr[0] == JointTopology.TOPO_UNKNOWN:
-            continue
-        elif tr[0] == JointTopology.TOPO_EDGE_EDGE:
-            joints.append(PlateMiterJoint(tr[1][0], tr[2][0], **kwargs))
-        elif tr[0] == JointTopology.TOPO_EDGE_FACE:
-            joints.append(PlateButtJoint(tr[1][0], tr[2][0], **kwargs))
-=======
         if tr.topology == JointTopology.TOPO_UNKNOWN:
             continue
         elif tr.topology == JointTopology.TOPO_EDGE_EDGE:
             joints.append(PlateMiterJoint(tr.plate_a, tr.plate_b, tr.topology, tr.segment_a_index, tr.segment_b_index))
         elif tr.topology == JointTopology.TOPO_EDGE_FACE:
             joints.append(PlateButtJoint(tr.plate_a, tr.plate_b, tr.topology, tr.segment_a_index, tr.segment_b_index))
->>>>>>> b3701c43
 
     assert len(joints) == 3, "Expected three joints"
     assert isinstance(joints[0], PlateButtJoint), "Expected L-joints to be PlateButtJoint"
