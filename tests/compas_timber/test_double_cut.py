import pytest

from collections import OrderedDict

from compas.geometry import Point
from compas.geometry import Plane
from compas.geometry import Line
from compas.geometry import Vector
from compas.geometry import Frame
from compas.geometry import Transformation

from compas.tolerance import TOL
from compas.tolerance import Tolerance

from compas_timber.elements import Beam
from compas_timber.fabrication import DoubleCut

<<<<<<< HEAD
from compas_timber.fabrication.double_cut import DoubleCutProxy
=======
from compas_timber.fabrication import DoubleCutProxy
>>>>>>> 101ed2fe


@pytest.fixture
def tol():
    return Tolerance(unit="MM", absolute=1e-3, relative=1e-3)


@pytest.fixture
def cross_beam():
    width = 100
    height = 120

    centerline = Line(Point(x=33782.4296640, y=-3257.66821289, z=0.0), Point(x=30782.4296640, y=-3257.66821289, z=0.0))

    return Beam.from_centerline(centerline, width, height)


@pytest.fixture
def main_beams():
    width = 80
    height = 100
    normal = Vector(1, 1.5, 0)

    centerlines = [
        Line(Point(x=30499.6181909, y=-4472.85889623, z=-1495.56306376), Point(x=31205.1038160, y=-3257.66821289, z=0.0)),
        Line(Point(x=32075.5938981, y=-4033.05172213, z=175.130197043), Point(x=31955.6464870, y=-3257.66821289, z=0.0)),
        Line(Point(x=32525.3966898, y=-1527.48357877, z=-1380.20828658), Point(x=32425.4405138, y=-3257.66821289, z=0.0)),
        Line(Point(x=34264.6341510, y=-3873.12184064, z=752.091392287), Point(x=33288.3954994, y=-3257.66821289, z=0.0)),
    ]

    return [Beam.from_centerline(centerline, width, height, normal) for centerline in centerlines]


EXPECTED_DOUBLE_CUT_PARAMS = [
    OrderedDict(
        [
            ("Name", "DoubleCut"),
            ("Priority", "0"),
            ("Process", "yes"),
            ("ProcessID", "0"),
            ("ReferencePlaneID", "2"),
            ("Orientation", "end"),
            ("StartX", "1985.301"),
            ("StartY", "30.003"),
            ("Angle1", "46.889"),
            ("Inclination1", "93.332"),
            ("Angle2", "134.670"),
            ("Inclination2", "56.374"),
        ]
    ),
    OrderedDict(
        [
            ("Name", "DoubleCut"),
            ("Priority", "0"),
            ("Process", "yes"),
            ("ProcessID", "0"),
            ("ReferencePlaneID", "2"),
            ("Orientation", "end"),
            ("StartX", "737.894"),
            ("StartY", "16.182"),
            ("Angle1", "43.966"),
            ("Inclination1", "18.288"),
            ("Angle2", "101.632"),
            ("Inclination2", "100.024"),
        ]
    ),
    OrderedDict(
        [
            ("Name", "DoubleCut"),
            ("Priority", "0"),
            ("Process", "yes"),
            ("ProcessID", "0"),
            ("ReferencePlaneID", "2"),
            ("Orientation", "end"),
            ("StartX", "2137.082"),
            ("StartY", "31.908"),
            ("Angle1", "62.107"),
            ("Inclination1", "117.921"),
            ("Angle2", "132.439"),
            ("Inclination2", "57.581"),
        ]
    ),
    OrderedDict(
        [
            ("Name", "DoubleCut"),
            ("Priority", "0"),
            ("Process", "yes"),
            ("ProcessID", "0"),
            ("ReferencePlaneID", "4"),
            ("Orientation", "end"),
            ("StartX", "1205.229"),
            ("StartY", "96.426"),
            ("Angle1", "27.958"),
            ("Inclination1", "72.366"),
            ("Angle2", "88.776"),
            ("Inclination2", "146.899"),
        ]
    ),
]


EXPECTED_CUTTING_PLANES = [
    [
        Plane(
            point=Point(x=31224.1239747, y=-3307.66821289, z=-59.9999999995),
            normal=Vector(x=-1.01893407715e-16, y=6.79289384764e-17, z=-1.0),
        ),
        Plane(
            point=Point(x=31224.1239747, y=-3307.66821289, z=-59.9999999995),
            normal=Vector(x=5.24602991441e-15, y=-1.0, z=6.24198463444e-16),
        ),
    ],
    [
        Plane(
            point=Point(x=31987.3059470, y=-3307.66821289, z=59.9999999999),
            normal=Vector(x=-9.2376139442e-17, y=6.15840929613e-17, z=1.0),
        ),
        Plane(
            point=Point(x=31987.3059470, y=-3307.66821289, z=59.9999999999),
            normal=Vector(x=-1.38695476766e-16, y=-1.0, z=5.90388154506e-17),
        ),
    ],
    [
        Plane(
            point=Point(x=32469.9263052, y=-3207.66821289, z=-60.0000000004),
            normal=Vector(x=-1.02714686652e-16, y=1.0, z=1.71874245103e-16),
        ),
        Plane(
            point=Point(x=32469.9263052, y=-3207.66821289, z=-60.0000000004),
            normal=Vector(x=1.63477500676e-16, y=2.44472009656e-17, z=-1.0),
        ),
    ],
    [
        Plane(
            point=Point(x=33453.7063922, y=-3307.66821289, z=60.0000000000),
            normal=Vector(x=-3.02234139005e-16, y=-1.0, z=-1.41357928117e-16),
        ),
        Plane(
            point=Point(x=33453.7063922, y=-3307.66821289, z=60.0000000000),
            normal=Vector(x=-6.92821045815e-17, y=2.46336371845e-16, z=1.0),
        ),
    ],
]


@pytest.mark.parametrize(
    "test_index, expected_double_cut_params, cutting_plane_indexes, ref_side_index",
    [
        (0, EXPECTED_DOUBLE_CUT_PARAMS[0], [0, 1], 1),  # main_beam_a
        (1, EXPECTED_DOUBLE_CUT_PARAMS[1], [1, 2], 1),  # main_beam_b
        (2, EXPECTED_DOUBLE_CUT_PARAMS[2], [3, 0], 1),  # main_beam_c
        (3, EXPECTED_DOUBLE_CUT_PARAMS[3], [2, 1], 3),  # main_beam_d
    ],
)
def test_double_cut_params(
    main_beams,
    cross_beam,
    test_index,
    expected_double_cut_params,
    cutting_plane_indexes,
    ref_side_index,
):
    # Create the DoubleCut object
    cutting_planes = [cross_beam.ref_sides[index] for index in cutting_plane_indexes]
    double_cut = DoubleCut.from_planes_and_beam(cutting_planes, main_beams[test_index], ref_side_index)

    # Validate generated parameters
    generated_params = double_cut.params.header_attributes
    generated_params.update(double_cut.params.as_dict())
    for key, value in expected_double_cut_params.items():
        assert generated_params[key] == value


@pytest.mark.parametrize(
    "test_index, expected_double_cut_params, expected_cutting_planes",
    [
        (0, EXPECTED_DOUBLE_CUT_PARAMS[0], EXPECTED_CUTTING_PLANES[0]),
        (1, EXPECTED_DOUBLE_CUT_PARAMS[1], EXPECTED_CUTTING_PLANES[1]),
        (2, EXPECTED_DOUBLE_CUT_PARAMS[2], EXPECTED_CUTTING_PLANES[2]),
        (3, EXPECTED_DOUBLE_CUT_PARAMS[3], EXPECTED_CUTTING_PLANES[3]),
    ],
)
def test_double_cut_planes_from_params(
    main_beams,
    test_index,
    expected_double_cut_params,
    expected_cutting_planes,
):
    # convert string values to the appropriate types (float, bool, etc.)
    def convert_value(value):
        if isinstance(value, str):
            # convert to float if the string represents a number
            if value.replace(".", "", 1).isdigit():
                return float(value)
            # convert specific strings to booleans
            if value.lower() in ["yes", "no"]:
                return value.lower() == "yes"
        return value

    # convert the OrderedDict values to the expected types
    params = {key.lower(): convert_value(value) for key, value in expected_double_cut_params.items()}

    # instantiate DoubleCut with unpacked parameters from the OrderedDict
    double_cut = DoubleCut(
        orientation=params["orientation"],
        start_x=params["startx"],
        start_y=params["starty"],
        angle_1=params["angle1"],
        inclination_1=params["inclination1"],
        angle_2=params["angle2"],
        inclination_2=params["inclination2"],
        ref_side_index=int(params["referenceplaneid"] - 1),
    )

    # generate frame from the parameters
    generated_planes = double_cut.planes_from_params_and_beam(main_beams[test_index])
    # compare generated planes to expected planes using `approx`
    for generated, expected in zip(generated_planes, expected_cutting_planes):
        expected = expected.transformed(main_beams[test_index].transformation_to_local())
        assert generated.point.x == pytest.approx(expected.point.x, abs=TOL.approximation)
        assert generated.point.y == pytest.approx(expected.point.y, abs=TOL.approximation)
        assert generated.point.z == pytest.approx(expected.point.z, abs=TOL.approximation)
        assert generated.normal.x == pytest.approx(expected.normal.x, abs=TOL.approximation)
        assert generated.normal.y == pytest.approx(expected.normal.y, abs=TOL.approximation)
        assert generated.normal.z == pytest.approx(expected.normal.z, abs=TOL.approximation)


def test_doublecut_scaled():
    doublecut = DoubleCut(
        orientation="end",
        start_x=1985.301,
        start_y=30.003,
        angle_1=46.889,
        inclination_1=93.332,
        angle_2=134.670,
        inclination_2=56.374,
        ref_side_index=1,
    )

    scaled = doublecut.scaled(2.0)

    assert scaled.orientation == doublecut.orientation
    assert scaled.start_x == doublecut.start_x * 2.0
    assert scaled.start_y == doublecut.start_y * 2.0
    assert scaled.angle_1 == doublecut.angle_1
    assert scaled.inclination_1 == doublecut.inclination_1
    assert scaled.angle_2 == doublecut.angle_2
    assert scaled.inclination_2 == doublecut.inclination_2
    assert scaled.ref_side_index == doublecut.ref_side_index


def test_double_cut_transforms_with_beam(tol, cross_beam):
    width = 80
    height = 100
    normal = Vector(1, 1.5, 0)
    centerline = Line(Point(x=30499.6181909, y=-4472.85889623, z=-1495.56306376), Point(x=31205.1038160, y=-3257.66821289, z=0.0))

    beam_a = Beam.from_centerline(centerline, width, height, normal)
    beam_b = Beam.from_centerline(centerline, width, height, normal)

    # Create cutting planes from the cross beam
    cutting_planes = [cross_beam.ref_sides[0], cross_beam.ref_sides[1]]

    # Create DoubleCut instances
    instance_a = DoubleCut.from_planes_and_beam(cutting_planes, beam_a, ref_side_index=1)
    instance_b = DoubleCut.from_planes_and_beam(cutting_planes, beam_b, ref_side_index=1)

    transformation = Transformation.from_frame(Frame(Point(1000, 555, -69), Vector(1, 4, 5), Vector(6, 1, -3)))
    beam_b.transform(transformation)

<<<<<<< HEAD
=======
    assert beam_b.transformation == transformation * beam_a.transformation

>>>>>>> 101ed2fe
    # properties should be the same after transformation
    assert instance_a.orientation == instance_b.orientation
    assert tol.is_close(instance_a.start_x, instance_b.start_x)
    assert tol.is_close(instance_a.start_y, instance_b.start_y)
    assert tol.is_close(instance_a.angle_1, instance_b.angle_1)
    assert tol.is_close(instance_a.inclination_1, instance_b.inclination_1)
    assert tol.is_close(instance_a.angle_2, instance_b.angle_2)
    assert tol.is_close(instance_a.inclination_2, instance_b.inclination_2)
    assert tol.is_close(instance_a.ref_side_index, instance_b.ref_side_index)

    # planes should transform correctly
    planes_a = instance_a.planes_from_params_and_beam(beam_a)
    planes_b = instance_b.planes_from_params_and_beam(beam_b)

    for plane_a, plane_b in zip(planes_a, planes_b):
<<<<<<< HEAD
        plane_a.transform(transformation)
=======
>>>>>>> 101ed2fe
        assert tol.is_allclose(plane_a.point, plane_b.point)
        assert tol.is_allclose(plane_a.normal, plane_b.normal)


def test_double_cut_proxy_transforms_with_beam(tol, cross_beam):
    width = 80
    height = 100
    normal = Vector(1, 1.5, 0)
    centerline = Line(Point(x=30499.6181909, y=-4472.85889623, z=-1495.56306376), Point(x=31205.1038160, y=-3257.66821289, z=0.0))

    beam_a = Beam.from_centerline(centerline, width, height, normal)
    beam_b = Beam.from_centerline(centerline, width, height, normal)

    # Create cutting planes from the cross beam
    cutting_planes = [cross_beam.ref_sides[0], cross_beam.ref_sides[1]]

    # Create DoubleCutProxy instances
    instance_a = DoubleCutProxy.from_planes_and_beam(cutting_planes, beam_a, ref_side_index=1)
    instance_b = DoubleCutProxy.from_planes_and_beam(cutting_planes, beam_b, ref_side_index=1)

    transformation = Transformation.from_frame(Frame(Point(1000, 555, -69), Vector(1, 4, 5), Vector(6, 1, -3)))
    beam_b.transform(transformation)

<<<<<<< HEAD
=======
    assert beam_b.transformation == transformation * beam_a.transformation

>>>>>>> 101ed2fe
    # unproxify to get the actual DoubleCut instances
    double_cut_a = instance_a.unproxified()
    double_cut_b = instance_b.unproxified()

    # properties should be the same after transformation
    assert double_cut_a.orientation == double_cut_b.orientation
    assert tol.is_close(double_cut_a.start_x, double_cut_b.start_x)
    assert tol.is_close(double_cut_a.start_y, double_cut_b.start_y)
    assert tol.is_close(double_cut_a.angle_1, double_cut_b.angle_1)
    assert tol.is_close(double_cut_a.inclination_1, double_cut_b.inclination_1)
    assert tol.is_close(double_cut_a.angle_2, double_cut_b.angle_2)
    assert tol.is_close(double_cut_a.inclination_2, double_cut_b.inclination_2)
    assert tol.is_close(double_cut_a.ref_side_index, double_cut_b.ref_side_index)

<<<<<<< HEAD
    # planes should transform correctly
    planes_a = double_cut_a.planes_from_params_and_beam(beam_a)
    planes_b = double_cut_b.planes_from_params_and_beam(beam_b)

    for plane_a, plane_b in zip(planes_a, planes_b):
        plane_a.transform(transformation)
=======
    # planes are produced in element space, should be the same after transformation
    planes_a = double_cut_a.planes_from_params_and_beam(beam_a)
    planes_b = double_cut_b.planes_from_params_and_beam(beam_b)
    for plane_a, plane_b in zip(planes_a, planes_b):
>>>>>>> 101ed2fe
        assert tol.is_allclose(plane_a.point, plane_b.point)
        assert tol.is_allclose(plane_a.normal, plane_b.normal)<|MERGE_RESOLUTION|>--- conflicted
+++ resolved
@@ -15,11 +15,7 @@
 from compas_timber.elements import Beam
 from compas_timber.fabrication import DoubleCut
 
-<<<<<<< HEAD
-from compas_timber.fabrication.double_cut import DoubleCutProxy
-=======
 from compas_timber.fabrication import DoubleCutProxy
->>>>>>> 101ed2fe
 
 
 @pytest.fixture
@@ -290,11 +286,8 @@
     transformation = Transformation.from_frame(Frame(Point(1000, 555, -69), Vector(1, 4, 5), Vector(6, 1, -3)))
     beam_b.transform(transformation)
 
-<<<<<<< HEAD
-=======
     assert beam_b.transformation == transformation * beam_a.transformation
 
->>>>>>> 101ed2fe
     # properties should be the same after transformation
     assert instance_a.orientation == instance_b.orientation
     assert tol.is_close(instance_a.start_x, instance_b.start_x)
@@ -310,10 +303,6 @@
     planes_b = instance_b.planes_from_params_and_beam(beam_b)
 
     for plane_a, plane_b in zip(planes_a, planes_b):
-<<<<<<< HEAD
-        plane_a.transform(transformation)
-=======
->>>>>>> 101ed2fe
         assert tol.is_allclose(plane_a.point, plane_b.point)
         assert tol.is_allclose(plane_a.normal, plane_b.normal)
 
@@ -337,11 +326,8 @@
     transformation = Transformation.from_frame(Frame(Point(1000, 555, -69), Vector(1, 4, 5), Vector(6, 1, -3)))
     beam_b.transform(transformation)
 
-<<<<<<< HEAD
-=======
     assert beam_b.transformation == transformation * beam_a.transformation
 
->>>>>>> 101ed2fe
     # unproxify to get the actual DoubleCut instances
     double_cut_a = instance_a.unproxified()
     double_cut_b = instance_b.unproxified()
@@ -356,18 +342,9 @@
     assert tol.is_close(double_cut_a.inclination_2, double_cut_b.inclination_2)
     assert tol.is_close(double_cut_a.ref_side_index, double_cut_b.ref_side_index)
 
-<<<<<<< HEAD
-    # planes should transform correctly
-    planes_a = double_cut_a.planes_from_params_and_beam(beam_a)
-    planes_b = double_cut_b.planes_from_params_and_beam(beam_b)
-
-    for plane_a, plane_b in zip(planes_a, planes_b):
-        plane_a.transform(transformation)
-=======
     # planes are produced in element space, should be the same after transformation
     planes_a = double_cut_a.planes_from_params_and_beam(beam_a)
     planes_b = double_cut_b.planes_from_params_and_beam(beam_b)
     for plane_a, plane_b in zip(planes_a, planes_b):
->>>>>>> 101ed2fe
         assert tol.is_allclose(plane_a.point, plane_b.point)
         assert tol.is_allclose(plane_a.normal, plane_b.normal)