import os
import pytest

from compas.data import json_load
from compas.tolerance import Tolerance
from compas.geometry import Frame

import xml.etree.ElementTree as ET

import compas
import compas_timber
from compas_timber.fabrication import BTLxWriter
from compas_timber.fabrication import JackRafterCut
from compas_timber.fabrication import OrientationType
from compas_timber.elements import Beam
from compas_timber.elements import CutFeature
from compas_timber.model import TimberModel


@pytest.fixture(scope="module")
def test_model():
    model_path = os.path.join(compas_timber.DATA, "model_test.json")
    model = json_load(model_path)
    model.process_joinery()
    return model


@pytest.fixture(scope="module")
def expected_btlx():
    btlx_path = os.path.join(compas_timber.DATA, "model_test.btlx")
    with open(btlx_path, "r", encoding="utf-8") as btlx:
        return ET.fromstring(btlx.read())


@pytest.fixture(scope="module")
def resulting_btlx(test_model):
    writer = BTLxWriter()
    resulting_btlx_str = writer.model_to_xml(test_model)
    return ET.fromstring(resulting_btlx_str)


@pytest.fixture
def namespaces():
    return {"d2m": "https://www.design2machine.com"}


@pytest.fixture
def tol():
    return Tolerance(unit="MM", absolute=1e-3, relative=1e-3)


def test_btlx_file_history(resulting_btlx, namespaces):
    # Validate the FileHistory element
    file_history = resulting_btlx.find("d2m:FileHistory", namespaces)
    assert file_history is not None

    # Validate the InitialExportProgram element within FileHistory
    initial_export_program = file_history.find("d2m:InitialExportProgram", namespaces)
    assert initial_export_program is not None

    # Validate the attributes of InitialExportProgram
    assert initial_export_program.get("CompanyName") == "Gramazio Kohler Research"
    assert initial_export_program.get("ProgramName") == "COMPAS_Timber"
    assert initial_export_program.get("ProgramVersion") == "Compas: {}".format(compas.__version__)
    assert initial_export_program.get("ComputerName") == (os.getenv("computername") or "None")
    assert initial_export_program.get("UserName") == (os.getenv("USERNAME") or "None")


def test_btlx_parts(resulting_btlx, test_model, namespaces):
    # Find the Project element
    project = resulting_btlx.find("d2m:Project", namespaces)
    assert project is not None

    # Find the Parts element within the Project element
    parts = project.find("d2m:Parts", namespaces)
    assert parts is not None

    # Find all Part elements within the Parts element
    part_elements = parts.findall("d2m:Part", namespaces)
    assert len(part_elements) == len(list(test_model.beams))

    # Validate each Part element
    for part, beam in zip(part_elements, test_model.beams):
        assert part.get("Length") == "{:.3f}".format(beam.blank_length)
        assert part.get("Height") == "{:.3f}".format(beam.height)
        assert part.get("Width") == "{:.3f}".format(beam.width)


def test_btlx_processings(resulting_btlx, test_model, namespaces):
    # Find the Project element
    project = resulting_btlx.find("d2m:Project", namespaces)
    assert project is not None

    # Find the Parts element within the Project element
    parts = project.find("d2m:Parts", namespaces)
    assert parts is not None

    # Find all Part elements within the Parts element
    part_elements = parts.findall("d2m:Part", namespaces)
    assert len(part_elements) == len(list(test_model.beams))

    # Validate the features and processings
    for part, beam in zip(part_elements, test_model.beams):
        beam_features = beam.features
        processings = part.find("d2m:Processings", namespaces)
        assert len(processings) == len(beam_features)


def test_expected_btlx(resulting_btlx, expected_btlx, namespaces):
    # Validate the root element
    assert resulting_btlx.tag == expected_btlx.tag

    # Validate the FileHistory element
    resulting_file_history = resulting_btlx.find("d2m:FileHistory", namespaces)
    expected_file_history = expected_btlx.find("d2m:FileHistory", namespaces)
    assert resulting_file_history is not None
    assert expected_file_history is not None
    assert resulting_file_history.tag == expected_file_history.tag

    # Validate the Project element
    resulting_project = resulting_btlx.find("d2m:Project", namespaces)
    expected_project = expected_btlx.find("d2m:Project", namespaces)
    assert resulting_project is not None
    assert expected_project is not None
    assert resulting_project.tag == expected_project.tag

    # Validate the Parts element within the Project element
    resulting_parts = resulting_project.find("d2m:Parts", namespaces)
    expected_parts = expected_project.find("d2m:Parts", namespaces)
    assert resulting_parts is not None
    assert expected_parts is not None
    assert resulting_parts.tag == expected_parts.tag

    # Validate all Part elements within the Parts element
    resulting_part_elements = resulting_parts.findall("d2m:Part", namespaces)
    expected_part_elements = expected_parts.findall("d2m:Part", namespaces)
    assert len(resulting_part_elements) == len(expected_part_elements)

    for resulting_part, expected_part in zip(resulting_part_elements, expected_part_elements):
        assert resulting_part.tag == expected_part.tag

        # Validate the Processings element within each Part element
        resulting_processings = resulting_part.find("d2m:Processings", namespaces)
        expected_processings = expected_part.find("d2m:Processings", namespaces)
        assert resulting_processings is not None
        assert expected_processings is not None
        assert resulting_processings.tag == expected_processings.tag

        # Validate all Processing elements within the Processings element
        resulting_processing_elements = resulting_processings.findall("d2m:Processing", namespaces)
        expected_processing_elements = expected_processings.findall("d2m:Processing", namespaces)
        assert len(resulting_processing_elements) == len(expected_processing_elements)

        for resulting_processing, expected_processing in zip(resulting_processing_elements, expected_processing_elements):
            assert resulting_processing.tag == expected_processing.tag
            assert resulting_processing.attrib == expected_processing.attrib


def test_btlx_should_skip_feature():
    writer = BTLxWriter()
    model = TimberModel()
    beam = Beam(Frame.worldXY(), 1000, 100, 100)
    beam.add_features(CutFeature(Frame.worldXY()))
    model.add_element(beam)

    with pytest.warns():
        result = writer.model_to_xml(model)

    assert result is not None


<<<<<<< HEAD
def test_create_processing_with_dict_params():
    class MockProcessing:
        PROCESSING_NAME = "MockProcessing"
        header_attributes = {"Name": "MockProcessing", "Priority": "1", "Process": "yes", "ProcessID": "1", "ReferencePlaneID": "1"}
        params_dict = {"Param1": "Value1", "Param2": {"SubParam1": "SubValue1", "SubParam2": "SubValue2"}, "Param3": "Value3"}
        subprocessings = []

    writer = BTLxWriter()
    processing = MockProcessing()
    processing_element = writer._create_processing(processing)

    assert processing_element.tag == "MockProcessing"
    assert processing_element.attrib == processing.header_attributes

    param1 = processing_element.find("Param1")
    assert param1 is not None
    assert param1.text == "Value1"

    param2 = processing_element.find("Param2")
    assert param2 is not None
    assert param2.get("SubParam1") == "SubValue1"
    assert param2.get("SubParam2") == "SubValue2"

    param3 = processing_element.find("Param3")
    assert param3 is not None
    assert param3.text == "Value3"
=======
def test_float_formatting_of_param_dicts():
    test_processing = JackRafterCut(OrientationType.END, 10, 20.0, 0.5, 45.000, 90, ref_side_index=1)
    params_dict = test_processing.params_dict

    assert params_dict["Orientation"] == "end"
    assert params_dict["StartX"] == "{:.3f}".format(test_processing.start_x)
    assert params_dict["StartY"] == "{:.3f}".format(test_processing.start_y)
    assert params_dict["StartDepth"] == "{:.3f}".format(test_processing.start_depth)
    assert params_dict["Angle"] == "{:.3f}".format(test_processing.angle)
    assert params_dict["Inclination"] == "{:.3f}".format(test_processing.inclination)
    assert params_dict["ReferencePlaneID"] == "{:.0f}".format(test_processing.ref_side_index + 1)
>>>>>>> 341e3a3b
<|MERGE_RESOLUTION|>--- conflicted
+++ resolved
@@ -169,34 +169,6 @@
     assert result is not None
 
 
-<<<<<<< HEAD
-def test_create_processing_with_dict_params():
-    class MockProcessing:
-        PROCESSING_NAME = "MockProcessing"
-        header_attributes = {"Name": "MockProcessing", "Priority": "1", "Process": "yes", "ProcessID": "1", "ReferencePlaneID": "1"}
-        params_dict = {"Param1": "Value1", "Param2": {"SubParam1": "SubValue1", "SubParam2": "SubValue2"}, "Param3": "Value3"}
-        subprocessings = []
-
-    writer = BTLxWriter()
-    processing = MockProcessing()
-    processing_element = writer._create_processing(processing)
-
-    assert processing_element.tag == "MockProcessing"
-    assert processing_element.attrib == processing.header_attributes
-
-    param1 = processing_element.find("Param1")
-    assert param1 is not None
-    assert param1.text == "Value1"
-
-    param2 = processing_element.find("Param2")
-    assert param2 is not None
-    assert param2.get("SubParam1") == "SubValue1"
-    assert param2.get("SubParam2") == "SubValue2"
-
-    param3 = processing_element.find("Param3")
-    assert param3 is not None
-    assert param3.text == "Value3"
-=======
 def test_float_formatting_of_param_dicts():
     test_processing = JackRafterCut(OrientationType.END, 10, 20.0, 0.5, 45.000, 90, ref_side_index=1)
     params_dict = test_processing.params_dict
@@ -208,4 +180,31 @@
     assert params_dict["Angle"] == "{:.3f}".format(test_processing.angle)
     assert params_dict["Inclination"] == "{:.3f}".format(test_processing.inclination)
     assert params_dict["ReferencePlaneID"] == "{:.0f}".format(test_processing.ref_side_index + 1)
->>>>>>> 341e3a3b
+
+
+def test_create_processing_with_dict_params():
+    class MockProcessing:
+        PROCESSING_NAME = "MockProcessing"
+        header_attributes = {"Name": "MockProcessing", "Priority": "1", "Process": "yes", "ProcessID": "1", "ReferencePlaneID": "1"}
+        params_dict = {"Param1": "Value1", "Param2": {"SubParam1": "SubValue1", "SubParam2": "SubValue2"}, "Param3": "Value3"}
+        subprocessings = []
+
+    writer = BTLxWriter()
+    processing = MockProcessing()
+    processing_element = writer._create_processing(processing)
+
+    assert processing_element.tag == "MockProcessing"
+    assert processing_element.attrib == processing.header_attributes
+
+    param1 = processing_element.find("Param1")
+    assert param1 is not None
+    assert param1.text == "Value1"
+
+    param2 = processing_element.find("Param2")
+    assert param2 is not None
+    assert param2.get("SubParam1") == "SubValue1"
+    assert param2.get("SubParam2") == "SubValue2"
+
+    param3 = processing_element.find("Param3")
+    assert param3 is not None
+    assert param3.text == "Value3"