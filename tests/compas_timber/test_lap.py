--- conflicted
+++ resolved
@@ -16,11 +16,7 @@
 from compas_timber.fabrication import Lap
 from compas_timber.fabrication import OrientationType
 
-<<<<<<< HEAD
-from compas_timber.fabrication.lap import LapProxy
-=======
 from compas_timber.fabrication import LapProxy
->>>>>>> 101ed2fe
 
 
 @pytest.fixture
@@ -329,10 +325,6 @@
     assert scaled_instance.ref_side_index == instance.ref_side_index
 
 
-<<<<<<< HEAD
-
-=======
->>>>>>> 101ed2fe
 def test_lap_from_polyhedron_transforms_with_beam(tol):
     centerline = Line(Point(x=598.9718391480744, y=442.07491356492113, z=-43.147538325873505), Point(x=439.346903483214, y=-335.92694125538884, z=69.2873648757245))
     cross_section = [60, 60]
@@ -378,11 +370,6 @@
     volume_a = instance_a.volume_from_params_and_beam(beam_a)
     volume_b = instance_b.volume_from_params_and_beam(beam_b)
 
-<<<<<<< HEAD
-    volume_a.transform(transformation)
-
-=======
->>>>>>> 101ed2fe
     vertices_a, faces_a = volume_a.to_vertices_and_faces()
     vertices_b, faces_b = volume_b.to_vertices_and_faces()
 
@@ -440,11 +427,6 @@
     volume_a = lap_a.volume_from_params_and_beam(beam_a)
     volume_b = lap_b.volume_from_params_and_beam(beam_b)
 
-<<<<<<< HEAD
-    volume_a.transform(transformation)
-
-=======
->>>>>>> 101ed2fe
     vertices_a, faces_a = volume_a.to_vertices_and_faces()
     vertices_b, faces_b = volume_b.to_vertices_and_faces()
 
