from copy import deepcopy

from compas.data import json_dumps
from compas.data import json_loads
from compas.geometry import Frame
from compas.geometry import Point
from compas.geometry import Vector

from compas_timber.assembly import TimberAssembly
from compas_timber.connections import Joint
from compas_timber.parts import Beam


def test_create():
    _ = TimberAssembly()


def test_add_beam():
    A = TimberAssembly()
    B = Beam(Frame.worldXY(), width=0.1, height=0.1, length=1.0)
    A.add_beam(B)

    assert B.key in A.beam_keys
    assert B in A.beams
    assert len(list(A.graph.nodes())) == 1
    assert len(list(A.graph.edges())) == 0
    assert A.beams[0] is B
    assert len(A.beams) == 1


def test_add_joint(mocker):
    mocker.patch("compas_timber.connections.Joint.add_features")
    a = TimberAssembly()
    b1 = Beam(Frame.worldXY(), length=1.0, width=0.1, height=0.1)
    b2 = Beam(Frame.worldYZ(), length=1.0, width=0.1, height=0.1)

    a.add_beam(b1)
    a.add_beam(b2)
    _ = Joint.create(a, b1, b2)

    assert len(list(a.graph.nodes())) == 3
    assert len(list(a.graph.edges())) == 2
    assert a.beams[0] == b1
    assert len(a.joints) == 1


def test_remove_joint(mocker):
    mocker.patch("compas_timber.connections.Joint.add_features")
    A = TimberAssembly()
    B1 = Beam(Frame.worldXY(), length=1.0, width=0.1, height=0.1)
    B2 = Beam(Frame.worldYZ(), length=1.0, width=0.1, height=0.1)
    A.add_beam(B1)
    A.add_beam(B2)

    J = Joint.create(A, B1, B2)
    assert A.contains(J)

    A.remove_joint(J)
    assert len(list(A.graph.nodes())) == 2
    assert len(list(A.graph.edges())) == 0
    assert len(A.joints) == 0
    assert J.assembly is None


def test_copy(mocker):
    mocker.patch("compas_timber.connections.Joint.add_features")
    mocker.patch("compas_timber.connections.Joint.restore_beams_from_keys")
    F1 = Frame(Point(0, 0, 0), Vector(1, 0, 0), Vector(0, 1, 0))
    F2 = Frame(Point(0, 0, 0), Vector(1, 0, 0), Vector(0, 1, 0))
    B1 = Beam(F1, length=1.0, width=0.1, height=0.12)
    B2 = Beam(F2, length=1.0, width=0.1, height=0.12)
    A = TimberAssembly()
    A.add_beam(B1)
    A.add_beam(B2)
    _ = Joint.create(A, B1, B2)

    A_copy = A.copy()
    assert A_copy is not A
    assert A_copy.beams[0] is not A.beams[0]


def test_deepcopy(mocker):
    mocker.patch("compas_timber.connections.Joint.add_features")
    mocker.patch("compas_timber.connections.Joint.restore_beams_from_keys")
    F1 = Frame(Point(0, 0, 0), Vector(1, 0, 0), Vector(0, 1, 0))
    F2 = Frame(Point(0, 0, 0), Vector(1, 0, 0), Vector(0, 1, 0))
    B1 = Beam(F1, length=1.0, width=0.1, height=0.12)
    B2 = Beam(F2, length=1.0, width=0.1, height=0.12)
    A = TimberAssembly()
    A.add_beam(B1)
    A.add_beam(B2)
    _ = Joint.create(A, B1, B2)

    A_copy = deepcopy(A)
    assert A_copy is not A
    assert A_copy.beams[0] is not A.beams[0]


def test_find():
    A = TimberAssembly()
    B = Beam(Frame.worldXY(), length=1.0, width=0.1, height=0.1)
    A.add_beam(B)
    assert B == A.find(B.guid)


def test_parts_joined(mocker):
    mocker.patch("compas_timber.connections.Joint.add_features")  # abstract method
    A = TimberAssembly()
    B1 = Beam(Frame.worldXY(), length=1.0, width=0.1, height=0.1)
    B2 = Beam(Frame.worldYZ(), length=1.0, width=0.1, height=0.1)
    B3 = Beam(Frame.worldZX(), length=1.0, width=0.1, height=0.1)

    A.add_beam(B1)
    A.add_beam(B2)
    A.add_beam(B3)
    _ = Joint.create(A, B1, B2)

    assert A.are_parts_joined([B1, B2])
<<<<<<< HEAD
    assert not A.are_parts_joined([B1, B3])
=======
    assert not A.are_parts_joined([B1, B3])


def test_beams_have_keys_after_serialization():
    A = TimberAssembly()
    B1 = Beam(Frame.worldXY(), length=1.0, width=0.1, height=0.1, geometry_type="mesh")
    B2 = Beam(Frame.worldYZ(), length=1.0, width=0.1, height=0.1, geometry_type="mesh")
    B3 = Beam(Frame.worldZX(), length=1.0, width=0.1, height=0.1, geometry_type="mesh")
    A.add_beam(B1)
    A.add_beam(B2)
    A.add_beam(B3)
    keys = [beam.key for beam in A.beams]

    A = json_loads(json_dumps(A))

    assert keys == [beam.key for beam in A.beams]


if __name__ == "__main__":
    # TODO: run with `invoke test` instead
    test_create()
    test_add_beam()
    test_add_joint()
    test_remove_joint()
    # test_copy()
    # test_deepcopy()
    test_find()
    test_parts_joined()
    print("\n *** all tests passed ***\n\n")
>>>>>>> e6bc6ae6
<|MERGE_RESOLUTION|>--- conflicted
+++ resolved
@@ -116,9 +116,6 @@
     _ = Joint.create(A, B1, B2)
 
     assert A.are_parts_joined([B1, B2])
-<<<<<<< HEAD
-    assert not A.are_parts_joined([B1, B3])
-=======
     assert not A.are_parts_joined([B1, B3])
 
 
@@ -135,17 +132,4 @@
     A = json_loads(json_dumps(A))
 
     assert keys == [beam.key for beam in A.beams]
-
-
-if __name__ == "__main__":
-    # TODO: run with `invoke test` instead
-    test_create()
-    test_add_beam()
-    test_add_joint()
-    test_remove_joint()
-    # test_copy()
-    # test_deepcopy()
-    test_find()
-    test_parts_joined()
-    print("\n *** all tests passed ***\n\n")
->>>>>>> e6bc6ae6
+    