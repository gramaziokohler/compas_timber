import pytest

from compas.data import json_dumps
from compas.data import json_loads
from compas.geometry import Line
from compas.geometry import Point
from compas.geometry import Plane
from compas.geometry import Frame
from compas.geometry import Vector
from compas.geometry import is_point_on_plane
from compas.geometry import Transformation

from compas_timber.elements import Beam
from compas_timber.fabrication import JackRafterCut
from compas_timber.fabrication import OrientationType

from compas.tolerance import Tolerance

<<<<<<< HEAD
from compas_timber.fabrication.jack_cut import JackRafterCutProxy
=======
from compas_timber.fabrication import JackRafterCutProxy
>>>>>>> 101ed2fe


@pytest.fixture
def tol():
    return Tolerance(unit="MM", absolute=1e-3, relative=1e-3)


def test_jack_rafter_cut_from_plane_start(tol):
    centerline = Line(Point(x=270.0, y=270.0, z=590.0), Point(x=1220.0, y=680.0, z=590.0))
    cross_section = (60, 120)
    beam = Beam.from_centerline(centerline, cross_section[0], cross_section[1])

    # cut the start of the beam
    normal = Vector(x=-0.996194698092, y=-0.0, z=-0.0871557427477)
    plane = Plane(Point(x=460.346635340, y=445.167151490, z=473.942755901), normal)
    instance = JackRafterCut.from_plane_and_beam(plane, beam)

    assert tol.is_close(instance.start_x, 214.922)
    assert tol.is_close(instance.start_y, 0.0)
    assert tol.is_close(instance.angle, 113.344)
    assert tol.is_close(instance.inclination, 95.000)
    assert tol.is_close(instance.ref_side_index, 0)

    cut_plane = instance.plane_from_params_and_beam(beam).transformed(beam.transformation)

    # should be the same plane, but point might be different
    assert cut_plane.is_parallel(plane, tol=tol.absolute)
    assert is_point_on_plane(cut_plane.point, plane, tol=tol.absolute)


def test_jack_rafter_cut_from_plane_end(tol):
    centerline = Line(Point(x=270.0, y=270.0, z=590.0), Point(x=1220.0, y=680.0, z=590.0))
    cross_section = (60, 120)
    beam = Beam.from_centerline(centerline, cross_section[0], cross_section[1])

    # cut the end of the beam
    normal = Vector(x=-0.996194698092, y=-0.0, z=-0.0871557427477) * -1.0
    plane = Plane(Point(x=460.346635340, y=445.167151490, z=473.942755901), normal)
    instance = JackRafterCut.from_plane_and_beam(plane, beam)

    assert tol.is_close(instance.start_x, 214.922)
    assert tol.is_close(instance.start_y, 0.0)
    assert tol.is_close(instance.angle, 66.656)
    assert tol.is_close(instance.inclination, 85.000)
    assert tol.is_close(instance.ref_side_index, 0)
    cut_plane = instance.plane_from_params_and_beam(beam).transformed(beam.transformation)

    # should be the same plane, but point might be different
    assert cut_plane.is_parallel(plane, tol=tol.absolute)
    assert is_point_on_plane(cut_plane.point, plane, tol=tol.absolute)


def test_jack_rafter_cut_from_frame(tol):
    centerline = Line(Point(x=270.0, y=270.0, z=590.0), Point(x=1220.0, y=680.0, z=590.0))
    cross_section = (60, 120)
    beam = Beam.from_centerline(centerline, cross_section[0], cross_section[1])

    # cut the start of the beam
    normal = Vector(x=-0.996194698092, y=-0.0, z=-0.0871557427477)
    plane = Plane(Point(x=460.346635340, y=445.167151490, z=473.942755901), normal)
    instance = JackRafterCut.from_plane_and_beam(Frame.from_plane(plane), beam)

    assert tol.is_close(instance.start_x, 214.922)
    assert tol.is_close(instance.start_y, 0.0)
    assert tol.is_close(instance.angle, 113.344)
    assert tol.is_close(instance.inclination, 95.000)
    assert tol.is_close(instance.ref_side_index, 0)

    cut_plane = instance.plane_from_params_and_beam(beam).transformed(beam.transformation)

    # should be the same plane, but point might be different
    assert cut_plane.is_parallel(plane, tol=tol.absolute)
    assert is_point_on_plane(cut_plane.point, plane, tol=tol.absolute)


def test_jack_rafter_cut_data(tol):
    instance = JackRafterCut(OrientationType.START, 14.23, 0.22, 42, 123.555, 95.2, ref_side_index=3)

    copied_instance = json_loads(json_dumps(instance))

    assert copied_instance.orientation == instance.orientation
    assert copied_instance.start_x == instance.start_x
    assert copied_instance.start_y == instance.start_y
    assert copied_instance.angle == instance.angle
    assert copied_instance.inclination == instance.inclination
    assert copied_instance.ref_side_index == instance.ref_side_index


def test_jack_rafter_params_obj():
    instance = JackRafterCut(OrientationType.START, 14.23, 0.22, 42, 123.555, 95.2, ref_side_index=3)

    params = instance.params.header_attributes
    params.update(instance.params.as_dict())

    assert params["Name"] == "JackRafterCut"
    assert params["Process"] == "yes"
    assert params["Priority"] == "0"
    assert params["ProcessID"] == "0"
    assert params["ReferencePlaneID"] == "4"

    assert params["Orientation"] == "start"
    assert params["StartX"] == "14.230"
    assert params["StartY"] == "0.220"
    assert params["StartDepth"] == "42.000"
    assert params["Angle"] == "123.555"
    assert params["Inclination"] == "95.200"


def test_jack_rafter_cut_scaled(tol):
    instance = JackRafterCut(OrientationType.START, 14.23, 0.22, 42, 123.555, 95.2, ref_side_index=3)

    scaled_instance = instance.scaled(2.0)

    assert scaled_instance.orientation == instance.orientation
    assert scaled_instance.start_x == instance.start_x * 2.0
    assert scaled_instance.start_y == instance.start_y * 2.0
    assert scaled_instance.angle == instance.angle
    assert scaled_instance.inclination == instance.inclination
    assert scaled_instance.ref_side_index == instance.ref_side_index


def test_jack_rafter_cut_transforms_with_beam(tol):
    centerline = Line(Point(x=270.0, y=270.0, z=590.0), Point(x=1220.0, y=680.0, z=590.0))
    cross_section = (60, 120)
    beam_a = Beam.from_centerline(centerline, cross_section[0], cross_section[1])
    beam_b = Beam.from_centerline(centerline, cross_section[0], cross_section[1])
    # cut the start of the beam
    normal = Vector(x=-0.996194698092, y=-0.0, z=-0.0871557427477)
    plane = Plane(Point(x=460.346635340, y=445.167151490, z=473.942755901), normal)
    instance_a = JackRafterCut.from_plane_and_beam(plane, beam_a)
    instance_b = JackRafterCut.from_plane_and_beam(plane, beam_b)

<<<<<<< HEAD

    transformation = Transformation.from_frame(Frame(Point(1000, 555, -69), Vector(1, 4, 5), Vector(6, 1, -3)))
    beam_b.transform(transformation)

=======
    transformation = Transformation.from_frame(Frame(Point(1000, 555, -69), Vector(1, 4, 5), Vector(6, 1, -3)))
    beam_b.transform(transformation)

    assert beam_b.transformation == transformation * beam_a.transformation
>>>>>>> 101ed2fe

    assert tol.is_close(instance_a.start_x, instance_b.start_x)
    assert tol.is_close(instance_a.start_y, instance_b.start_y)
    assert tol.is_close(instance_a.angle, instance_b.angle)
    assert tol.is_close(instance_a.inclination, instance_b.inclination)
    assert tol.is_close(instance_a.ref_side_index, instance_b.ref_side_index)

    cut_plane_a = instance_a.plane_from_params_and_beam(beam_a)
    cut_plane_b = instance_b.plane_from_params_and_beam(beam_b)

<<<<<<< HEAD
    cut_plane_a.transform(transformation)

    assert tol.is_allclose(cut_plane_a.normal, plane.normal.transformed(transformation))
=======
>>>>>>> 101ed2fe
    assert tol.is_allclose(cut_plane_a.normal, cut_plane_b.normal)
    assert tol.is_allclose(cut_plane_a.point, cut_plane_b.point)


<<<<<<< HEAD

=======
>>>>>>> 101ed2fe
def test_jack_rafter_cut_proxy_transforms_with_beam(tol):
    centerline = Line(Point(x=270.0, y=270.0, z=590.0), Point(x=1220.0, y=680.0, z=590.0))
    cross_section = (60, 120)
    beam_a = Beam.from_centerline(centerline, cross_section[0], cross_section[1])
    beam_b = Beam.from_centerline(centerline, cross_section[0], cross_section[1])
    # cut the start of the beam
    normal = Vector(x=-0.996194698092, y=-0.0, z=-0.0871557427477)
    plane = Plane(Point(x=460.346635340, y=445.167151490, z=473.942755901), normal)
    instance_a = JackRafterCutProxy.from_plane_and_beam(plane, beam_a)
    instance_b = JackRafterCutProxy.from_plane_and_beam(plane, beam_b)

<<<<<<< HEAD

    transformation = Transformation.from_frame(Frame(Point(1000, 555, -69), Vector(1, 4, 5), Vector(6, 1, -3)))
    beam_b.transform(transformation)

=======
    transformation = Transformation.from_frame(Frame(Point(1000, 555, -69), Vector(1, 4, 5), Vector(6, 1, -3)))
    beam_b.transform(transformation)

    assert beam_b.transformation == transformation * beam_a.transformation
>>>>>>> 101ed2fe

    assert tol.is_close(instance_a.start_x, instance_b.start_x)
    assert tol.is_close(instance_a.start_y, instance_b.start_y)
    assert tol.is_close(instance_a.angle, instance_b.angle)
    assert tol.is_close(instance_a.inclination, instance_b.inclination)
    assert tol.is_close(instance_a.ref_side_index, instance_b.ref_side_index)

    cut_plane_a = instance_a.plane_from_params_and_beam(beam_a)
    cut_plane_b = instance_b.plane_from_params_and_beam(beam_b)
<<<<<<< HEAD

    cut_plane_a.transform(transformation)

    assert tol.is_allclose(cut_plane_a.normal, plane.normal.transformed(transformation))
=======
    # planes are produced in element space, should be the same after transformation
>>>>>>> 101ed2fe
    assert tol.is_allclose(cut_plane_a.normal, cut_plane_b.normal)
    assert tol.is_allclose(cut_plane_a.point, cut_plane_b.point)<|MERGE_RESOLUTION|>--- conflicted
+++ resolved
@@ -16,11 +16,7 @@
 
 from compas.tolerance import Tolerance
 
-<<<<<<< HEAD
-from compas_timber.fabrication.jack_cut import JackRafterCutProxy
-=======
 from compas_timber.fabrication import JackRafterCutProxy
->>>>>>> 101ed2fe
 
 
 @pytest.fixture
@@ -153,17 +149,10 @@
     instance_a = JackRafterCut.from_plane_and_beam(plane, beam_a)
     instance_b = JackRafterCut.from_plane_and_beam(plane, beam_b)
 
-<<<<<<< HEAD
-
-    transformation = Transformation.from_frame(Frame(Point(1000, 555, -69), Vector(1, 4, 5), Vector(6, 1, -3)))
-    beam_b.transform(transformation)
-
-=======
     transformation = Transformation.from_frame(Frame(Point(1000, 555, -69), Vector(1, 4, 5), Vector(6, 1, -3)))
     beam_b.transform(transformation)
 
     assert beam_b.transformation == transformation * beam_a.transformation
->>>>>>> 101ed2fe
 
     assert tol.is_close(instance_a.start_x, instance_b.start_x)
     assert tol.is_close(instance_a.start_y, instance_b.start_y)
@@ -174,20 +163,10 @@
     cut_plane_a = instance_a.plane_from_params_and_beam(beam_a)
     cut_plane_b = instance_b.plane_from_params_and_beam(beam_b)
 
-<<<<<<< HEAD
-    cut_plane_a.transform(transformation)
-
-    assert tol.is_allclose(cut_plane_a.normal, plane.normal.transformed(transformation))
-=======
->>>>>>> 101ed2fe
     assert tol.is_allclose(cut_plane_a.normal, cut_plane_b.normal)
     assert tol.is_allclose(cut_plane_a.point, cut_plane_b.point)
 
 
-<<<<<<< HEAD
-
-=======
->>>>>>> 101ed2fe
 def test_jack_rafter_cut_proxy_transforms_with_beam(tol):
     centerline = Line(Point(x=270.0, y=270.0, z=590.0), Point(x=1220.0, y=680.0, z=590.0))
     cross_section = (60, 120)
@@ -199,17 +178,10 @@
     instance_a = JackRafterCutProxy.from_plane_and_beam(plane, beam_a)
     instance_b = JackRafterCutProxy.from_plane_and_beam(plane, beam_b)
 
-<<<<<<< HEAD
-
-    transformation = Transformation.from_frame(Frame(Point(1000, 555, -69), Vector(1, 4, 5), Vector(6, 1, -3)))
-    beam_b.transform(transformation)
-
-=======
     transformation = Transformation.from_frame(Frame(Point(1000, 555, -69), Vector(1, 4, 5), Vector(6, 1, -3)))
     beam_b.transform(transformation)
 
     assert beam_b.transformation == transformation * beam_a.transformation
->>>>>>> 101ed2fe
 
     assert tol.is_close(instance_a.start_x, instance_b.start_x)
     assert tol.is_close(instance_a.start_y, instance_b.start_y)
@@ -219,13 +191,6 @@
 
     cut_plane_a = instance_a.plane_from_params_and_beam(beam_a)
     cut_plane_b = instance_b.plane_from_params_and_beam(beam_b)
-<<<<<<< HEAD
-
-    cut_plane_a.transform(transformation)
-
-    assert tol.is_allclose(cut_plane_a.normal, plane.normal.transformed(transformation))
-=======
     # planes are produced in element space, should be the same after transformation
->>>>>>> 101ed2fe
     assert tol.is_allclose(cut_plane_a.normal, cut_plane_b.normal)
     assert tol.is_allclose(cut_plane_a.point, cut_plane_b.point)