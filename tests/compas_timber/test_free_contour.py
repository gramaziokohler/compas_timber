--- conflicted
+++ resolved
@@ -130,11 +130,7 @@
 def test_double_contour_plate():
     pline_a = Polyline([Point(0, 0, 0), Point(0, 200, 0), Point(100, 200, 0), Point(100, 0, 0), Point(0, 0, 0)])
     pline_b = Polyline([Point(-10, -10, 10), Point(-10, 210, 10), Point(110, 210, 10), Point(110, -10, 10), Point(-10, -10, 10)])
-<<<<<<< HEAD
-    plate = Plate(Frame.worldXY(), pline_a, pline_b)
-=======
-    plate = Plate.from_outlines(pline_a, pline_b)
->>>>>>> 5bf11637
+    plate = Plate.from_outlines(pline_a, pline_b)
 
     assert len(plate.features) == 1
     assert isinstance(plate.features[0], FreeContour)
@@ -146,11 +142,7 @@
 def test_contour_plate_blank():
     pline_a = Polyline([Point(0, 0, 0), Point(0, 200, 0), Point(100, 200, 0), Point(100, 0, 0), Point(0, 0, 0)])
     pline_b = Polyline([Point(-10, -10, 10), Point(-10, 210, 10), Point(110, 210, 10), Point(110, -10, 10), Point(-10, -10, 10)])
-<<<<<<< HEAD
-    plate = Plate(Frame.worldXY(), pline_a, pline_b)
-=======
-    plate = Plate.from_outlines(pline_a, pline_b)
->>>>>>> 5bf11637
+    plate = Plate.from_outlines(pline_a, pline_b)
 
     assert len(plate.features) == 1
     assert isinstance(plate.features[0], FreeContour)
@@ -162,11 +154,7 @@
 def test_contour_plate_simple_inclination():
     pline_a = Polyline([Point(0, 0, 0), Point(0, 200, 0), Point(100, 200, 0), Point(100, 0, 0), Point(0, 0, 0)])
     pline_b = Polyline([Point(-10, -10, 10), Point(-10, 210, 10), Point(110, 210, 10), Point(110, -10, 10), Point(-10, -10, 10)])
-<<<<<<< HEAD
-    plate = Plate(Frame.worldXY(), pline_a, pline_b)
-=======
-    plate = Plate.from_outlines(pline_a, pline_b)
->>>>>>> 5bf11637
+    plate = Plate.from_outlines(pline_a, pline_b)
 
     assert len(plate.features) == 1
     assert isinstance(plate.features[0], FreeContour)
@@ -187,11 +175,7 @@
             Point(-10, -10 * math.tan(math.pi / 6), 10),
         ]
     )
-<<<<<<< HEAD
-    plate = Plate(Frame.worldXY(), pline_a, pline_b)
-=======
-    plate = Plate.from_outlines(pline_a, pline_b)
->>>>>>> 5bf11637
+    plate = Plate.from_outlines(pline_a, pline_b)
 
     assert len(plate.features) == 1
     assert isinstance(plate.features[0], FreeContour)
@@ -210,11 +194,7 @@
             Point(10, 10 * math.tan(math.pi / 6), 10),
         ]
     )
-<<<<<<< HEAD
-    plate = Plate(Frame.worldXY(),pline_a, pline_b)
-=======
-    plate = Plate.from_outlines(pline_a, pline_b)
->>>>>>> 5bf11637
+    plate = Plate.from_outlines(pline_a, pline_b)
 
     assert len(plate.features) == 1
     assert isinstance(plate.features[0], FreeContour)
