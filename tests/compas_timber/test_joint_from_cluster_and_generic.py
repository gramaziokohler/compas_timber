--- conflicted
+++ resolved
@@ -8,11 +8,8 @@
 from compas_timber.connections import JointCandidate
 from compas_timber.connections.analyzers import Cluster
 from compas_timber.elements import Beam
-<<<<<<< HEAD
 from compas_timber.elements import Plate
 from compas_timber.errors import BeamJoiningError
-=======
->>>>>>> 0327d9d9
 from compas_timber.model import TimberModel
 
 
@@ -116,25 +113,6 @@
     assert joint.main_beam == beam2  # Should be the first element in our custom order
     assert joint.cross_beam == beam1  # Should be the second element
 
-
-def test_from_cluster_with_kwargs(cluster_with_single_joint):
-    """Test creating a joint from a cluster with additional kwargs."""
-    model, cluster, beam1, beam2 = cluster_with_single_joint
-
-    # Create joint with additional parameters
-    joint = TButtJoint.promote_cluster(model, cluster, mill_depth=0.05)
-
-    assert isinstance(joint, TButtJoint)
-    assert joint.mill_depth == 0.05  # Verify the mill depth was set correctly
-    # The kwargs should be passed to the joint constructor
-    # (exact verification depends on TButtJoint implementation)
-
-
-def test_from_cluster_calls_from_generic_joint_for_single_joint(cluster_with_single_joint, mocker):
-    """Test that promote_cluster calls promote_joint_candidate when cluster has one joint."""
-    model, cluster, beam1, beam2 = cluster_with_single_joint
-
-<<<<<<< HEAD
     def test_from_cluster_with_wrong_elements(self, cluster_with_single_joint):
         """Test creating a joint from a cluster with custom element order."""
         model, cluster, beam1, beam2 = cluster_with_single_joint
@@ -147,14 +125,27 @@
             TButtJoint.promote_cluster(model, cluster, reordered_elements=elements)
 
 
-    def test_from_cluster_with_kwargs(self, cluster_with_single_joint):
-        """Test creating a joint from a cluster with additional kwargs."""
-        model, cluster, beam1, beam2 = cluster_with_single_joint
-=======
+
+def test_from_cluster_with_kwargs(cluster_with_single_joint):
+    """Test creating a joint from a cluster with additional kwargs."""
+    model, cluster, beam1, beam2 = cluster_with_single_joint
+
+    # Create joint with additional parameters
+    joint = TButtJoint.promote_cluster(model, cluster, mill_depth=0.05)
+
+    assert isinstance(joint, TButtJoint)
+    assert joint.mill_depth == 0.05  # Verify the mill depth was set correctly
+    # The kwargs should be passed to the joint constructor
+    # (exact verification depends on TButtJoint implementation)
+
+
+def test_from_cluster_calls_from_generic_joint_for_single_joint(cluster_with_single_joint, mocker):
+    """Test that promote_cluster calls promote_joint_candidate when cluster has one joint."""
+    model, cluster, beam1, beam2 = cluster_with_single_joint
+
     # Mock the promote_joint_candidate method
     mock_from_generic = mocker.patch.object(TButtJoint, "promote_joint_candidate")
     mock_from_generic.return_value = Mock(spec=TButtJoint)
->>>>>>> 0327d9d9
 
     # Call promote_cluster
     TButtJoint.promote_cluster(model, cluster)
