--- conflicted
+++ resolved
@@ -2,36 +2,17 @@
 from unittest.mock import Mock
 
 from compas.geometry import Frame
-<<<<<<< HEAD
-from compas.geometry import Point
-
-from compas_timber.connections import PlateConnectionSolver
-from compas_timber.connections import TButtJoint
-from compas_timber.connections import BallNodeJoint
-from compas_timber.connections import JointCandidate
-from compas_timber.connections import PlateJointCandidate
-from compas_timber.connections import JointTopology
-from compas_timber.connections import PlateLButtJoint
-from compas_timber.connections.analyzers import Cluster
-from compas_timber.elements import Beam
-from compas_timber.elements import Plate
-=======
 
 from compas_timber.connections import TButtJoint
 from compas_timber.connections import BallNodeJoint
 from compas_timber.connections import JointCandidate
 from compas_timber.connections.analyzers import Cluster
 from compas_timber.elements import Beam
->>>>>>> b4af5aef
 from compas_timber.model import TimberModel
 
 
 @pytest.fixture
-<<<<<<< HEAD
-def timber_model():
-=======
 def model():
->>>>>>> b4af5aef
     """Create a basic TimberModel with two beams."""
     model = TimberModel()
 
@@ -42,17 +23,6 @@
     model.add_element(beam1)
     model.add_element(beam2)
 
-<<<<<<< HEAD
-    return model, beam1, beam2
-
-
-@pytest.fixture
-def generic_joint_with_beams(timber_model):
-    """Create a generic joint connecting two beams."""
-    model, beam1, beam2 = timber_model
-    generic_joint = JointCandidate.create(model, beam1, beam2)
-    return model, generic_joint, beam1, beam2
-=======
     return model
 
 
@@ -63,7 +33,6 @@
     candidate = JointCandidate(beam1, beam2)
     model.add_joint_candidate(candidate)
     return model, candidate, beam1, beam2
->>>>>>> b4af5aef
 
 
 @pytest.fixture
@@ -75,399 +44,15 @@
 
 
 @pytest.fixture
-<<<<<<< HEAD
-def cluster_with_multiple_joints(timber_model):
-    """Create a cluster containing multiple generic joints."""
-    model, beam1, beam2 = timber_model
-=======
 def cluster_with_multiple_joints(model):
     """Create a cluster containing multiple generic joints."""
     beam1, beam2 = model.beams
->>>>>>> b4af5aef
 
     # Add a third beam
     beam3 = Beam(Frame.worldZX(), length=1.0, width=0.1, height=0.1)
     model.add_element(beam3)
 
     # Create multiple joints
-<<<<<<< HEAD
-    joint1 = JointCandidate.create(model, beam1, beam2)
-    joint2 = JointCandidate.create(model, beam2, beam3)
-
-    cluster = Cluster([joint1, joint2])
-    return model, cluster, beam1, beam2, beam3
-
-
-@pytest.fixture
-def plate_model():
-    """Create a basic TimberModel with two plates."""
-    from compas.geometry import Polyline
-
-    model = TimberModel()
-
-    # Create two plates
-    polyline_a = Polyline([Point(0, 0, 0), Point(0, 10, 0), Point(10, 10, 0), Point(10, 0, 0), Point(0, 0, 0)])
-    polyline_b = Polyline([Point(0, 10, 0), Point(10, 10, 0), Point(20, 20, 10), Point(0, 20, 10), Point(0, 10, 0)])
-
-    plate1 = Plate.from_outline_thickness(polyline_a, 1)
-    plate2 = Plate.from_outline_thickness(polyline_b, 1)
-
-    model.add_element(plate1)
-    model.add_element(plate2)
-
-    return model, plate1, plate2
-
-
-@pytest.fixture
-def generic_plate_joint_with_plates(plate_model):
-    """Create a generic plate joint connecting two plates."""
-    model, plate1, plate2 = plate_model
-    generic_plate_joint = PlateJointCandidate(plate_a=plate1, plate_b=plate2, topology=JointTopology.TOPO_L, a_segment_index=1, b_segment_index=0)
-    model.add_joint(generic_plate_joint)
-    return model, generic_plate_joint, plate1, plate2
-
-
-class TestJointFromCluster:
-    """Test cases for Joint.from_cluster method."""
-
-    def test_from_cluster_with_single_joint(self, cluster_with_single_joint):
-        """Test creating a joint from a cluster with a single joint."""
-        model, cluster, beam1, beam2 = cluster_with_single_joint
-
-        # Create a TButtJoint from the cluster
-        joint = TButtJoint.from_cluster(model, cluster)
-
-        # Verify the joint was created correctly
-        assert isinstance(joint, TButtJoint)
-        assert joint.main_beam == beam1 or joint.main_beam == beam2
-        assert joint.cross_beam == beam1 or joint.cross_beam == beam2
-        assert joint.main_beam != joint.cross_beam
-
-        # Verify the joint was added to the model
-        assert joint in model.joints
-
-        # Verify the original generic joint was removed
-        assert len([j for j in model.joints if isinstance(j, JointCandidate)]) == 0
-
-    def test_from_cluster_with_multiple_joints(self, cluster_with_multiple_joints):
-        """Test creating a joint from a cluster with multiple joints."""
-        model, cluster, beam1, beam2, beam3 = cluster_with_multiple_joints
-
-        # Store initial joint count
-        initial_joint_count = len(list(model.joints))
-
-        # Create a TButtJoint from the cluster (should connect all elements)
-        joint = BallNodeJoint.from_cluster(model, cluster)
-
-        # Verify the joint was created
-        assert isinstance(joint, BallNodeJoint)
-
-        # Verify all original joints in the cluster were removed
-        final_joint_count = len(list(model.joints))
-        assert final_joint_count == initial_joint_count - len(cluster.joints) + 1
-
-        # Verify all cluster joints were removed from the model
-        for original_joint in cluster.joints:
-            assert original_joint not in model.joints
-
-    def test_from_cluster_with_custom_elements_order(self, cluster_with_single_joint):
-        """Test creating a joint from a cluster with custom element order."""
-        model, cluster, beam1, beam2 = cluster_with_single_joint
-
-        # Specify elements in a specific order
-        elements = [beam2, beam1]  # Reverse order
-        joint = TButtJoint.from_cluster(model, cluster, elements=elements)
-
-        # Verify the joint respects the element order
-        assert isinstance(joint, TButtJoint)
-        assert joint.main_beam == beam2  # Should be the first element in our custom order
-        assert joint.cross_beam == beam1  # Should be the second element
-
-    def test_from_cluster_with_kwargs(self, cluster_with_single_joint):
-        """Test creating a joint from a cluster with additional kwargs."""
-        model, cluster, beam1, beam2 = cluster_with_single_joint
-
-        # Create joint with additional parameters
-        joint = TButtJoint.from_cluster(model, cluster, mill_depth=0.05)
-
-        assert isinstance(joint, TButtJoint)
-        assert joint.mill_depth == 0.05  # Verify the mill depth was set correctly
-        # The kwargs should be passed to the joint constructor
-        # (exact verification depends on TButtJoint implementation)
-
-    def test_from_cluster_calls_from_generic_joint_for_single_joint(self, cluster_with_single_joint, mocker):
-        """Test that from_cluster calls from_generic_joint when cluster has one joint."""
-        model, cluster, beam1, beam2 = cluster_with_single_joint
-
-        # Mock the from_generic_joint method
-        mock_from_generic = mocker.patch.object(TButtJoint, "from_generic_joint")
-        mock_from_generic.return_value = Mock(spec=TButtJoint)
-
-        # Call from_cluster
-        TButtJoint.from_cluster(model, cluster)
-
-        # Verify from_generic_joint was called
-        mock_from_generic.assert_called_once_with(
-            model,
-            cluster.joints[0],
-            elements=cluster.joints[0].elements,
-        )
-
-    def test_from_cluster_calls_create_for_multiple_joints(self, cluster_with_multiple_joints, mocker):
-        """Test that from_cluster calls create when cluster has multiple joints."""
-        model, cluster, beam1, beam2, beam3 = cluster_with_multiple_joints
-
-        # Mock the create method
-        mock_create = mocker.patch.object(BallNodeJoint, "create")
-        mock_create.return_value = Mock(spec=BallNodeJoint)
-
-        # Call from_cluster
-        BallNodeJoint.from_cluster(model, cluster)
-
-        # Verify create was called with cluster elements
-        mock_create.assert_called_once_with(model, *list(cluster.elements))
-
-
-class TestJointFromGenericJoint:
-    """Test cases for Joint.from_generic_joint method."""
-
-    def test_from_generic_joint_basic(self, generic_joint_with_beams):
-        """Test basic conversion from generic joint to specific joint."""
-        model, generic_joint, beam1, beam2 = generic_joint_with_beams
-
-        # Convert generic joint to TButtJoint
-        joint = TButtJoint.from_generic_joint(model, generic_joint)
-
-        # Verify the joint was created correctly
-        assert isinstance(joint, TButtJoint)
-        assert joint.main_beam == beam1 or joint.main_beam == beam2
-        assert joint.cross_beam == beam1 or joint.cross_beam == beam2
-        assert joint.main_beam != joint.cross_beam
-
-        # Verify the joint was added to the model
-        assert joint in model.joints
-
-        # Verify the original generic joint was removed
-        assert generic_joint not in model.joints
-
-    def test_from_generic_joint_with_custom_elements(self, generic_joint_with_beams):
-        """Test conversion with custom element order."""
-        model, generic_joint, beam1, beam2 = generic_joint_with_beams
-
-        # Specify elements in specific order
-        elements = [beam2, beam1]
-        joint = TButtJoint.from_generic_joint(model, generic_joint, elements=elements)
-
-        # Verify the joint respects the element order
-        assert isinstance(joint, TButtJoint)
-        assert joint.main_beam == beam2
-        assert joint.cross_beam == beam1
-
-    def test_from_generic_joint_with_kwargs(self, generic_joint_with_beams):
-        """Test conversion with additional kwargs."""
-        model, generic_joint, beam1, beam2 = generic_joint_with_beams
-
-        # Convert with additional parameters
-        joint = TButtJoint.from_generic_joint(
-            model,
-            generic_joint,
-            mill_depth=0.05,
-        )
-
-        assert isinstance(joint, TButtJoint)
-        assert joint.mill_depth == 0.05  # Verify the mill depth was set correctly
-        # The kwargs should be passed to the joint constructor
-
-    def test_from_generic_plate_joint_with_attributes(self, generic_plate_joint_with_plates):
-        """Test conversion from PlateJointCandidate preserves attributes."""
-        model, generic_plate_joint, plate1, plate2 = generic_plate_joint_with_plates
-
-        # Convert generic plate joint to specific plate joint
-        joint = PlateLButtJoint.from_generic_joint(model, generic_plate_joint)
-
-        # Verify the joint was created correctly
-        assert isinstance(joint, PlateLButtJoint)
-        assert joint.plate_a == plate1 or joint.plate_a == plate2
-        assert joint.plate_b == plate1 or joint.plate_b == plate2
-
-        # Verify attributes were preserved
-        assert joint.topology == generic_plate_joint.topology
-        assert joint.a_segment_index == generic_plate_joint.a_segment_index
-        assert joint.b_segment_index == generic_plate_joint.b_segment_index
-
-        # Verify the original generic joint was removed
-        assert generic_plate_joint not in model.joints
-
-    def test_from_generic_plate_joint_without_b_segment_index(self, plate_model):
-        """Test conversion from PlateJointCandidate without b_segment_index."""
-        model, plate1, plate2 = plate_model
-
-        # Create generic plate joint without b_segment_index
-        generic_plate_joint = PlateJointCandidate(
-            plate_a=plate1,
-            plate_b=plate2,
-            topology=JointTopology.TOPO_T,
-            a_segment_index=1,
-            b_segment_index=None,  # Explicitly None
-        )
-        model.add_joint(generic_plate_joint)
-
-        # Convert to specific joint
-        joint = PlateLButtJoint.from_generic_joint(model, generic_plate_joint)
-
-        # Verify the joint was created
-        assert isinstance(joint, PlateLButtJoint)
-        assert joint.topology == JointTopology.TOPO_T
-        assert joint.a_segment_index == 1
-        # b_segment_index should not be in kwargs when None
-
-    def test_from_generic_joint_calls_create(self, generic_joint_with_beams, mocker):
-        """Test that from_generic_joint calls create method."""
-        model, generic_joint, beam1, beam2 = generic_joint_with_beams
-
-        # Mock the create method
-        mock_create = mocker.patch.object(TButtJoint, "create")
-        mock_create.return_value = Mock(spec=TButtJoint)
-
-        # Call from_generic_joint
-        TButtJoint.from_generic_joint(model, generic_joint)
-
-        # Verify create was called with the generic joint's elements
-        mock_create.assert_called_once_with(model, *generic_joint.elements)
-
-    def test_from_generic_joint_removes_original(self, generic_joint_with_beams):
-        """Test that the original generic joint is removed from the model."""
-        model, generic_joint, beam1, beam2 = generic_joint_with_beams
-
-        # Store initial state
-        initial_joints = list(model.joints)
-        assert generic_joint in initial_joints
-
-        # Convert to specific joint
-        new_joint = TButtJoint.from_generic_joint(model, generic_joint)
-
-        # Verify original joint was removed
-        assert generic_joint not in model.joints
-
-        # Verify new joint was added
-        assert new_joint in model.joints
-
-    def test_from_generic_joint_default_elements(self, generic_joint_with_beams):
-        """Test that elements default to generic_joint.elements when not provided."""
-        model, generic_joint, beam1, beam2 = generic_joint_with_beams
-
-        # Convert without specifying elements
-        joint = TButtJoint.from_generic_joint(model, generic_joint)
-
-        # Should use the generic joint's elements
-        assert isinstance(joint, TButtJoint)
-        assert set(joint.elements) == set(generic_joint.elements)
-
-
-class TestJointFromMethodsEdgeCases:
-    """Test edge cases and error conditions."""
-
-    def test_from_cluster_empty_cluster(self, timber_model):
-        """Test behavior with empty cluster."""
-        model, beam1, beam2 = timber_model
-
-        # Create empty cluster
-        cluster = Cluster([])
-
-        with pytest.raises(AttributeError):  # @chenkasirer @papachap what is our stance on instantiating joints without elements? Allowed?
-            TButtJoint.from_cluster(model, cluster)
-
-    def test_from_generic_joint_non_generic_plate_joint(self, generic_joint_with_beams):
-        """Test from_generic_joint with non-PlateJointCandidate."""
-        model, generic_joint, beam1, beam2 = generic_joint_with_beams
-
-        # Should not try to extract plate-specific attributes
-        joint = TButtJoint.from_generic_joint(model, generic_joint)
-
-        assert isinstance(joint, TButtJoint)
-        # No topology/segment attributes should be extracted
-
-    def test_from_cluster_preserves_elements_order(self, cluster_with_single_joint):
-        """Test that explicit elements order is preserved."""
-        model, cluster, beam1, beam2 = cluster_with_single_joint
-
-        # Test with different element orders
-        elements_order1 = [beam1, beam2]
-        elements_order2 = [beam2, beam1]
-
-        joint1 = TButtJoint.from_cluster(model, cluster, elements=elements_order1)
-        model.remove_joint(joint1)  # Clean up for second test
-
-        joint2 = TButtJoint.from_cluster(model, cluster, elements=elements_order2)
-
-        # Both should succeed but potentially with different internal ordering
-        assert isinstance(joint1, TButtJoint)
-        assert isinstance(joint2, TButtJoint)
-
-    def test_from_generic_joint_preserves_elements_order(self, generic_joint_with_beams):
-        """Test that explicit elements order is preserved."""
-        model, generic_joint, beam1, beam2 = generic_joint_with_beams
-
-        # Test with specific element order
-        elements = [beam2, beam1]  # Reversed order
-        joint = TButtJoint.from_generic_joint(model, generic_joint, elements=elements)
-
-        assert isinstance(joint, TButtJoint)
-        # The exact behavior depends on TButtJoint implementation
-
-    def test_plate_joint_from_generic_joint_topology_solver_not_called_when_attributes_set(self, plate_model, mocker):
-        """Test that PlateConnectionSolver.find_topology is NOT called when PlateJointCandidate already has topology and segment indices set."""
-
-        model, plate1, plate2 = plate_model
-
-        # Create generic plate joint with all required attributes already set
-        generic_plate_joint = PlateJointCandidate(plate_a=plate1, plate_b=plate2, topology=JointTopology.TOPO_EDGE_EDGE, a_segment_index=1, b_segment_index=0)
-        model.add_joint(generic_plate_joint)
-
-        # Mock the PlateConnectionSolver.find_topology method
-        mock_find_topology = mocker.patch.object(PlateConnectionSolver, "find_topology")
-
-        # Convert generic plate joint to specific plate joint
-        joint = PlateLButtJoint.from_generic_joint(model, generic_plate_joint)
-
-        # Verify the joint was created correctly
-        assert isinstance(joint, PlateLButtJoint)
-        assert joint.topology == JointTopology.TOPO_EDGE_EDGE
-        assert joint.a_segment_index == 1
-        assert joint.b_segment_index == 0
-
-        # Verify that find_topology was NOT called since all attributes were already set
-        mock_find_topology.assert_not_called()
-
-        # Verify the original generic joint was removed
-        assert generic_plate_joint not in model.joints
-
-    def test_plate_joint_from_generic_joint_topology_solver_called_when_attributes_missing(self, plate_model, mocker):
-        """Test that PlateConnectionSolver.find_topology IS called when PlateJointCandidate has missing segment indices."""
-        from compas_timber.connections.solver import PlateConnectionSolver
-
-        model, plate1, plate2 = plate_model
-
-        # Mock the PlateConnectionSolver.find_topology method to return expected results
-        mock_find_topology = mocker.patch.object(PlateConnectionSolver, "find_topology")
-        mock_find_topology.return_value = [
-            JointTopology.TOPO_L,
-            (plate1, 1),  # (plate, segment_index)
-            (plate2, 0),  # (plate, segment_index)
-            0.0,  # Example distance
-            Point(5, 10, 0),
-        ]
-
-        # Convert generic plate joint to specific plate joint
-        joint = PlateLButtJoint.create(model, plate1, plate2)
-
-        # Verify the joint was created correctly
-        assert isinstance(joint, PlateLButtJoint)
-        assert joint.topology == JointTopology.TOPO_L
-
-        # Verify that find_topology WAS called since a_segment_index was None
-        mock_find_topology.assert_called_once_with(plate1, plate2)
-=======
     candidate1 = JointCandidate(beam1, beam2)
     model.add_joint_candidate(candidate1)
     candidate2 = JointCandidate(beam2, beam3)
@@ -758,5 +343,4 @@
     model.remove_joint_candidate(generic_joint)
 
     assert joint not in model.joints
-    assert generic_joint not in model.joint_candidates
->>>>>>> b4af5aef
+    assert generic_joint not in model.joint_candidates