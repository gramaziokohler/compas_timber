import pytest

from compas.tolerance import TOL
from compas.geometry import Line
from compas.geometry import Point
from compas.geometry import Plane
from compas.geometry import Vector
from compas.geometry import Polyline
from compas.geometry import angle_vectors

from compas_timber.utils import intersection_line_line_param
from compas_timber.utils import intersection_line_plane_param
from compas_timber.utils import is_polyline_clockwise
from compas_timber.utils import correct_polyline_direction
from compas_timber.utils import is_point_in_polyline
from compas_timber.utils import get_polyline_segment_perpendicular_vector
<<<<<<< HEAD
from compas_timber.utils import distance_segment_segment
=======
from compas_timber.utils import do_segments_overlap
from compas_timber.utils import distance_segment_segment
from compas_timber.utils import get_segment_overlap
>>>>>>> 1a454fe8


def test_intersection_line_line_param():
    line_a = Line(Point(x=5.53733031674, y=18.6651583710, z=0.0), Point(x=5.53733031674, y=0.248868778281, z=0.0))
    line_b = Line(Point(x=5.53733031674, y=12.3190045249, z=0.0), Point(x=20.8427601810, y=12.3190045249, z=0.0))

    line_a_intersection, line_b_intersection = intersection_line_line_param(line_a, line_b)

    expected_point_a = Point(x=5.53733031674, y=12.3190045249, z=0.0)
    expected_t_a = 0.34459459459459457

    expected_point_b = Point(x=5.53733031674, y=12.3190045249, z=0.0)
    expected_t_b = 0.0

    line_a_intersection_point, line_a_intersection_t = line_a_intersection
    line_b_intersection_point, line_b_intersection_t = line_b_intersection

    assert TOL.is_allclose(line_a_intersection_point, expected_point_a)
    assert TOL.is_close(line_a_intersection_t, expected_t_a)
    assert TOL.is_allclose(line_b_intersection_point, expected_point_b)
    assert TOL.is_close(line_b_intersection_t, expected_t_b)


def test_intersection_line_plane_param():
    line = Line(Point(x=5.53733031674, y=12.3190045249, z=0.0), Point(x=20.8427601810, y=12.3190045249, z=0.0))
    plane = Plane(point=Point(x=15.436, y=16.546, z=-2.703), normal=Vector(x=-0.957, y=-0.289, z=0.000))

    expected_point = Point(x=16.7100478890, y=12.3190045249, z=0.0)
    expected_t = 0.72998391233079618

    intersection_point, t = intersection_line_plane_param(line, plane)

    assert TOL.is_allclose(expected_point, intersection_point)
    assert TOL.is_close(expected_t, t)


def test_is_polyline_clockwise():
    pline_ccw = Polyline([[0, 0, 0], [1, 0, 0], [1, 1, 0], [0, 1, 0], [0, 0, 0]])
    pline_cw = Polyline([[0, 0, 0], [0, 1, 0], [1, 1, 0], [1, 0, 0], [0, 0, 0]])

    assert not is_polyline_clockwise(pline_ccw, [0, 0, 1])
    assert is_polyline_clockwise(pline_cw, [0, 0, 1])


def test_correct_polyline_direction():
    pline_ccw = Polyline([[0, 0, 0], [1, 0, 0], [1, 1, 0], [0, 1, 0], [0, 0, 0]])
    pline_cw = Polyline([[0, 0, 0], [0, 1, 0], [1, 1, 0], [1, 0, 0], [0, 0, 0]])

    pline_ccw_corrected = correct_polyline_direction(pline_ccw, [0, 0, 1], clockwise=True)
    pline_cw_corrected = correct_polyline_direction(pline_cw, [0, 0, 1], clockwise=False)

    assert pline_ccw == pline_cw_corrected
    assert pline_cw == pline_ccw_corrected


@pytest.fixture
def polyline():
    points = [[0, 0, 0], [2, 0, 0], [2, 1, 0], [1, 2, 0], [0, 2, 0], [0, 0, 0]]
    return Polyline(points)


@pytest.fixture
def polyline_perp_vectors():
    return [
        Vector(0, -1, 0),
        Vector(1, 0, 0),
        Vector(1, 1, 0),
        Vector(0, 1, 0),
        Vector(-1, 0, 0),
    ]


@pytest.fixture
def polyline_with_concave():
    points = [[0, 0, 0], [2, 0, 0], [2, 1, 0], [3, 1, 0], [3, 0, 0], [4, 0, 0], [4, 2, 0], [0, 2, 0], [0, 0, 0]]
    return Polyline(points)


@pytest.fixture
def concave_polyline_perp_vectors():
    return [
        Vector(0, -1, 0),
        Vector(1, 0, 0),
        Vector(0, -1, 0),
        Vector(-1, 0, 0),
        Vector(0, -1, 0),
        Vector(1, 0, 0),
        Vector(0, 1, 0),
        Vector(-1, 0, 0),
    ]


def test_is_point_in_polyline(polyline, polyline_with_concave):
    test_point_inside = Point(1, 1, 0)
    test_point_outside = Point(3, 3, 0)
    test_point_in_concave = Point(2.5, 0.5, 0)  # Inside the concave area aka outside the polyline

    assert is_point_in_polyline(test_point_inside, polyline)
    assert not is_point_in_polyline(test_point_outside, polyline)
    assert is_point_in_polyline(test_point_inside, polyline_with_concave)
    assert not is_point_in_polyline(test_point_outside, polyline_with_concave)
    assert not is_point_in_polyline(test_point_in_concave, polyline_with_concave)


def test_get_polyline_segment_perpendicular_vector(polyline, polyline_perp_vectors):
    for i, expected_vector in enumerate(polyline_perp_vectors):
        assert TOL.is_angle_zero(angle_vectors(get_polyline_segment_perpendicular_vector(polyline, i), expected_vector))


def test_get_polyline_segment_perpendicular_vector_concave(polyline_with_concave, concave_polyline_perp_vectors):
    for i, expected_vector in enumerate(concave_polyline_perp_vectors):
        assert TOL.is_angle_zero(angle_vectors(get_polyline_segment_perpendicular_vector(polyline_with_concave, i), expected_vector))


def test_is_point_in_polyline_reversed(polyline, polyline_with_concave):
    test_point_inside = Point(1, 1, 0)
    test_point_outside = Point(3, 3, 0)
    test_point_in_concave = Point(2.5, 0.5, 0)  # Inside the concave area aka outside the polyline
    polyline = Polyline(polyline.points[::-1])
    polyline_with_concave = Polyline(polyline_with_concave.points[::-1])

    assert is_point_in_polyline(test_point_inside, polyline)
    assert not is_point_in_polyline(test_point_outside, polyline)
    assert is_point_in_polyline(test_point_inside, polyline_with_concave)
    assert not is_point_in_polyline(test_point_outside, polyline_with_concave)
    assert not is_point_in_polyline(test_point_in_concave, polyline_with_concave)


def test_get_polyline_segment_perpendicular_vector_reversed(polyline, polyline_perp_vectors):
    polyline = Polyline(polyline.points[::-1])
    polyline_perp_vectors = polyline_perp_vectors[::-1]
    for i, expected_vector in enumerate(polyline_perp_vectors):
        assert TOL.is_angle_zero(angle_vectors(get_polyline_segment_perpendicular_vector(polyline, i), expected_vector))


def test_get_polyline_segment_perpendicular_vector_concave_reversed(polyline_with_concave, concave_polyline_perp_vectors):
    polyline_with_concave = Polyline(polyline_with_concave.points[::-1])
    concave_polyline_perp_vectors = concave_polyline_perp_vectors[::-1]
    for i, expected_vector in enumerate(concave_polyline_perp_vectors):
        assert TOL.is_angle_zero(angle_vectors(get_polyline_segment_perpendicular_vector(polyline_with_concave, i), expected_vector))

<<<<<<< HEAD
def test_distance_segment_segment():
    segment_a = Line(Point(0, 0, 0), Point(10, 0, 0))
    segments = [
        Line(Point(0, 0, 0), Point(10, 0, 0)),   # same line
        Line(Point(5, 0, 0), Point(15, 0, 0)),  # Overlapping parallel segment
        Line(Point(9, 1, 0), Point(10, 10,0)),  # Overlapping non-parallel segment
        Line(Point(2, 1, 0), Point(8, 1, 0)),   # Overlapping parallel segment internal to segment_a
        Line(Point(13, 4, 0), Point(15, 6, 0)), # Non-overlapping segment
        Line(Point(15, -5, 0), Point(15, 5, 0)), # crossing perpendicular segment
        Line(Point(5, -5, 0), Point(5, 5, 0)), #crossing perpendicular segment
        Line(Point(5, -5, 1), Point(5, 5, 1)), # crossing non-intersectingperpendicular segment
    ]
    results = [0.0,0.0, 1.0, 1.0, 5.0, 5.0, 0.0, 1.0]
    # Distance between non-overlapping segments
    for seg, result in zip(segments, results):
        assert TOL.is_close(distance_segment_segment(segment_a, seg), result)
=======

def test_do_segments_overlap():
    segment_a = Line(Point(0, 0, 0), Point(10, 0, 0))
    overlapping = [
        Line(Point(5, 0, 0), Point(15, 0, 0)),
        Line(Point(9, 1, 0), Point(10, 10, 0)),
        Line(Point(2, 0, 0), Point(8, 0, 0)),
        Line(Point(-2, 0, 0), Point(12, 0, 0)),
        Line(Point(0, 0, 0), Point(10, 0, 0)),
    ]
    non_overlapping = [
        Line(Point(11, 0, 0), Point(20, 0, 0)),
        Line(Point(10, 1, 0), Point(20, 10, 0)),
        Line(Point(-10, 0, 0), Point(0, 0, 0)),
        Line(Point(10, 0, 0), Point(15, 0, 0)),
        Line(Point(11, 0, 0), Point(21, 0, 0)),
    ]

    for segment_b in overlapping:
        assert do_segments_overlap(segment_a, segment_b)
    for segment_b in non_overlapping:
        assert not do_segments_overlap(segment_a, segment_b)


def test_distance_segment_segment():
    segment_a = Line(Point(0, 0, 0), Point(10, 0, 0))
    segments = [
        Line(Point(5, 0, 0), Point(15, 0, 0)),  # Overlapping parallel segment
        Line(Point(9, 1, 0), Point(10, 10, 0)),  # Overlapping non-parallel segment
        Line(Point(2, 1, 0), Point(8, 1, 0)),  # Overlapping parallel segment internal to segment_a
        Line(Point(13, 4, 0), Point(15, 6, 0)),  # Non-overlapping segment
        Line(Point(15, -5, 0), Point(15, 5, 0)),  # crossing perpendicular segment
        Line(Point(5, -5, 0), Point(5, 5, 0)),  # crossing perpendicular segment
        Line(Point(5, -5, 1), Point(5, 5, 1)),  # crossing non-intersectingperpendicular segment
    ]
    results = [0.0, 1.0, 1.0, 5.0, 5.0, 0.0, 1.0]
    # Distance between non-overlapping segments
    for seg, result in zip(segments, results):
        assert TOL.is_close(distance_segment_segment(segment_a, seg), result)


def test_get_segment_overlap():
    seg_a = Line(Point(0, 0, 0), Point(10, 0, 0))
    segs = [
        Line(Point(0, 0, 0), Point(10, 0, 0)),
        Line(Point(-1, 0, 0), Point(9, 0, 0)),
        Line(Point(1, 0, 0), Point(11, 0, 0)),
        Line(Point(1, 0, 0), Point(9, 0, 0)),
        Line(Point(-1, 0, 0), Point(11, 0, 0)),
        Line(Point(-11, 0, 0), Point(-1, 0, 0)),
        Line(Point(11, 0, 0), Point(21, 0, 0)),
        Line(Point(10, 0, 0), Point(20, 0, 0)),
        Line(Point(-10, 0, 0), Point(0, 0, 0)),
    ]
    expected_overlaps = [
        (0, 10),
        (0, 9),
        (1, 10),
        (1, 9),
        (0, 10),
        None,
        None,
        None,
        None,
    ]

    for seg_b, o in zip(segs, expected_overlaps):
        assert get_segment_overlap(seg_a, seg_b) == o
>>>>>>> 1a454fe8
<|MERGE_RESOLUTION|>--- conflicted
+++ resolved
@@ -14,13 +14,9 @@
 from compas_timber.utils import correct_polyline_direction
 from compas_timber.utils import is_point_in_polyline
 from compas_timber.utils import get_polyline_segment_perpendicular_vector
-<<<<<<< HEAD
-from compas_timber.utils import distance_segment_segment
-=======
 from compas_timber.utils import do_segments_overlap
 from compas_timber.utils import distance_segment_segment
 from compas_timber.utils import get_segment_overlap
->>>>>>> 1a454fe8
 
 
 def test_intersection_line_line_param():
@@ -162,24 +158,6 @@
     for i, expected_vector in enumerate(concave_polyline_perp_vectors):
         assert TOL.is_angle_zero(angle_vectors(get_polyline_segment_perpendicular_vector(polyline_with_concave, i), expected_vector))
 
-<<<<<<< HEAD
-def test_distance_segment_segment():
-    segment_a = Line(Point(0, 0, 0), Point(10, 0, 0))
-    segments = [
-        Line(Point(0, 0, 0), Point(10, 0, 0)),   # same line
-        Line(Point(5, 0, 0), Point(15, 0, 0)),  # Overlapping parallel segment
-        Line(Point(9, 1, 0), Point(10, 10,0)),  # Overlapping non-parallel segment
-        Line(Point(2, 1, 0), Point(8, 1, 0)),   # Overlapping parallel segment internal to segment_a
-        Line(Point(13, 4, 0), Point(15, 6, 0)), # Non-overlapping segment
-        Line(Point(15, -5, 0), Point(15, 5, 0)), # crossing perpendicular segment
-        Line(Point(5, -5, 0), Point(5, 5, 0)), #crossing perpendicular segment
-        Line(Point(5, -5, 1), Point(5, 5, 1)), # crossing non-intersectingperpendicular segment
-    ]
-    results = [0.0,0.0, 1.0, 1.0, 5.0, 5.0, 0.0, 1.0]
-    # Distance between non-overlapping segments
-    for seg, result in zip(segments, results):
-        assert TOL.is_close(distance_segment_segment(segment_a, seg), result)
-=======
 
 def test_do_segments_overlap():
     segment_a = Line(Point(0, 0, 0), Point(10, 0, 0))
@@ -247,5 +225,4 @@
     ]
 
     for seg_b, o in zip(segs, expected_overlaps):
-        assert get_segment_overlap(seg_a, seg_b) == o
->>>>>>> 1a454fe8
+        assert get_segment_overlap(seg_a, seg_b) == o