--- conflicted
+++ resolved
@@ -16,10 +16,7 @@
 from compas_timber.utils import get_polyline_segment_perpendicular_vector
 from compas_timber.utils import do_segments_overlap
 from compas_timber.utils import distance_segment_segment
-<<<<<<< HEAD
-=======
 from compas_timber.utils import get_segment_overlap
->>>>>>> 3e1218a6
 
 
 def test_intersection_line_line_param():
@@ -164,23 +161,15 @@
 
 def test_do_segments_overlap():
     segment_a = Line(Point(0, 0, 0), Point(10, 0, 0))
-<<<<<<< HEAD
-    overlapping = [Line(Point(5, 0, 0), Point(15, 0, 0)),
-=======
     overlapping = [
         Line(Point(5, 0, 0), Point(15, 0, 0)),
->>>>>>> 3e1218a6
         Line(Point(9, 1, 0), Point(10, 10, 0)),
         Line(Point(2, 0, 0), Point(8, 0, 0)),
         Line(Point(-2, 0, 0), Point(12, 0, 0)),
         Line(Point(0, 0, 0), Point(10, 0, 0)),
     ]
-<<<<<<< HEAD
-    non_overlapping = [Line(Point(11, 0, 0), Point(20, 0, 0)),
-=======
     non_overlapping = [
         Line(Point(11, 0, 0), Point(20, 0, 0)),
->>>>>>> 3e1218a6
         Line(Point(10, 1, 0), Point(20, 10, 0)),
         Line(Point(-10, 0, 0), Point(0, 0, 0)),
         Line(Point(10, 0, 0), Point(15, 0, 0)),
@@ -197,28 +186,16 @@
     segment_a = Line(Point(0, 0, 0), Point(10, 0, 0))
     segments = [
         Line(Point(5, 0, 0), Point(15, 0, 0)),  # Overlapping parallel segment
-<<<<<<< HEAD
-        Line(Point(9, 1, 0), Point(10, 10,0)),  # Overlapping non-parallel segment
-        Line(Point(2, 1, 0), Point(8, 1, 0)),   # Overlapping parallel segment internal to segment_a
-        Line(Point(13, 4, 0), Point(15, 6, 0)), # Non-overlapping segment
-        Line(Point(15, -5, 0), Point(15, 5, 0)), # crossing perpendicular segment
-        Line(Point(5, -5, 0), Point(5, 5, 0)), #crossing perpendicular segment
-        Line(Point(5, -5, 1), Point(5, 5, 1)), # crossing non-intersectingperpendicular segment
-=======
         Line(Point(9, 1, 0), Point(10, 10, 0)),  # Overlapping non-parallel segment
         Line(Point(2, 1, 0), Point(8, 1, 0)),  # Overlapping parallel segment internal to segment_a
         Line(Point(13, 4, 0), Point(15, 6, 0)),  # Non-overlapping segment
         Line(Point(15, -5, 0), Point(15, 5, 0)),  # crossing perpendicular segment
         Line(Point(5, -5, 0), Point(5, 5, 0)),  # crossing perpendicular segment
         Line(Point(5, -5, 1), Point(5, 5, 1)),  # crossing non-intersectingperpendicular segment
->>>>>>> 3e1218a6
     ]
     results = [0.0, 1.0, 1.0, 5.0, 5.0, 0.0, 1.0]
     # Distance between non-overlapping segments
     for seg, result in zip(segments, results):
-<<<<<<< HEAD
-        assert TOL.is_close(distance_segment_segment(segment_a, seg), result)
-=======
         assert TOL.is_close(distance_segment_segment(segment_a, seg), result)
 
 
@@ -248,5 +225,4 @@
     ]
 
     for seg_b, o in zip(segs, expected_overlaps):
-        assert get_segment_overlap(seg_a, seg_b) == o
->>>>>>> 3e1218a6
+        assert get_segment_overlap(seg_a, seg_b) == o