import pytest
from unittest.mock import Mock

from compas.geometry import Point
from compas.geometry import Line

from compas_timber.connections import NBeamKDTreeAnalyzer
from compas_timber.connections import CompositeAnalyzer
from compas_timber.connections import QuadAnalyzer
from compas_timber.connections import TripletAnalyzer
<<<<<<< HEAD
from compas_timber.connections import GenericJoint
=======
from compas_timber.connections import JointCandidate
>>>>>>> b3701c43
from compas_timber.connections import JointTopology
from compas_timber.connections.analyzers import Cluster
from compas_timber.elements import Beam
from compas_timber.model import TimberModel


@pytest.fixture
def two_triplets_beams():
    height, width = (12, 6)

    lines = [
        Line(Point(x=-10.0, y=-10.0, z=0.0), Point(x=300.0, y=200.0, z=0.0)),
        Line(Point(x=-10.0, y=-10.0, z=0.0), Point(x=-40.0, y=270.0, z=0.0)),
        Line(Point(x=-10.0, y=-10.0, z=0.0), Point(x=0.0, y=20.0, z=160.0)),
        Line(Point(x=45.89488087618746, y=234.15459672257862, z=0.0), Point(x=168.58797240614388, y=-95.31137353132192, z=0.0)),
        Line(Point(x=45.89488087618746, y=234.15459672257862, z=0.0), Point(x=330.0, y=350.0, z=0.0)),
        Line(Point(x=300.0, y=200.0, z=0.0), Point(x=500.0, y=0.0, z=0.0)),
        Line(Point(x=300.0, y=200.0, z=0.0), Point(x=220.0, y=170.0, z=-120.0)),
    ]

    return [Beam.from_centerline(centerline=line, height=height, width=width) for line in lines]


@pytest.fixture
def one_triplet_two_quads_beams():
    height, width = (12, 6)

    lines = [
        Line(Point(x=-10.0, y=-10.0, z=0.0), Point(x=300.0, y=200.0, z=0.0)),
        Line(Point(x=-10.0, y=-10.0, z=0.0), Point(x=-40.0, y=270.0, z=0.0)),
        Line(Point(x=-10.0, y=-10.0, z=0.0), Point(x=0.0, y=20.0, z=160.0)),
        Line(Point(x=45.89488087618746, y=234.15459672257862, z=0.0), Point(x=168.58797240614388, y=-95.31137353132192, z=0.0)),
        Line(Point(x=45.89488087618746, y=234.15459672257862, z=0.0), Point(x=330.0, y=350.0, z=0.0)),
        Line(Point(x=300.0, y=200.0, z=0.0), Point(x=500.0, y=0.0, z=0.0)),
        Line(Point(x=300.0, y=200.0, z=0.0), Point(x=220.0, y=170.0, z=-120.0)),
        Line(Point(x=-10.0, y=-10.0, z=0.0), Point(x=90.0, y=-220.0, z=0.0)),
        Line(Point(x=45.89488087618746, y=234.15459672257862, z=0.0), Point(x=0.0, y=220.0, z=130.0)),
        Line(Point(x=45.89488087618746, y=234.15459672257862, z=0.0), Point(x=0.0, y=260.0, z=-120.0)),
    ]

    return [Beam.from_centerline(centerline=line, height=height, width=width) for line in lines]


def test_analyzer_empty_model():
    with pytest.raises(ValueError):
        _ = NBeamKDTreeAnalyzer(TimberModel())


def test_two_triplet_analyzer(two_triplets_beams):
    model = TimberModel()
    model.add_elements(two_triplets_beams)
    model.connect_adjacent_beams()

    analyzer = NBeamKDTreeAnalyzer(model, n=3)

    clusters = analyzer.find()
    assert len(clusters) == 2
    assert all(len(cluster) == 3 for cluster in clusters)


def test_one_triplet_analyzer(one_triplet_two_quads_beams):
    model = TimberModel()
    model.add_elements(one_triplet_two_quads_beams)
    model.connect_adjacent_beams()

    analyzer = NBeamKDTreeAnalyzer(model, n=3)

    clusters = analyzer.find()
    assert len(clusters) == 1  # We expect two triplets from the provided beams
    assert len(clusters[0]) == 3


def test_two_quads_analyzer(one_triplet_two_quads_beams):
    model = TimberModel()
    model.add_elements(one_triplet_two_quads_beams)
    model.connect_adjacent_beams()

    analyzer = NBeamKDTreeAnalyzer(model, n=4)

    clusters = analyzer.find()
    assert len(clusters) == 2
    assert all(len(cluster) == 4 for cluster in clusters)


def test_composite_analyzer(one_triplet_two_quads_beams):
    model = TimberModel()
    model.add_elements(one_triplet_two_quads_beams)
    model.connect_adjacent_beams()

    analyzer = CompositeAnalyzer.from_model(model=model, analyzers_cls=[QuadAnalyzer, TripletAnalyzer])

    clusters = analyzer.find()

    triplets = [cluster for cluster in clusters if len(cluster) == 3]
    quads = [cluster for cluster in clusters if len(cluster) == 4]
    assert len(triplets) == 1
    assert len(quads) == 2


<<<<<<< HEAD
class TestClusterTopology:
    """Test cases for the topology property of the Cluster class."""

    def test_single_joint_cluster_topology(self):
        """Test that cluster with single joint returns the joint's topology."""
        # Create a mock joint with a specific topology
        mock_joint = Mock(spec=GenericJoint)
        mock_joint.topology = JointTopology.TOPO_L
        mock_joint.elements = [Mock(), Mock()]

        cluster = Cluster([mock_joint])

        assert cluster.topology == JointTopology.TOPO_L

    def test_single_joint_cluster_different_topologies(self):
        """Test single joint clusters with different topology types."""
        test_cases = [JointTopology.TOPO_I, JointTopology.TOPO_L, JointTopology.TOPO_T, JointTopology.TOPO_X, JointTopology.TOPO_UNKNOWN]

        for topology in test_cases:
            mock_joint = Mock(spec=GenericJoint)
            mock_joint.topology = topology
            mock_joint.elements = [Mock(), Mock()]

            cluster = Cluster([mock_joint])
            assert cluster.topology == topology

    def test_multiple_joints_with_valid_topologies_returns_topo_y(self):
        """Test that cluster with multiple joints of valid topologies (L, I, T) returns TOPO_Y."""
        # Create joints with valid topologies (all L, I, or T)
        joint1 = Mock(spec=GenericJoint)
        joint1.topology = JointTopology.TOPO_L
        joint1.elements = [Mock(), Mock()]

        joint2 = Mock(spec=GenericJoint)
        joint2.topology = JointTopology.TOPO_I
        joint2.elements = [Mock(), Mock()]

        joint3 = Mock(spec=GenericJoint)
        joint3.topology = JointTopology.TOPO_L
        joint3.elements = [Mock(), Mock()]

        cluster = Cluster([joint1, joint2, joint3])

        assert cluster.topology == JointTopology.TOPO_Y

    def test_multiple_joints_with_t_topology_returns_topo_k(self):
        """Test that cluster with at least one T joint returns TOPO_K."""
        # Create joints where at least one is T topology
        joint1 = Mock(spec=GenericJoint)
        joint1.topology = JointTopology.TOPO_L
        joint1.elements = [Mock(), Mock()]

        joint2 = Mock(spec=GenericJoint)
        joint2.topology = JointTopology.TOPO_T  # This should trigger TOPO_K
        joint2.elements = [Mock(), Mock()]

        cluster = Cluster([joint1, joint2])

        assert cluster.topology == JointTopology.TOPO_K

    def test_multiple_joints_with_x_topology_returns_topo_k(self):
        """Test that cluster with any invalid topology returns TOPO_UNKNOWN."""
        # Create joints with one invalid topology
        joint1 = Mock(spec=GenericJoint)
        joint1.topology = JointTopology.TOPO_L
        joint1.elements = [Mock(), Mock()]

        joint2 = Mock(spec=GenericJoint)
        joint2.topology = JointTopology.TOPO_X
        joint2.elements = [Mock(), Mock()]

        cluster = Cluster([joint1, joint2])

        assert cluster.topology == JointTopology.TOPO_K

    def test_multiple_joints_with_unknown_topology_returns_topo_unknown(self):
        """Test that cluster with TOPO_UNKNOWN joints returns TOPO_UNKNOWN."""
        joint1 = Mock(spec=GenericJoint)
        joint1.topology = JointTopology.TOPO_L
        joint1.elements = [Mock(), Mock()]

        joint2 = Mock(spec=GenericJoint)
        joint2.topology = JointTopology.TOPO_UNKNOWN
        joint2.elements = [Mock(), Mock()]

        cluster = Cluster([joint1, joint2])

        assert cluster.topology == JointTopology.TOPO_UNKNOWN

    def test_multiple_joints_all_l_i_topologies_returns_topo_y(self):
        """Test that cluster with only L and I topologies returns TOPO_Y."""
        joint1 = Mock(spec=GenericJoint)
        joint1.topology = JointTopology.TOPO_L
        joint1.elements = [Mock(), Mock()]

        joint2 = Mock(spec=GenericJoint)
        joint2.topology = JointTopology.TOPO_I
        joint2.elements = [Mock(), Mock()]

        joint3 = Mock(spec=GenericJoint)
        joint3.topology = JointTopology.TOPO_L
        joint3.elements = [Mock(), Mock()]

        cluster = Cluster([joint1, joint2, joint3])

        assert cluster.topology == JointTopology.TOPO_Y

    def test_t_topology_precedence_over_other_valid_topologies(self):
        """Test that T topology takes precedence and returns TOPO_K even with other valid topologies."""
        # Mix of L, I, and T - should return TOPO_K because of T
        joint1 = Mock(spec=GenericJoint)
        joint1.topology = JointTopology.TOPO_L
        joint1.elements = [Mock(), Mock()]

        joint2 = Mock(spec=GenericJoint)
        joint2.topology = JointTopology.TOPO_I
        joint2.elements = [Mock(), Mock()]

        joint3 = Mock(spec=GenericJoint)
        joint3.topology = JointTopology.TOPO_T
        joint3.elements = [Mock(), Mock()]

        cluster = Cluster([joint1, joint2, joint3])

        assert cluster.topology == JointTopology.TOPO_K

    def test_multiple_t_joints_returns_topo_k(self):
        """Test that cluster with multiple T joints returns TOPO_K."""
        joint1 = Mock(spec=GenericJoint)
        joint1.topology = JointTopology.TOPO_T
        joint1.elements = [Mock(), Mock()]

        joint2 = Mock(spec=GenericJoint)
        joint2.topology = JointTopology.TOPO_T
        joint2.elements = [Mock(), Mock()]

        cluster = Cluster([joint1, joint2])

        assert cluster.topology == JointTopology.TOPO_K

    def test_edge_cases_with_other_topology_values(self):
        """Test cluster topology with edge case topology values."""
        edge_case_topologies = [JointTopology.TOPO_Y, JointTopology.TOPO_K, JointTopology.TOPO_EDGE_EDGE, JointTopology.TOPO_EDGE_FACE]

        for topology in edge_case_topologies:
            joint1 = Mock(spec=GenericJoint)
            joint1.topology = JointTopology.TOPO_L
            joint1.elements = [Mock(), Mock()]

            joint2 = Mock(spec=GenericJoint)
            joint2.topology = topology  # Should make cluster return TOPO_UNKNOWN
            joint2.elements = [Mock(), Mock()]

            cluster = Cluster([joint1, joint2])

            assert cluster.topology == JointTopology.TOPO_UNKNOWN

    def test_empty_cluster_topology(self):
        """Test topology behavior with empty cluster."""
        cluster = Cluster([])
        assert cluster.topology == JointTopology.TOPO_UNKNOWN
=======
def test_single_joint_cluster_topology():
    """Test that cluster with single joint returns the joint's topology."""
    # Create a mock joint with a specific topology
    mock_joint = Mock(spec=JointCandidate)
    mock_joint.topology = JointTopology.TOPO_L
    mock_joint.elements = [Mock(), Mock()]

    cluster = Cluster([mock_joint])

    assert cluster.topology == JointTopology.TOPO_L


def test_single_joint_cluster_different_topologies():
    """Test single joint clusters with different topology types."""
    test_cases = [JointTopology.TOPO_I, JointTopology.TOPO_L, JointTopology.TOPO_T, JointTopology.TOPO_X, JointTopology.TOPO_UNKNOWN]

    for topology in test_cases:
        mock_joint = Mock(spec=JointCandidate)
        mock_joint.topology = topology
        mock_joint.elements = [Mock(), Mock()]

        cluster = Cluster([mock_joint])
        assert cluster.topology == topology


def test_multiple_joints_with_valid_topologies_returns_valid_topo():
    """Test that cluster with multiple joints of valid topologies (L, I, T) returns TOPO_K."""
    # Create joints with valid topologies (all L, I, or T)
    joint1 = Mock(spec=JointCandidate)
    joint1.topology = JointTopology.TOPO_L
    joint1.elements = [Mock(), Mock()]

    joint2 = Mock(spec=JointCandidate)
    joint2.topology = JointTopology.TOPO_I
    joint2.elements = [Mock(), Mock()]

    joint3 = Mock(spec=JointCandidate)
    joint3.topology = JointTopology.TOPO_T
    joint3.elements = [Mock(), Mock()]

    cluster = Cluster([joint1, joint2, joint3])

    assert cluster.topology == JointTopology.TOPO_K


def test_multiple_joints_with_t_topology_returns_topo_k():
    """Test that cluster with at least one T joint returns TOPO_K."""
    # Create joints where at least one is T topology
    joint1 = Mock(spec=JointCandidate)
    joint1.topology = JointTopology.TOPO_L
    joint1.elements = [Mock(), Mock()]

    joint2 = Mock(spec=JointCandidate)
    joint2.topology = JointTopology.TOPO_T  # This should trigger TOPO_K
    joint2.elements = [Mock(), Mock()]

    cluster = Cluster([joint1, joint2])

    assert cluster.topology == JointTopology.TOPO_K


def test_multiple_joints_with_x_topology_returns_topo_k():
    """Test that cluster with any invalid topology returns TOPO_UNKNOWN."""
    # Create joints with one invalid topology
    joint1 = Mock(spec=JointCandidate)
    joint1.topology = JointTopology.TOPO_L
    joint1.elements = [Mock(), Mock()]

    joint2 = Mock(spec=JointCandidate)
    joint2.topology = JointTopology.TOPO_X
    joint2.elements = [Mock(), Mock()]

    cluster = Cluster([joint1, joint2])

    assert cluster.topology == JointTopology.TOPO_K


def test_multiple_joints_with_unknown_topology_returns_topo_unknown():
    """Test that cluster with TOPO_UNKNOWN joints returns TOPO_UNKNOWN."""
    joint1 = Mock(spec=JointCandidate)
    joint1.topology = JointTopology.TOPO_L
    joint1.elements = [Mock(), Mock()]

    joint2 = Mock(spec=JointCandidate)
    joint2.topology = JointTopology.TOPO_UNKNOWN
    joint2.elements = [Mock(), Mock()]

    cluster = Cluster([joint1, joint2])

    assert cluster.topology == JointTopology.TOPO_UNKNOWN


def test_multiple_joints_all_l_i_topologies_returns_topo_y():
    """Test that cluster with only L and I topologies returns TOPO_Y."""
    joint1 = Mock(spec=JointCandidate)
    joint1.topology = JointTopology.TOPO_L
    joint1.elements = [Mock(), Mock()]

    joint2 = Mock(spec=JointCandidate)
    joint2.topology = JointTopology.TOPO_I
    joint2.elements = [Mock(), Mock()]

    joint3 = Mock(spec=JointCandidate)
    joint3.topology = JointTopology.TOPO_L
    joint3.elements = [Mock(), Mock()]

    cluster = Cluster([joint1, joint2, joint3])

    assert cluster.topology == JointTopology.TOPO_Y


def test_t_topology_precedence_over_other_valid_topologies():
    """Test that T topology takes precedence and returns TOPO_K even with other valid topologies."""
    # Mix of L, I, and T - should return TOPO_K because of T
    joint1 = Mock(spec=JointCandidate)
    joint1.topology = JointTopology.TOPO_L
    joint1.elements = [Mock(), Mock()]

    joint2 = Mock(spec=JointCandidate)
    joint2.topology = JointTopology.TOPO_I
    joint2.elements = [Mock(), Mock()]

    joint3 = Mock(spec=JointCandidate)
    joint3.topology = JointTopology.TOPO_T
    joint3.elements = [Mock(), Mock()]

    cluster = Cluster([joint1, joint2, joint3])

    assert cluster.topology == JointTopology.TOPO_K


def test_multiple_t_joints_returns_topo_k():
    """Test that cluster with multiple T joints returns TOPO_K."""
    joint1 = Mock(spec=JointCandidate)
    joint1.topology = JointTopology.TOPO_T
    joint1.elements = [Mock(), Mock()]

    joint2 = Mock(spec=JointCandidate)
    joint2.topology = JointTopology.TOPO_T
    joint2.elements = [Mock(), Mock()]

    cluster = Cluster([joint1, joint2])

    assert cluster.topology == JointTopology.TOPO_K


def test_edge_cases_with_other_topology_values():
    """Test cluster topology with edge case topology values."""
    edge_case_topologies = [JointTopology.TOPO_Y, JointTopology.TOPO_K, JointTopology.TOPO_EDGE_EDGE, JointTopology.TOPO_EDGE_FACE]

    for topology in edge_case_topologies:
        joint1 = Mock(spec=JointCandidate)
        joint1.topology = JointTopology.TOPO_L
        joint1.elements = [Mock(), Mock()]

        joint2 = Mock(spec=JointCandidate)
        joint2.topology = topology  # Should make cluster return TOPO_UNKNOWN
        joint2.elements = [Mock(), Mock()]

        cluster = Cluster([joint1, joint2])

        assert cluster.topology == JointTopology.TOPO_UNKNOWN


def test_empty_cluster_topology():
    """Test topology behavior with empty cluster."""
    cluster = Cluster([])
    assert cluster.topology == JointTopology.TOPO_UNKNOWN
>>>>>>> b3701c43
<|MERGE_RESOLUTION|>--- conflicted
+++ resolved
@@ -8,11 +8,7 @@
 from compas_timber.connections import CompositeAnalyzer
 from compas_timber.connections import QuadAnalyzer
 from compas_timber.connections import TripletAnalyzer
-<<<<<<< HEAD
-from compas_timber.connections import GenericJoint
-=======
 from compas_timber.connections import JointCandidate
->>>>>>> b3701c43
 from compas_timber.connections import JointTopology
 from compas_timber.connections.analyzers import Cluster
 from compas_timber.elements import Beam
@@ -112,169 +108,6 @@
     assert len(quads) == 2
 
 
-<<<<<<< HEAD
-class TestClusterTopology:
-    """Test cases for the topology property of the Cluster class."""
-
-    def test_single_joint_cluster_topology(self):
-        """Test that cluster with single joint returns the joint's topology."""
-        # Create a mock joint with a specific topology
-        mock_joint = Mock(spec=GenericJoint)
-        mock_joint.topology = JointTopology.TOPO_L
-        mock_joint.elements = [Mock(), Mock()]
-
-        cluster = Cluster([mock_joint])
-
-        assert cluster.topology == JointTopology.TOPO_L
-
-    def test_single_joint_cluster_different_topologies(self):
-        """Test single joint clusters with different topology types."""
-        test_cases = [JointTopology.TOPO_I, JointTopology.TOPO_L, JointTopology.TOPO_T, JointTopology.TOPO_X, JointTopology.TOPO_UNKNOWN]
-
-        for topology in test_cases:
-            mock_joint = Mock(spec=GenericJoint)
-            mock_joint.topology = topology
-            mock_joint.elements = [Mock(), Mock()]
-
-            cluster = Cluster([mock_joint])
-            assert cluster.topology == topology
-
-    def test_multiple_joints_with_valid_topologies_returns_topo_y(self):
-        """Test that cluster with multiple joints of valid topologies (L, I, T) returns TOPO_Y."""
-        # Create joints with valid topologies (all L, I, or T)
-        joint1 = Mock(spec=GenericJoint)
-        joint1.topology = JointTopology.TOPO_L
-        joint1.elements = [Mock(), Mock()]
-
-        joint2 = Mock(spec=GenericJoint)
-        joint2.topology = JointTopology.TOPO_I
-        joint2.elements = [Mock(), Mock()]
-
-        joint3 = Mock(spec=GenericJoint)
-        joint3.topology = JointTopology.TOPO_L
-        joint3.elements = [Mock(), Mock()]
-
-        cluster = Cluster([joint1, joint2, joint3])
-
-        assert cluster.topology == JointTopology.TOPO_Y
-
-    def test_multiple_joints_with_t_topology_returns_topo_k(self):
-        """Test that cluster with at least one T joint returns TOPO_K."""
-        # Create joints where at least one is T topology
-        joint1 = Mock(spec=GenericJoint)
-        joint1.topology = JointTopology.TOPO_L
-        joint1.elements = [Mock(), Mock()]
-
-        joint2 = Mock(spec=GenericJoint)
-        joint2.topology = JointTopology.TOPO_T  # This should trigger TOPO_K
-        joint2.elements = [Mock(), Mock()]
-
-        cluster = Cluster([joint1, joint2])
-
-        assert cluster.topology == JointTopology.TOPO_K
-
-    def test_multiple_joints_with_x_topology_returns_topo_k(self):
-        """Test that cluster with any invalid topology returns TOPO_UNKNOWN."""
-        # Create joints with one invalid topology
-        joint1 = Mock(spec=GenericJoint)
-        joint1.topology = JointTopology.TOPO_L
-        joint1.elements = [Mock(), Mock()]
-
-        joint2 = Mock(spec=GenericJoint)
-        joint2.topology = JointTopology.TOPO_X
-        joint2.elements = [Mock(), Mock()]
-
-        cluster = Cluster([joint1, joint2])
-
-        assert cluster.topology == JointTopology.TOPO_K
-
-    def test_multiple_joints_with_unknown_topology_returns_topo_unknown(self):
-        """Test that cluster with TOPO_UNKNOWN joints returns TOPO_UNKNOWN."""
-        joint1 = Mock(spec=GenericJoint)
-        joint1.topology = JointTopology.TOPO_L
-        joint1.elements = [Mock(), Mock()]
-
-        joint2 = Mock(spec=GenericJoint)
-        joint2.topology = JointTopology.TOPO_UNKNOWN
-        joint2.elements = [Mock(), Mock()]
-
-        cluster = Cluster([joint1, joint2])
-
-        assert cluster.topology == JointTopology.TOPO_UNKNOWN
-
-    def test_multiple_joints_all_l_i_topologies_returns_topo_y(self):
-        """Test that cluster with only L and I topologies returns TOPO_Y."""
-        joint1 = Mock(spec=GenericJoint)
-        joint1.topology = JointTopology.TOPO_L
-        joint1.elements = [Mock(), Mock()]
-
-        joint2 = Mock(spec=GenericJoint)
-        joint2.topology = JointTopology.TOPO_I
-        joint2.elements = [Mock(), Mock()]
-
-        joint3 = Mock(spec=GenericJoint)
-        joint3.topology = JointTopology.TOPO_L
-        joint3.elements = [Mock(), Mock()]
-
-        cluster = Cluster([joint1, joint2, joint3])
-
-        assert cluster.topology == JointTopology.TOPO_Y
-
-    def test_t_topology_precedence_over_other_valid_topologies(self):
-        """Test that T topology takes precedence and returns TOPO_K even with other valid topologies."""
-        # Mix of L, I, and T - should return TOPO_K because of T
-        joint1 = Mock(spec=GenericJoint)
-        joint1.topology = JointTopology.TOPO_L
-        joint1.elements = [Mock(), Mock()]
-
-        joint2 = Mock(spec=GenericJoint)
-        joint2.topology = JointTopology.TOPO_I
-        joint2.elements = [Mock(), Mock()]
-
-        joint3 = Mock(spec=GenericJoint)
-        joint3.topology = JointTopology.TOPO_T
-        joint3.elements = [Mock(), Mock()]
-
-        cluster = Cluster([joint1, joint2, joint3])
-
-        assert cluster.topology == JointTopology.TOPO_K
-
-    def test_multiple_t_joints_returns_topo_k(self):
-        """Test that cluster with multiple T joints returns TOPO_K."""
-        joint1 = Mock(spec=GenericJoint)
-        joint1.topology = JointTopology.TOPO_T
-        joint1.elements = [Mock(), Mock()]
-
-        joint2 = Mock(spec=GenericJoint)
-        joint2.topology = JointTopology.TOPO_T
-        joint2.elements = [Mock(), Mock()]
-
-        cluster = Cluster([joint1, joint2])
-
-        assert cluster.topology == JointTopology.TOPO_K
-
-    def test_edge_cases_with_other_topology_values(self):
-        """Test cluster topology with edge case topology values."""
-        edge_case_topologies = [JointTopology.TOPO_Y, JointTopology.TOPO_K, JointTopology.TOPO_EDGE_EDGE, JointTopology.TOPO_EDGE_FACE]
-
-        for topology in edge_case_topologies:
-            joint1 = Mock(spec=GenericJoint)
-            joint1.topology = JointTopology.TOPO_L
-            joint1.elements = [Mock(), Mock()]
-
-            joint2 = Mock(spec=GenericJoint)
-            joint2.topology = topology  # Should make cluster return TOPO_UNKNOWN
-            joint2.elements = [Mock(), Mock()]
-
-            cluster = Cluster([joint1, joint2])
-
-            assert cluster.topology == JointTopology.TOPO_UNKNOWN
-
-    def test_empty_cluster_topology(self):
-        """Test topology behavior with empty cluster."""
-        cluster = Cluster([])
-        assert cluster.topology == JointTopology.TOPO_UNKNOWN
-=======
 def test_single_joint_cluster_topology():
     """Test that cluster with single joint returns the joint's topology."""
     # Create a mock joint with a specific topology
@@ -442,5 +275,4 @@
 def test_empty_cluster_topology():
     """Test topology behavior with empty cluster."""
     cluster = Cluster([])
-    assert cluster.topology == JointTopology.TOPO_UNKNOWN
->>>>>>> b3701c43
+    assert cluster.topology == JointTopology.TOPO_UNKNOWN