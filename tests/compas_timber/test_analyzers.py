import pytest
from unittest.mock import Mock

from compas.geometry import Point
from compas.geometry import Line

from compas_timber.connections import NBeamKDTreeAnalyzer
from compas_timber.connections import CompositeAnalyzer
from compas_timber.connections import QuadAnalyzer
from compas_timber.connections import TripletAnalyzer
from compas_timber.connections import JointCandidate
from compas_timber.connections import JointTopology
from compas_timber.connections.analyzers import Cluster
<<<<<<< HEAD
from compas_timber.connections.analyzers import get_clusters_from_model
=======
>>>>>>> 47d613d6
from compas_timber.elements import Beam
from compas_timber.model import TimberModel


@pytest.fixture
def two_triplets_beams():
    height, width = (12, 6)

    lines = [
        Line(Point(x=-10.0, y=-10.0, z=0.0), Point(x=300.0, y=200.0, z=0.0)),
        Line(Point(x=-10.0, y=-10.0, z=0.0), Point(x=-40.0, y=270.0, z=0.0)),
        Line(Point(x=-10.0, y=-10.0, z=0.0), Point(x=0.0, y=20.0, z=160.0)),
        Line(Point(x=45.89488087618746, y=234.15459672257862, z=0.0), Point(x=168.58797240614388, y=-95.31137353132192, z=0.0)),
        Line(Point(x=45.89488087618746, y=234.15459672257862, z=0.0), Point(x=330.0, y=350.0, z=0.0)),
        Line(Point(x=300.0, y=200.0, z=0.0), Point(x=500.0, y=0.0, z=0.0)),
        Line(Point(x=300.0, y=200.0, z=0.0), Point(x=220.0, y=170.0, z=-120.0)),
    ]

    return [Beam.from_centerline(centerline=line, height=height, width=width) for line in lines]


@pytest.fixture
def one_triplet_two_quads_beams():
    height, width = (12, 6)

    lines = [
        Line(Point(x=-10.0, y=-10.0, z=0.0), Point(x=300.0, y=200.0, z=0.0)),
        Line(Point(x=-10.0, y=-10.0, z=0.0), Point(x=-40.0, y=270.0, z=0.0)),
        Line(Point(x=-10.0, y=-10.0, z=0.0), Point(x=0.0, y=20.0, z=160.0)),
        Line(Point(x=45.89488087618746, y=234.15459672257862, z=0.0), Point(x=168.58797240614388, y=-95.31137353132192, z=0.0)),
        Line(Point(x=45.89488087618746, y=234.15459672257862, z=0.0), Point(x=330.0, y=350.0, z=0.0)),
        Line(Point(x=300.0, y=200.0, z=0.0), Point(x=500.0, y=0.0, z=0.0)),
        Line(Point(x=300.0, y=200.0, z=0.0), Point(x=220.0, y=170.0, z=-120.0)),
        Line(Point(x=-10.0, y=-10.0, z=0.0), Point(x=90.0, y=-220.0, z=0.0)),
        Line(Point(x=45.89488087618746, y=234.15459672257862, z=0.0), Point(x=0.0, y=220.0, z=130.0)),
        Line(Point(x=45.89488087618746, y=234.15459672257862, z=0.0), Point(x=0.0, y=260.0, z=-120.0)),
    ]

    return [Beam.from_centerline(centerline=line, height=height, width=width) for line in lines]


def test_analyzer_empty_model():
    with pytest.raises(ValueError):
        _ = NBeamKDTreeAnalyzer(TimberModel())


def test_two_triplet_analyzer(two_triplets_beams):
    model = TimberModel()
    model.add_elements(two_triplets_beams)
    model.connect_adjacent_beams()

    analyzer = NBeamKDTreeAnalyzer(model, n=3)

    clusters = analyzer.find()
    assert len(clusters) == 2
    assert all(len(cluster) == 3 for cluster in clusters)


def test_one_triplet_analyzer(one_triplet_two_quads_beams):
    model = TimberModel()
    model.add_elements(one_triplet_two_quads_beams)
    model.connect_adjacent_beams()

    analyzer = NBeamKDTreeAnalyzer(model, n=3)

    clusters = analyzer.find()
    assert len(clusters) == 1  # We expect two triplets from the provided beams
    assert len(clusters[0]) == 3


def test_two_quads_analyzer(one_triplet_two_quads_beams):
    model = TimberModel()
    model.add_elements(one_triplet_two_quads_beams)
    model.connect_adjacent_beams()

    analyzer = NBeamKDTreeAnalyzer(model, n=4)

    clusters = analyzer.find()
    assert len(clusters) == 2
    assert all(len(cluster) == 4 for cluster in clusters)


def test_composite_analyzer(one_triplet_two_quads_beams):
    model = TimberModel()
    model.add_elements(one_triplet_two_quads_beams)
    model.connect_adjacent_beams()

    analyzer = CompositeAnalyzer.from_model(model=model, analyzers_cls=[QuadAnalyzer, TripletAnalyzer])

    clusters = analyzer.find()

    triplets = [cluster for cluster in clusters if len(cluster) == 3]
    quads = [cluster for cluster in clusters if len(cluster) == 4]
    assert len(triplets) == 1
    assert len(quads) == 2


<<<<<<< HEAD
class TestClusterTopology:
    """Test cases for the topology property of the Cluster class."""

    def test_single_joint_cluster_topology(self):
        """Test that cluster with single joint returns the joint's topology."""
        # Create a mock joint with a specific topology
        mock_joint = Mock(spec=JointCandidate)
        mock_joint.topology = JointTopology.TOPO_L
        mock_joint.elements = [Mock(), Mock()]

        cluster = Cluster([mock_joint])

        assert cluster.topology == JointTopology.TOPO_L

    def test_single_joint_cluster_different_topologies(self):
        """Test single joint clusters with different topology types."""
        test_cases = [JointTopology.TOPO_I, JointTopology.TOPO_L, JointTopology.TOPO_T, JointTopology.TOPO_X, JointTopology.TOPO_UNKNOWN]

        for topology in test_cases:
            mock_joint = Mock(spec=JointCandidate)
            mock_joint.topology = topology
            mock_joint.elements = [Mock(), Mock()]

            cluster = Cluster([mock_joint])
            assert cluster.topology == topology

    def test_multiple_joints_with_valid_topologies_returns_topo_y(self):
        """Test that cluster with multiple joints of valid topologies (L, I, T) returns TOPO_Y."""
        # Create joints with valid topologies (all L, I, or T)
        joint1 = Mock(spec=JointCandidate)
        joint1.topology = JointTopology.TOPO_L
        joint1.elements = [Mock(), Mock()]

        joint2 = Mock(spec=JointCandidate)
        joint2.topology = JointTopology.TOPO_I
        joint2.elements = [Mock(), Mock()]

        joint3 = Mock(spec=JointCandidate)
        joint3.topology = JointTopology.TOPO_L
        joint3.elements = [Mock(), Mock()]

        cluster = Cluster([joint1, joint2, joint3])

        assert cluster.topology == JointTopology.TOPO_Y

    def test_multiple_joints_with_t_topology_returns_topo_k(self):
        """Test that cluster with at least one T joint returns TOPO_K."""
        # Create joints where at least one is T topology
        joint1 = Mock(spec=JointCandidate)
        joint1.topology = JointTopology.TOPO_L
        joint1.elements = [Mock(), Mock()]

        joint2 = Mock(spec=JointCandidate)
        joint2.topology = JointTopology.TOPO_T  # This should trigger TOPO_K
        joint2.elements = [Mock(), Mock()]

        cluster = Cluster([joint1, joint2])

        assert cluster.topology == JointTopology.TOPO_K

    def test_multiple_joints_with_x_topology_returns_topo_k(self):
        """Test that cluster with any invalid topology returns TOPO_UNKNOWN."""
        # Create joints with one invalid topology
        joint1 = Mock(spec=JointCandidate)
        joint1.topology = JointTopology.TOPO_L
        joint1.elements = [Mock(), Mock()]

        joint2 = Mock(spec=JointCandidate)
        joint2.topology = JointTopology.TOPO_X
        joint2.elements = [Mock(), Mock()]

        cluster = Cluster([joint1, joint2])

        assert cluster.topology == JointTopology.TOPO_K

    def test_multiple_joints_with_unknown_topology_returns_topo_unknown(self):
        """Test that cluster with TOPO_UNKNOWN joints returns TOPO_UNKNOWN."""
        joint1 = Mock(spec=JointCandidate)
        joint1.topology = JointTopology.TOPO_L
        joint1.elements = [Mock(), Mock()]

        joint2 = Mock(spec=JointCandidate)
        joint2.topology = JointTopology.TOPO_UNKNOWN
        joint2.elements = [Mock(), Mock()]

        cluster = Cluster([joint1, joint2])

        assert cluster.topology == JointTopology.TOPO_UNKNOWN

    def test_multiple_joints_all_l_i_topologies_returns_topo_y(self):
        """Test that cluster with only L and I topologies returns TOPO_Y."""
        joint1 = Mock(spec=JointCandidate)
        joint1.topology = JointTopology.TOPO_L
        joint1.elements = [Mock(), Mock()]

        joint2 = Mock(spec=JointCandidate)
        joint2.topology = JointTopology.TOPO_I
        joint2.elements = [Mock(), Mock()]

        joint3 = Mock(spec=JointCandidate)
        joint3.topology = JointTopology.TOPO_L
        joint3.elements = [Mock(), Mock()]

        cluster = Cluster([joint1, joint2, joint3])

        assert cluster.topology == JointTopology.TOPO_Y

    def test_t_topology_precedence_over_other_valid_topologies(self):
        """Test that T topology takes precedence and returns TOPO_K even with other valid topologies."""
        # Mix of L, I, and T - should return TOPO_K because of T
        joint1 = Mock(spec=JointCandidate)
        joint1.topology = JointTopology.TOPO_L
        joint1.elements = [Mock(), Mock()]

        joint2 = Mock(spec=JointCandidate)
        joint2.topology = JointTopology.TOPO_I
        joint2.elements = [Mock(), Mock()]

        joint3 = Mock(spec=JointCandidate)
        joint3.topology = JointTopology.TOPO_T
        joint3.elements = [Mock(), Mock()]

        cluster = Cluster([joint1, joint2, joint3])

        assert cluster.topology == JointTopology.TOPO_K

    def test_multiple_t_joints_returns_topo_k(self):
        """Test that cluster with multiple T joints returns TOPO_K."""
        joint1 = Mock(spec=JointCandidate)
        joint1.topology = JointTopology.TOPO_T
        joint1.elements = [Mock(), Mock()]

        joint2 = Mock(spec=JointCandidate)
        joint2.topology = JointTopology.TOPO_T
        joint2.elements = [Mock(), Mock()]

        cluster = Cluster([joint1, joint2])

        assert cluster.topology == JointTopology.TOPO_K

    def test_edge_cases_with_other_topology_values(self):
        """Test cluster topology with edge case topology values."""
        edge_case_topologies = [JointTopology.TOPO_Y, JointTopology.TOPO_K, JointTopology.TOPO_EDGE_EDGE, JointTopology.TOPO_EDGE_FACE]

        for topology in edge_case_topologies:
            joint1 = Mock(spec=JointCandidate)
            joint1.topology = JointTopology.TOPO_L
            joint1.elements = [Mock(), Mock()]

            joint2 = Mock(spec=JointCandidate)
            joint2.topology = topology  # Should make cluster return TOPO_UNKNOWN
            joint2.elements = [Mock(), Mock()]

            cluster = Cluster([joint1, joint2])

            assert cluster.topology == JointTopology.TOPO_UNKNOWN

    def test_empty_cluster_topology(self):
        """Test topology behavior with empty cluster."""
        cluster = Cluster([])
        assert cluster.topology == JointTopology.TOPO_UNKNOWN


@pytest.fixture
def beams():
    w = 0.2
    h = 0.2
    lines = [
        Line(Point(1, 0, 0), Point(-1, 0, 0)),
        Line(Point(1, 0, 0), Point(1, 2, 0)),
        Line(Point(1, 0, 0), Point(1, -1, 0)),
    ]
    return [Beam.from_centerline(line, w, h) for line in lines]


@pytest.fixture
def beams_one_separated():
    """
    0 <=> 1:L
    1 <=> 2:T
    2 <=> 3:L
    3 <=> 0:X

    """
    w = 0.2
    h = 0.2
    lines = [
        Line(Point(1, 0, 0), Point(-1, 0, 0)),
        Line(Point(1, 0, 0), Point(1, 2, 0)),
        Line(Point(1, 0, 0.05), Point(1, -1, 0.05)),
    ]
    return [Beam.from_centerline(line, w, h) for line in lines]


@pytest.fixture
def beams_all_separated():
    """
    0 <=> 1:L
    1 <=> 2:T
    2 <=> 3:L
    3 <=> 0:X

    """
    w = 0.2
    h = 0.2
    lines = [
        Line(Point(1, 0, -0.05), Point(-1, 0, -0.05)),
        Line(Point(1, 0, 0), Point(1, 2, 0)),
        Line(Point(1, 0, 0.05), Point(1, -1, 0.05)),
    ]
    return [Beam.from_centerline(line, w, h) for line in lines]


def test_get_clusters_from_model_connected(beams):
    model = TimberModel()
    model.add_elements(beams)
    clusters = get_clusters_from_model(model)

    assert len(clusters) == 1
    assert isinstance(clusters[0], Cluster)
    assert len(list(clusters[0].elements)) == 3


def test_get_clusters_from_model_one_separate(beams_one_separated):
    model = TimberModel()
    model.add_elements(beams_one_separated)
    clusters = get_clusters_from_model(model)

    assert len(clusters) == 1
    assert isinstance(clusters[0], Cluster)
    assert len(list(clusters[0].elements)) == 2


def test_get_clusters_from_model_all_separate(beams_all_separated):
    model = TimberModel()
    model.add_elements(beams_all_separated)
    with pytest.raises(ValueError):
        _ = get_clusters_from_model(model)


def test_get_clusters_from_model_one_separate_with_distance(beams_one_separated):
    model = TimberModel()
    model.add_elements(beams_one_separated)
    clusters = get_clusters_from_model(model, max_distance=0.11)

    assert len(clusters) == 1
    assert isinstance(clusters[0], Cluster)
    assert len(list(clusters[0].elements)) == 3


def test_get_clusters_from_model_all_separate_without_distance(beams_all_separated):
    model = TimberModel()
    model.add_elements(beams_all_separated)
    with pytest.raises(ValueError):
        _ = get_clusters_from_model(model)


def test_get_clusters_from_model_all_separate_with_distance(beams_all_separated):
    model = TimberModel()
    model.add_elements(beams_all_separated)
    clusters = get_clusters_from_model(model, max_distance=0.1)

    assert len(clusters) == 1
    assert isinstance(clusters[0], Cluster)
    assert len(list(clusters[0].elements)) == 3
=======
def test_single_joint_cluster_topology():
    """Test that cluster with single joint returns the joint's topology."""
    # Create a mock joint with a specific topology
    mock_joint = Mock(spec=JointCandidate)
    mock_joint.topology = JointTopology.TOPO_L
    mock_joint.elements = [Mock(), Mock()]

    cluster = Cluster([mock_joint])

    assert cluster.topology == JointTopology.TOPO_L


def test_single_joint_cluster_different_topologies():
    """Test single joint clusters with different topology types."""
    test_cases = [JointTopology.TOPO_I, JointTopology.TOPO_L, JointTopology.TOPO_T, JointTopology.TOPO_X, JointTopology.TOPO_UNKNOWN]

    for topology in test_cases:
        mock_joint = Mock(spec=JointCandidate)
        mock_joint.topology = topology
        mock_joint.elements = [Mock(), Mock()]

        cluster = Cluster([mock_joint])
        assert cluster.topology == topology


def test_multiple_joints_with_valid_topologies_returns_valid_topo():
    """Test that cluster with multiple joints of valid topologies (L, I, T) returns TOPO_K."""
    # Create joints with valid topologies (all L, I, or T)
    joint1 = Mock(spec=JointCandidate)
    joint1.topology = JointTopology.TOPO_L
    joint1.elements = [Mock(), Mock()]

    joint2 = Mock(spec=JointCandidate)
    joint2.topology = JointTopology.TOPO_I
    joint2.elements = [Mock(), Mock()]

    joint3 = Mock(spec=JointCandidate)
    joint3.topology = JointTopology.TOPO_T
    joint3.elements = [Mock(), Mock()]

    cluster = Cluster([joint1, joint2, joint3])

    assert cluster.topology == JointTopology.TOPO_K


def test_multiple_joints_with_t_topology_returns_topo_k():
    """Test that cluster with at least one T joint returns TOPO_K."""
    # Create joints where at least one is T topology
    joint1 = Mock(spec=JointCandidate)
    joint1.topology = JointTopology.TOPO_L
    joint1.elements = [Mock(), Mock()]

    joint2 = Mock(spec=JointCandidate)
    joint2.topology = JointTopology.TOPO_T  # This should trigger TOPO_K
    joint2.elements = [Mock(), Mock()]

    cluster = Cluster([joint1, joint2])

    assert cluster.topology == JointTopology.TOPO_K


def test_multiple_joints_with_x_topology_returns_topo_k():
    """Test that cluster including TOPO_X returns TOPO_K."""
    # Create joints with one invalid topology
    joint1 = Mock(spec=JointCandidate)
    joint1.topology = JointTopology.TOPO_L
    joint1.elements = [Mock(), Mock()]

    joint2 = Mock(spec=JointCandidate)
    joint2.topology = JointTopology.TOPO_X
    joint2.elements = [Mock(), Mock()]

    cluster = Cluster([joint1, joint2])

    assert cluster.topology == JointTopology.TOPO_K


def test_multiple_joints_with_unknown_topology_returns_topo_unknown():
    """Test that cluster with TOPO_UNKNOWN joints returns TOPO_UNKNOWN."""
    joint1 = Mock(spec=JointCandidate)
    joint1.topology = JointTopology.TOPO_L
    joint1.elements = [Mock(), Mock()]

    joint2 = Mock(spec=JointCandidate)
    joint2.topology = JointTopology.TOPO_UNKNOWN
    joint2.elements = [Mock(), Mock()]

    cluster = Cluster([joint1, joint2])

    assert cluster.topology == JointTopology.TOPO_UNKNOWN


def test_multiple_joints_all_l_i_topologies_returns_topo_y():
    """Test that cluster with only L and I topologies returns TOPO_Y."""
    joint1 = Mock(spec=JointCandidate)
    joint1.topology = JointTopology.TOPO_L
    joint1.elements = [Mock(), Mock()]

    joint2 = Mock(spec=JointCandidate)
    joint2.topology = JointTopology.TOPO_I
    joint2.elements = [Mock(), Mock()]

    joint3 = Mock(spec=JointCandidate)
    joint3.topology = JointTopology.TOPO_L
    joint3.elements = [Mock(), Mock()]

    cluster = Cluster([joint1, joint2, joint3])

    assert cluster.topology == JointTopology.TOPO_Y


def test_t_topology_precedence_over_other_valid_topologies():
    """Test that T topology takes precedence and returns TOPO_K even with other valid topologies."""
    # Mix of L, I, and T - should return TOPO_K because of T
    joint1 = Mock(spec=JointCandidate)
    joint1.topology = JointTopology.TOPO_L
    joint1.elements = [Mock(), Mock()]

    joint2 = Mock(spec=JointCandidate)
    joint2.topology = JointTopology.TOPO_I
    joint2.elements = [Mock(), Mock()]

    joint3 = Mock(spec=JointCandidate)
    joint3.topology = JointTopology.TOPO_T
    joint3.elements = [Mock(), Mock()]

    cluster = Cluster([joint1, joint2, joint3])

    assert cluster.topology == JointTopology.TOPO_K


def test_multiple_t_joints_returns_topo_k():
    """Test that cluster with multiple T joints returns TOPO_K."""
    joint1 = Mock(spec=JointCandidate)
    joint1.topology = JointTopology.TOPO_T
    joint1.elements = [Mock(), Mock()]

    joint2 = Mock(spec=JointCandidate)
    joint2.topology = JointTopology.TOPO_T
    joint2.elements = [Mock(), Mock()]

    cluster = Cluster([joint1, joint2])

    assert cluster.topology == JointTopology.TOPO_K


def test_edge_cases_with_other_topology_values():
    """Test cluster topology with edge case topology values."""
    edge_case_topologies = [JointTopology.TOPO_Y, JointTopology.TOPO_K, JointTopology.TOPO_EDGE_EDGE, JointTopology.TOPO_EDGE_FACE]

    for topology in edge_case_topologies:
        joint1 = Mock(spec=JointCandidate)
        joint1.topology = JointTopology.TOPO_L
        joint1.elements = [Mock(), Mock()]

        joint2 = Mock(spec=JointCandidate)
        joint2.topology = topology  # Should make cluster return TOPO_UNKNOWN
        joint2.elements = [Mock(), Mock()]

        cluster = Cluster([joint1, joint2])

        assert cluster.topology == JointTopology.TOPO_UNKNOWN


def test_empty_cluster_topology():
    """Test topology behavior with empty cluster."""
    cluster = Cluster([])
    assert cluster.topology == JointTopology.TOPO_UNKNOWN
>>>>>>> 47d613d6
<|MERGE_RESOLUTION|>--- conflicted
+++ resolved
@@ -11,10 +11,7 @@
 from compas_timber.connections import JointCandidate
 from compas_timber.connections import JointTopology
 from compas_timber.connections.analyzers import Cluster
-<<<<<<< HEAD
 from compas_timber.connections.analyzers import get_clusters_from_model
-=======
->>>>>>> 47d613d6
 from compas_timber.elements import Beam
 from compas_timber.model import TimberModel
 
@@ -112,273 +109,6 @@
     assert len(quads) == 2
 
 
-<<<<<<< HEAD
-class TestClusterTopology:
-    """Test cases for the topology property of the Cluster class."""
-
-    def test_single_joint_cluster_topology(self):
-        """Test that cluster with single joint returns the joint's topology."""
-        # Create a mock joint with a specific topology
-        mock_joint = Mock(spec=JointCandidate)
-        mock_joint.topology = JointTopology.TOPO_L
-        mock_joint.elements = [Mock(), Mock()]
-
-        cluster = Cluster([mock_joint])
-
-        assert cluster.topology == JointTopology.TOPO_L
-
-    def test_single_joint_cluster_different_topologies(self):
-        """Test single joint clusters with different topology types."""
-        test_cases = [JointTopology.TOPO_I, JointTopology.TOPO_L, JointTopology.TOPO_T, JointTopology.TOPO_X, JointTopology.TOPO_UNKNOWN]
-
-        for topology in test_cases:
-            mock_joint = Mock(spec=JointCandidate)
-            mock_joint.topology = topology
-            mock_joint.elements = [Mock(), Mock()]
-
-            cluster = Cluster([mock_joint])
-            assert cluster.topology == topology
-
-    def test_multiple_joints_with_valid_topologies_returns_topo_y(self):
-        """Test that cluster with multiple joints of valid topologies (L, I, T) returns TOPO_Y."""
-        # Create joints with valid topologies (all L, I, or T)
-        joint1 = Mock(spec=JointCandidate)
-        joint1.topology = JointTopology.TOPO_L
-        joint1.elements = [Mock(), Mock()]
-
-        joint2 = Mock(spec=JointCandidate)
-        joint2.topology = JointTopology.TOPO_I
-        joint2.elements = [Mock(), Mock()]
-
-        joint3 = Mock(spec=JointCandidate)
-        joint3.topology = JointTopology.TOPO_L
-        joint3.elements = [Mock(), Mock()]
-
-        cluster = Cluster([joint1, joint2, joint3])
-
-        assert cluster.topology == JointTopology.TOPO_Y
-
-    def test_multiple_joints_with_t_topology_returns_topo_k(self):
-        """Test that cluster with at least one T joint returns TOPO_K."""
-        # Create joints where at least one is T topology
-        joint1 = Mock(spec=JointCandidate)
-        joint1.topology = JointTopology.TOPO_L
-        joint1.elements = [Mock(), Mock()]
-
-        joint2 = Mock(spec=JointCandidate)
-        joint2.topology = JointTopology.TOPO_T  # This should trigger TOPO_K
-        joint2.elements = [Mock(), Mock()]
-
-        cluster = Cluster([joint1, joint2])
-
-        assert cluster.topology == JointTopology.TOPO_K
-
-    def test_multiple_joints_with_x_topology_returns_topo_k(self):
-        """Test that cluster with any invalid topology returns TOPO_UNKNOWN."""
-        # Create joints with one invalid topology
-        joint1 = Mock(spec=JointCandidate)
-        joint1.topology = JointTopology.TOPO_L
-        joint1.elements = [Mock(), Mock()]
-
-        joint2 = Mock(spec=JointCandidate)
-        joint2.topology = JointTopology.TOPO_X
-        joint2.elements = [Mock(), Mock()]
-
-        cluster = Cluster([joint1, joint2])
-
-        assert cluster.topology == JointTopology.TOPO_K
-
-    def test_multiple_joints_with_unknown_topology_returns_topo_unknown(self):
-        """Test that cluster with TOPO_UNKNOWN joints returns TOPO_UNKNOWN."""
-        joint1 = Mock(spec=JointCandidate)
-        joint1.topology = JointTopology.TOPO_L
-        joint1.elements = [Mock(), Mock()]
-
-        joint2 = Mock(spec=JointCandidate)
-        joint2.topology = JointTopology.TOPO_UNKNOWN
-        joint2.elements = [Mock(), Mock()]
-
-        cluster = Cluster([joint1, joint2])
-
-        assert cluster.topology == JointTopology.TOPO_UNKNOWN
-
-    def test_multiple_joints_all_l_i_topologies_returns_topo_y(self):
-        """Test that cluster with only L and I topologies returns TOPO_Y."""
-        joint1 = Mock(spec=JointCandidate)
-        joint1.topology = JointTopology.TOPO_L
-        joint1.elements = [Mock(), Mock()]
-
-        joint2 = Mock(spec=JointCandidate)
-        joint2.topology = JointTopology.TOPO_I
-        joint2.elements = [Mock(), Mock()]
-
-        joint3 = Mock(spec=JointCandidate)
-        joint3.topology = JointTopology.TOPO_L
-        joint3.elements = [Mock(), Mock()]
-
-        cluster = Cluster([joint1, joint2, joint3])
-
-        assert cluster.topology == JointTopology.TOPO_Y
-
-    def test_t_topology_precedence_over_other_valid_topologies(self):
-        """Test that T topology takes precedence and returns TOPO_K even with other valid topologies."""
-        # Mix of L, I, and T - should return TOPO_K because of T
-        joint1 = Mock(spec=JointCandidate)
-        joint1.topology = JointTopology.TOPO_L
-        joint1.elements = [Mock(), Mock()]
-
-        joint2 = Mock(spec=JointCandidate)
-        joint2.topology = JointTopology.TOPO_I
-        joint2.elements = [Mock(), Mock()]
-
-        joint3 = Mock(spec=JointCandidate)
-        joint3.topology = JointTopology.TOPO_T
-        joint3.elements = [Mock(), Mock()]
-
-        cluster = Cluster([joint1, joint2, joint3])
-
-        assert cluster.topology == JointTopology.TOPO_K
-
-    def test_multiple_t_joints_returns_topo_k(self):
-        """Test that cluster with multiple T joints returns TOPO_K."""
-        joint1 = Mock(spec=JointCandidate)
-        joint1.topology = JointTopology.TOPO_T
-        joint1.elements = [Mock(), Mock()]
-
-        joint2 = Mock(spec=JointCandidate)
-        joint2.topology = JointTopology.TOPO_T
-        joint2.elements = [Mock(), Mock()]
-
-        cluster = Cluster([joint1, joint2])
-
-        assert cluster.topology == JointTopology.TOPO_K
-
-    def test_edge_cases_with_other_topology_values(self):
-        """Test cluster topology with edge case topology values."""
-        edge_case_topologies = [JointTopology.TOPO_Y, JointTopology.TOPO_K, JointTopology.TOPO_EDGE_EDGE, JointTopology.TOPO_EDGE_FACE]
-
-        for topology in edge_case_topologies:
-            joint1 = Mock(spec=JointCandidate)
-            joint1.topology = JointTopology.TOPO_L
-            joint1.elements = [Mock(), Mock()]
-
-            joint2 = Mock(spec=JointCandidate)
-            joint2.topology = topology  # Should make cluster return TOPO_UNKNOWN
-            joint2.elements = [Mock(), Mock()]
-
-            cluster = Cluster([joint1, joint2])
-
-            assert cluster.topology == JointTopology.TOPO_UNKNOWN
-
-    def test_empty_cluster_topology(self):
-        """Test topology behavior with empty cluster."""
-        cluster = Cluster([])
-        assert cluster.topology == JointTopology.TOPO_UNKNOWN
-
-
-@pytest.fixture
-def beams():
-    w = 0.2
-    h = 0.2
-    lines = [
-        Line(Point(1, 0, 0), Point(-1, 0, 0)),
-        Line(Point(1, 0, 0), Point(1, 2, 0)),
-        Line(Point(1, 0, 0), Point(1, -1, 0)),
-    ]
-    return [Beam.from_centerline(line, w, h) for line in lines]
-
-
-@pytest.fixture
-def beams_one_separated():
-    """
-    0 <=> 1:L
-    1 <=> 2:T
-    2 <=> 3:L
-    3 <=> 0:X
-
-    """
-    w = 0.2
-    h = 0.2
-    lines = [
-        Line(Point(1, 0, 0), Point(-1, 0, 0)),
-        Line(Point(1, 0, 0), Point(1, 2, 0)),
-        Line(Point(1, 0, 0.05), Point(1, -1, 0.05)),
-    ]
-    return [Beam.from_centerline(line, w, h) for line in lines]
-
-
-@pytest.fixture
-def beams_all_separated():
-    """
-    0 <=> 1:L
-    1 <=> 2:T
-    2 <=> 3:L
-    3 <=> 0:X
-
-    """
-    w = 0.2
-    h = 0.2
-    lines = [
-        Line(Point(1, 0, -0.05), Point(-1, 0, -0.05)),
-        Line(Point(1, 0, 0), Point(1, 2, 0)),
-        Line(Point(1, 0, 0.05), Point(1, -1, 0.05)),
-    ]
-    return [Beam.from_centerline(line, w, h) for line in lines]
-
-
-def test_get_clusters_from_model_connected(beams):
-    model = TimberModel()
-    model.add_elements(beams)
-    clusters = get_clusters_from_model(model)
-
-    assert len(clusters) == 1
-    assert isinstance(clusters[0], Cluster)
-    assert len(list(clusters[0].elements)) == 3
-
-
-def test_get_clusters_from_model_one_separate(beams_one_separated):
-    model = TimberModel()
-    model.add_elements(beams_one_separated)
-    clusters = get_clusters_from_model(model)
-
-    assert len(clusters) == 1
-    assert isinstance(clusters[0], Cluster)
-    assert len(list(clusters[0].elements)) == 2
-
-
-def test_get_clusters_from_model_all_separate(beams_all_separated):
-    model = TimberModel()
-    model.add_elements(beams_all_separated)
-    with pytest.raises(ValueError):
-        _ = get_clusters_from_model(model)
-
-
-def test_get_clusters_from_model_one_separate_with_distance(beams_one_separated):
-    model = TimberModel()
-    model.add_elements(beams_one_separated)
-    clusters = get_clusters_from_model(model, max_distance=0.11)
-
-    assert len(clusters) == 1
-    assert isinstance(clusters[0], Cluster)
-    assert len(list(clusters[0].elements)) == 3
-
-
-def test_get_clusters_from_model_all_separate_without_distance(beams_all_separated):
-    model = TimberModel()
-    model.add_elements(beams_all_separated)
-    with pytest.raises(ValueError):
-        _ = get_clusters_from_model(model)
-
-
-def test_get_clusters_from_model_all_separate_with_distance(beams_all_separated):
-    model = TimberModel()
-    model.add_elements(beams_all_separated)
-    clusters = get_clusters_from_model(model, max_distance=0.1)
-
-    assert len(clusters) == 1
-    assert isinstance(clusters[0], Cluster)
-    assert len(list(clusters[0].elements)) == 3
-=======
 def test_single_joint_cluster_topology():
     """Test that cluster with single joint returns the joint's topology."""
     # Create a mock joint with a specific topology
@@ -415,9 +145,9 @@
     joint2.topology = JointTopology.TOPO_I
     joint2.elements = [Mock(), Mock()]
 
-    joint3 = Mock(spec=JointCandidate)
-    joint3.topology = JointTopology.TOPO_T
-    joint3.elements = [Mock(), Mock()]
+        joint3 = Mock(spec=JointCandidate)
+        joint3.topology = JointTopology.TOPO_L
+        joint3.elements = [Mock(), Mock()]
 
     cluster = Cluster([joint1, joint2, joint3])
 
@@ -546,5 +276,4 @@
 def test_empty_cluster_topology():
     """Test topology behavior with empty cluster."""
     cluster = Cluster([])
-    assert cluster.topology == JointTopology.TOPO_UNKNOWN
->>>>>>> 47d613d6
+    assert cluster.topology == JointTopology.TOPO_UNKNOWN