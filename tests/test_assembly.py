<<<<<<< HEAD
#import pytest
from compas.geometry import Frame, Point, Vector
=======
from copy import deepcopy

from compas.geometry import Frame
from compas.geometry import Point
from compas.geometry import Vector

# import pytest
>>>>>>> 424c2ad1
from compas_timber.assembly.assembly import TimberAssembly
from compas_timber.connections.joint import Joint
<<<<<<< HEAD
import copy
=======
from compas_timber.parts.beam import Beam
>>>>>>> 424c2ad1


def test_create():
    _ = TimberAssembly()


def test_add_beam():
    A = TimberAssembly()
    B = Beam()
    A.add_beam(B)

    assert B.key in A.beam_keys
    assert B in A.beams
    assert B.assembly is A
    assert len(list(A.graph.nodes())) == 1
    assert len(list(A.graph.edges())) == 0
    assert A.beams[0] == B
    assert len(A.beams) == 1


def test_add_joint():
    A = TimberAssembly()
    B1 = Beam()
    B2 = Beam()

    A.add_beam(B1)
    A.add_beam(B2)
    J = Joint(A, [B1, B2])

    assert len(list(A.graph.nodes())) == 3
    assert len(list(A.graph.edges())) == 2
    assert A.beams[0] == B1
    assert len(A.joints) == 1


def test_remove_joint():
    A = TimberAssembly()
    B1 = Beam()
    B2 = Beam()

    A.add_beam(B1)
    A.add_beam(B2)
    J = Joint(A, [B1, B2])

    A.remove_joint(J)
    assert len(list(A.graph.nodes())) == 2
    assert len(list(A.graph.edges())) == 0
    assert len(A.joints) == 0


def test_deepcopy():
<<<<<<< HEAD
    A = TimberAssembly()
    F1 = Frame(Point(0, 0, 0), Vector(1, 0, 0), Vector(0, 1, 0))
    B1 = Beam(F1, width = 0.1, height = 0.2, length = 1.0)
    B2 = Beam(F1, width = 0.2, height = 0.4, length = 1.0)
    A.add_beam(B1)
    A.add_beam(B2)

    Acopy = copy.deepcopy(A)
    #TODO: Frame throws an error when Frame is None
    #TODO: assembly KeyError
=======

    F1 = Frame(Point(0, 0, 0), Vector(1, 0, 0), Vector(0, 1, 0))
    F2 = Frame(Point(0, 0, 0), Vector(1, 0, 0), Vector(0, 1, 0))
    B1 = Beam(F1, length=1.0, width=0.1, height=0.12)
    B2 = Beam(F2, length=1.0, width=0.1, height=0.12)
    A = TimberAssembly()
    A.add_beam(B1)
    A.add_beam(B2)
    J = Joint(A, [B1, B2])

    A_copy = deepcopy(A)
    assert A_copy is not A
    # assert A_copy.guid != A.guid
    assert A_copy.beams[0] == A.beams[0]
    assert A_copy.beams[0] is not A.beams[0]
    assert A_copy.beams[0].assembly is not A.beams[0].assembly
    assert (
        A_copy.beams[0].assembly is A_copy.beams[1].assembly
    )  # different parts in the assembly should point back to the same assembly
>>>>>>> 424c2ad1


if __name__ == "__main__":
    test_create()
    test_add_beam()
    test_add_joint()
    test_remove_joint()
    test_deepcopy()
<<<<<<< HEAD
    print("\n *** all tests passed ***\n\n")
=======
    print("\n *** all tests passed ***\n\n")
>>>>>>> 424c2ad1
<|MERGE_RESOLUTION|>--- conflicted
+++ resolved
@@ -1,7 +1,3 @@
-<<<<<<< HEAD
-#import pytest
-from compas.geometry import Frame, Point, Vector
-=======
 from copy import deepcopy
 
 from compas.geometry import Frame
@@ -9,14 +5,9 @@
 from compas.geometry import Vector
 
 # import pytest
->>>>>>> 424c2ad1
 from compas_timber.assembly.assembly import TimberAssembly
 from compas_timber.connections.joint import Joint
-<<<<<<< HEAD
-import copy
-=======
 from compas_timber.parts.beam import Beam
->>>>>>> 424c2ad1
 
 
 def test_create():
@@ -68,18 +59,6 @@
 
 
 def test_deepcopy():
-<<<<<<< HEAD
-    A = TimberAssembly()
-    F1 = Frame(Point(0, 0, 0), Vector(1, 0, 0), Vector(0, 1, 0))
-    B1 = Beam(F1, width = 0.1, height = 0.2, length = 1.0)
-    B2 = Beam(F1, width = 0.2, height = 0.4, length = 1.0)
-    A.add_beam(B1)
-    A.add_beam(B2)
-
-    Acopy = copy.deepcopy(A)
-    #TODO: Frame throws an error when Frame is None
-    #TODO: assembly KeyError
-=======
 
     F1 = Frame(Point(0, 0, 0), Vector(1, 0, 0), Vector(0, 1, 0))
     F2 = Frame(Point(0, 0, 0), Vector(1, 0, 0), Vector(0, 1, 0))
@@ -99,7 +78,6 @@
     assert (
         A_copy.beams[0].assembly is A_copy.beams[1].assembly
     )  # different parts in the assembly should point back to the same assembly
->>>>>>> 424c2ad1
 
 
 if __name__ == "__main__":
@@ -108,8 +86,4 @@
     test_add_joint()
     test_remove_joint()
     test_deepcopy()
-<<<<<<< HEAD
-    print("\n *** all tests passed ***\n\n")
-=======
-    print("\n *** all tests passed ***\n\n")
->>>>>>> 424c2ad1
+    print("\n *** all tests passed ***\n\n")